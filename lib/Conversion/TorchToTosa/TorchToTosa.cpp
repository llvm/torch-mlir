--- conflicted
+++ resolved
@@ -4066,95 +4066,6 @@
         op, "unimplemented: pin_memory must be either None or false");
   }
 
-<<<<<<< HEAD
-  double start, step, end;
-  int64_t start_int, step_int, end_int;
-  auto isInteger = [=](Value v) { return v.getType().isa<Torch::IntType>(); };
-  bool isOutputInt64=false; 
-  auto intType = resultType.getElementType().dyn_cast_or_null<mlir::IntegerType>();
-
-  if(intType)
-  {
-    if(intType.getWidth() == 64)
-    {
-      isOutputInt64 = true;
-    }
-  }
-  //Flag to check whether all inputs are integer
-  bool integer_range = isInteger(op.getStart()) && isInteger(op.getEnd()) && isInteger(op.getStep());
-  
-  if (matchPattern(op.getStart(), m_TorchConstantInt(&start_int)))
-  {
-    start = static_cast<double>(start_int);
-  }
-
-  else if(!matchPattern(op.getStart(), m_TorchConstantFloat(&start)))
-    return rewriter.notifyMatchFailure(
-        op, "unimplemented: value `start` should be a torch constant int or float");
-
-  if (matchPattern(op.getEnd(), m_TorchConstantInt(&end_int)))
-  {
-    end = static_cast<double>(end_int);
-  }
-  else if (!matchPattern(op.getEnd(), m_TorchConstantFloat(&end)))
-    return rewriter.notifyMatchFailure(
-        op, "unimplemented: value `end` should be a torch constant int or float");
-
-  if (matchPattern(op.getStep(), m_TorchConstantInt(&step_int)))
-  {    
-    
-    step = static_cast<double>(step_int);
-  }
-
-  else if (!matchPattern(op.getStep(), m_TorchConstantFloat(&step)))
-    return rewriter.notifyMatchFailure(
-        op, "unimplemented: value `step` should be a torch constant int or float");
-
-  // The result will always be a 1-d tensor.
-  // The size of the result is calculated as follows:
-  //          ceil((end - start)/step)
-  
-  Value result;
-  if (integer_range)
-  {
-    SmallVector<int64_t> values;
-    if (step_int >= 0)
-    {  
-      for (int64_t i = start_int; i < end_int; i += step_int)
-        values.push_back(i);
-    }
-    
-    else
-    {  
-      for (int64_t i = start_int; i > end_int; i += step_int)
-        values.push_back(i);
-    }
-
-    result = tosa::getConstTensor<int64_t>(rewriter, op, values, values.size()).value();
-  }
-
-  //Since typecasting from float32 or float64 to int64 results in, seemingly
-  //garbage values. Therefore typecasting here itself. 
-  else if(isOutputInt64)
-  {
-    int64_t resultSize = ceil((end - start) / step);
-    SmallVector<int64_t> values(resultSize, start);
-    for (unsigned i = 1; i < resultSize; i++)
-      values[i] += static_cast<int64_t>(i * step);
-    
-    result = tosa::getConstTensor<int64_t>(rewriter, op, values, resultSize).value();
-  }
-
-  else
-  {
-    int64_t resultSize = ceil((end - start) / step);
-    SmallVector<float> values(resultSize, start);
-    for (unsigned i = 1; i < resultSize; i++)
-      values[i] += (i * step);
-    
-    result = tosa::getConstTensor<float>(rewriter, op, values, resultSize).value();
-  }
-=======
   // Stores a range value (a start, end, or step value) and whether or not it
   // was initiated with a constant integer, an constant float or neither.
   class ConstRangeValue {
@@ -4287,7 +4198,6 @@
         op, "failed to generate constant tensor for arange");
   }
   auto result = maybeResult.value();
->>>>>>> ba6ba926
 
   rewriter.replaceOpWithNewOp<tosa::CastOp>(op, resultType, result);
   return success();
