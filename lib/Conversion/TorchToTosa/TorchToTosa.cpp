--- conflicted
+++ resolved
@@ -3276,20 +3276,8 @@
     // +0. (sign bit flips). These are probably acceptable in the short term,
     // but we should put a comment acknowledging the danger, as there isn't an
     // op that avoids the denorm flushing.
-<<<<<<< HEAD
     Value zeroTensor =
         tosa::getZerosLikeTensor(rewriter, op, resultType).value();
-=======
-    SmallVector<int64_t> intValues(totalNumElements, 0);
-    SmallVector<float> floatValues(totalNumElements, 0.0);
-    Value zeroTensor = selfType.getElementType().isa<mlir::FloatType>()
-                           ? tosa::getConstTensor<float>(
-                                 rewriter, op, floatValues, zeroTensorShape, selfElemTy)
-                                 .value()
-                           : tosa::getConstTensor<int64_t>(
-                                 rewriter, op, intValues, zeroTensorShape)
-                                 .value();
->>>>>>> 00cba878
 
     // Use add broadcast
     rewriter.replaceOpWithNewOp<tosa::AddOp>(op, resultType, adaptor.getSelf(),
@@ -3724,17 +3712,11 @@
 
   auto outElemTy = resultType.getElementType();
   if (outElemTy.isa<mlir::IntegerType>()) {
-<<<<<<< HEAD
     rewriter.replaceOpWithNewOp<tosa::ConstOp>(
         op, resultType, DenseElementsAttr::get(resultType, {intValue}));
   } else if (outElemTy.isF64()) {
     rewriter.replaceOpWithNewOp<tosa::ConstOp>(
         op, resultType, DenseElementsAttr::get(resultType, {doubleValue}));
-=======
-    rewriter.replaceOpWithNewOp<tosa::ConstOp>(op, resultType, DenseElementsAttr::get(resultType, {intValue}));
-  } else if (outElemTy.isF64()) {
-    rewriter.replaceOpWithNewOp<tosa::ConstOp>(op, resultType, DenseElementsAttr::get(resultType, {doubleValue}));
->>>>>>> 00cba878
   }
 
   return success();
