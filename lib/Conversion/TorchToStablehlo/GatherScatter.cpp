--- conflicted
+++ resolved
@@ -902,10 +902,6 @@
   for (int64_t i = maxIndexRank; i < inputRank; ++i) {
     updateWindowDims.push_back(i);
   }
-<<<<<<< HEAD
-=======
-
->>>>>>> 72837fbb
   auto scatterDimensionNumbers = stablehlo::ScatterDimensionNumbersAttr::get(
       rewriter.getContext(),
       /*updateWindowDims=*/updateWindowDims,
