--- conflicted
+++ resolved
@@ -7,6 +7,8 @@
 //
 //===----------------------------------------------------------------------===//
 
+#include "mlir/IR/BuiltinTypeInterfaces.h"
+#include "mlir/IR/BuiltinTypes.h"
 #include "torch-mlir/Conversion/TorchToStablehlo/TorchToStablehlo.h"
 
 #include "../PassDetail.h"
@@ -16,13 +18,14 @@
 #include "mlir/Dialect/Tensor/IR/Tensor.h"
 #include "stablehlo/dialect/ChloOps.h"
 #include "stablehlo/dialect/StablehloOps.h"
+#include "torch-mlir/Conversion/TorchToStablehlo/StablehloLegalizeUtils.h"
 #include "torch-mlir/Conversion/Utils/Utils.h"
 #include "torch-mlir/Dialect/Torch/IR/TorchDialect.h"
 #include "torch-mlir/Dialect/Torch/IR/TorchOps.h"
+#include "torch-mlir/Dialect/Torch/IR/TorchTypes.h"
 #include "torch-mlir/Dialect/Torch/Utils/TorchUpstream.h"
 #include "torch-mlir/Dialect/Torch/Utils/Utils.h"
 #include "torch-mlir/Dialect/TorchConversion/IR/TorchConversionOps.h"
-#include "torch-mlir/Conversion/TorchToStablehlo/StablehloLegalizeUtils.h"
 #include "utils/hlo_utils.h"
 #include <iostream>
 #include <numeric>
@@ -803,15 +806,14 @@
   }
 
   if (!rhsType) {
-    rhs = hlo::scalarToStablehloTensor(rewriter, op, rhs,
-                                       outElemTy);
+    rhs = hlo::scalarToStablehloTensor(rewriter, op, rhs, outElemTy);
   }
   DenseIntElementsAttr bcastDimensions;
   lhs = hlo::promoteType(rewriter, lhs, outType);
   rhs = hlo::promoteType(rewriter, rhs, outType);
   auto loc = op.getLoc();
-  Value result =
-      rewriter.create<chlo::BroadcastPowOp>(loc, outType, lhs, rhs, bcastDimensions);
+  Value result = rewriter.create<chlo::BroadcastPowOp>(loc, outType, lhs, rhs,
+                                                       bcastDimensions);
 
   rewriter.replaceOp(op, result);
   return success();
@@ -1412,7 +1414,6 @@
   return success();
 }
 
-<<<<<<< HEAD
 template <>
 LogicalResult ConvertAtenOp<AtenUniformOp>::matchAndRewrite(
     AtenUniformOp op, OpAdaptor adaptor,
@@ -1427,21 +1428,26 @@
             "generator is supported");
 
   auto elements = self.getType().cast<RankedTensorType>().getShape();
+  for (auto element : elements) {
+    if (element == ShapedType::kDynamic)
+      return rewriter.notifyMatchFailure(op, "Dynamic shape support TBD");
+  }
   auto shape_tensor = rewriter.create<stablehlo::ConstantOp>(
       loc,
       DenseIntElementsAttr::get(
           RankedTensorType::get(elements.size(), rewriter.getIntegerType(64)),
           elements));
-  auto outTy =
-      this->getTypeConverter()->convertType(op.getType()).cast<TensorType>();
-  auto outElemTy = outTy.getElementType();
+  auto outTy = getTypeConverter()->convertType(op.getType());
+  auto outElemTy = outTy.cast<RankedTensorType>().getElementType();
   Value from =
       hlo::scalarToStablehloTensor(rewriter, op, adaptor.getFrom(), outElemTy);
   Value to =
       hlo::scalarToStablehloTensor(rewriter, op, adaptor.getTo(), outElemTy);
   rewriter.replaceOpWithNewOp<stablehlo::RngOp>(
       op, outTy, from, to, shape_tensor, stablehlo::RngDistribution::UNIFORM);
-=======
+  return success();
+}
+
 // Converts `aten.empty.memory_format` to `tensor.empty` op.
 template <>
 LogicalResult ConvertAtenOp<AtenEmptyMemoryFormatOp>::matchAndRewrite(
@@ -1534,7 +1540,6 @@
   Value initTensor = rewriter.create<tensor::EmptyOp>(
       loc, getAsOpFoldResult(resultSizeIndex), resultElementType);
   rewriter.replaceOpWithNewOp<tensor::CastOp>(op, resultType, initTensor);
->>>>>>> 5b63138d
   return success();
 }
 
@@ -1698,11 +1703,8 @@
   INSERT_ATENOP_PATTERN(AtenToDtypeOp);
   INSERT_ATENOP_PATTERN(AtenWhereSelfOp);
   INSERT_ATENOP_PATTERN(AtenPowTensorTensorOp);
-<<<<<<< HEAD
   INSERT_ATENOP_PATTERN(AtenUniformOp);
-=======
   INSERT_ATENOP_PATTERN(AtenEmptyMemoryFormatOp);
->>>>>>> 5b63138d
   INSERT_ATENOP_PATTERN(AtenFillScalarOp);
 #undef INSERT_ATENOP_PATTERN
 
