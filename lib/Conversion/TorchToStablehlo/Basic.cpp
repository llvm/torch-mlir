--- conflicted
+++ resolved
@@ -1492,17 +1492,6 @@
 
   // Get length of the 1-d output tensor
   Value subOut = rewriter.create<stablehlo::SubtractOp>(loc, end, start);
-<<<<<<< HEAD
-  Value divOut = rewriter.create<stablehlo::DivOp>(loc, subOut, step);
-
-  Value resultLength = rewriter.create<stablehlo::ReshapeOp>(
-      loc, RankedTensorType::get({1}, dtype), divOut);
-  if (isa<mlir::FloatType>(dtype)) {
-    resultLength = rewriter.create<stablehlo::CeilOp>(loc, resultLength);
-    resultLength = rewriter.create<stablehlo::ConvertOp>(
-        loc, RankedTensorType::get({1}, rewriter.getI64Type()), resultLength);
-  }
-=======
   // promote div to f64
   Type divType = RankedTensorType::get({}, rewriter.getF64Type());
   Value divOut = rewriter.create<stablehlo::DivOp>(
@@ -1514,7 +1503,6 @@
       rewriter.create<stablehlo::CeilOp>(loc, divOut));
   resultLength = rewriter.create<stablehlo::ReshapeOp>(
       loc, RankedTensorType::get({1}, rewriter.getI64Type()), resultLength);
->>>>>>> 308c45e6
 
   Value window =
       rewriter.create<stablehlo::DynamicIotaOp>(loc, outType, resultLength, 0);
