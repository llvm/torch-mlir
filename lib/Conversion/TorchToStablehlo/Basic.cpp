//===----------------------------------------------------------------------===//
//
// Part of the LLVM Project, under the Apache License v2.0 with LLVM Exceptions.
// See https://llvm.org/LICENSE.txt for license information.
// SPDX-License-Identifier: Apache-2.0 WITH LLVM-exception
// Also available under a BSD-style license. See LICENSE.
//
//===----------------------------------------------------------------------===//

#include "torch-mlir/Conversion/TorchToStablehlo/TorchToStablehlo.h"

#include "../PassDetail.h"
#include "PopulatePatterns.h"

#include "mlir/Dialect/Arith/IR/Arith.h"
#include "mlir/Dialect/Tensor/IR/Tensor.h"
#include "stablehlo/dialect/ChloOps.h"
#include "stablehlo/dialect/StablehloOps.h"
#include "torch-mlir/Conversion/Utils/Utils.h"
#include "torch-mlir/Dialect/Torch/IR/TorchDialect.h"
#include "torch-mlir/Dialect/Torch/IR/TorchOps.h"
#include "torch-mlir/Dialect/Torch/Utils/TorchUpstream.h"
#include "torch-mlir/Dialect/Torch/Utils/Utils.h"
#include "torch-mlir/Dialect/TorchConversion/IR/TorchConversionOps.h"
#include "torch-mlir/Conversion/TorchToStablehlo/StablehloLegalizeUtils.h"
#include "utils/hlo_utils.h"
#include <iostream>
#include <numeric>

using namespace mlir;
using namespace mlir::torch;
using namespace mlir::torch::Torch;
using namespace mlir::torch::torch_to_stablehlo;

LogicalResult broadcastRanks(PatternRewriter &rewriter, Operation *op,
                             mlir::Value &self, mlir::Value &other,
                             size_t dimSizeIndexBits) {
  auto selfTy = self.getType().template dyn_cast<RankedTensorType>();
  auto otherTy = other.getType().template dyn_cast<RankedTensorType>();
  auto selfRank = selfTy.getRank();
  auto otherRank = otherTy.getRank();
  if (selfRank == 0 || otherRank == 0)
    return success();
  if (selfRank > otherRank) {
    auto unsqueezeDims =
        llvm::to_vector<4>(llvm::seq<int64_t>(0, selfRank - otherRank));
    auto unsqueezeInfo = hlo::unsqueezeTensor(rewriter, op, other,
                                              unsqueezeDims, dimSizeIndexBits);
    if (failed(unsqueezeInfo))
      return failure();
    other = *unsqueezeInfo;
  } else if (otherRank > selfRank) {
    auto unsqueezeDims =
        llvm::to_vector<4>(llvm::seq<int64_t>(0, otherRank - selfRank));
    auto unsqueezeInfo = hlo::unsqueezeTensor(rewriter, op, self, unsqueezeDims,
                                              dimSizeIndexBits);
    if (failed(unsqueezeInfo))
      return failure();
    self = *unsqueezeInfo;
  }
  return success();
}

bool skipMultiplyAlpha(Value alphaValue) {
  double doubleValue;
  auto isFloat = matchPattern(alphaValue, m_TorchConstantFloat(&doubleValue));

  int64_t intValue;
  auto isInt = matchPattern(alphaValue, m_TorchConstantInt(&intValue));

  return ((isFloat && doubleValue == 1.0) || (isInt && intValue == 1.0));
}

static FailureOr<Value> getMaxValueOfDtype(Operation *op, Type elementType,
                                           PatternRewriter &rewriter) {
  auto constType = RankedTensorType::get({}, elementType);
  if (elementType.isa<mlir::FloatType>()) {
    auto constAttr = SplatElementsAttr::get(
        constType,
        APFloat::getInf(elementType.cast<mlir::FloatType>().getFloatSemantics(),
                        /*negative=*/false));
    return rewriter
        .create<stablehlo::ConstantOp>(op->getLoc(), constType, constAttr)
        .getResult();
  }
  if (elementType.isa<mlir::IntegerType>()) {
    auto integerType = elementType.cast<mlir::IntegerType>();
    DenseElementsAttr constAttr;
    if (integerType.isUnsigned()) {
      constAttr = SplatElementsAttr::get(
          constType, APInt::getMaxValue(integerType.getWidth()));
    } else {
      constAttr = SplatElementsAttr::get(
          constType, APInt::getSignedMaxValue(integerType.getWidth()));
    }
    return rewriter
        .create<stablehlo::ConstantOp>(op->getLoc(), constType, constAttr)
        .getResult();
  }
  return failure();
}

static FailureOr<Value> getMinValueOfDtype(Operation *op, Type elementType,
                                           PatternRewriter &rewriter) {
  auto constType = RankedTensorType::get({}, elementType);
  if (elementType.isa<mlir::FloatType>()) {
    auto constAttr = SplatElementsAttr::get(
        constType,
        APFloat::getInf(elementType.cast<mlir::FloatType>().getFloatSemantics(),
                        /*negative=*/true));
    return rewriter
        .create<stablehlo::ConstantOp>(op->getLoc(), constType, constAttr)
        .getResult();
  }
  if (elementType.isa<mlir::IntegerType>()) {
    auto integerType = elementType.cast<mlir::IntegerType>();
    DenseElementsAttr constAttr;
    if (integerType.isUnsigned()) {
      constAttr = SplatElementsAttr::get(
          constType, APInt::getMinValue(integerType.getWidth()));
    } else {
      constAttr = SplatElementsAttr::get(
          constType, APInt::getSignedMinValue(integerType.getWidth()));
    }
    return rewriter
        .create<stablehlo::ConstantOp>(op->getLoc(), constType, constAttr)
        .getResult();
  }
  return failure();
}

// These legalizations are for unary ops.
namespace {
template <typename AtenOpT, typename StablehloOpT>
class ConvertAtenUnaryOp : public OpConversionPattern<AtenOpT> {
public:
  using OpConversionPattern<AtenOpT>::OpConversionPattern;
  using OpAdaptor = typename AtenOpT::Adaptor;
  LogicalResult
  matchAndRewrite(AtenOpT op, OpAdaptor adaptor,
                  ConversionPatternRewriter &rewriter) const override {
    Value self = adaptor.getSelf();
    auto selfType = self.getType().cast<TensorType>();
    if (!selfType) {
      return op.emitError("only Tensor types supported in StableHLO");
    }
    auto outType = OpConversionPattern<AtenOpT>::getTypeConverter()
                       ->convertType(op.getType())
                       .template cast<TensorType>();
    self = hlo::promoteType(rewriter, self, outType);
    rewriter.replaceOpWithNewOp<StablehloOpT>(op, outType, self);
    return success();
  }
};
} // namespace

// These legalizations are for unary ops with only for floating point datatypes.
// There is no supported quantized integer mode for these.
namespace {
template <typename AtenOpT, typename StablehloOpT>
class ConvertAtenUnaryFPOnlyOp : public OpConversionPattern<AtenOpT> {
public:
  using OpConversionPattern<AtenOpT>::OpConversionPattern;
  using OpAdaptor = typename AtenOpT::Adaptor;
  LogicalResult
  matchAndRewrite(AtenOpT op, OpAdaptor adaptor,
                  ConversionPatternRewriter &rewriter) const override {
    Value self = adaptor.getSelf();
    auto selfTy = self.getType().cast<TensorType>();

    if (!selfTy)
      return op.emitError("only Tensor types supported in StableHLO");

    if (selfTy.getElementType().isa<mlir::FloatType>()) {
      rewriter.replaceOpWithNewOp<StablehloOpT>(
          op,
          OpConversionPattern<AtenOpT>::getTypeConverter()->convertType(
              op.getType()),
          self);
      return success();
    } else {
      return op.emitError(
          "only floating-point datatype legalization supported");
    }
  }
};
} // namespace

// aten.ones & aten.zeros
// Ref: Error checking based on the Torch to TOSA lowering
namespace {
template <typename AtenOpT, int fillVal>
class ConvertAtenConstPatternOp : public OpConversionPattern<AtenOpT> {
public:
  using OpConversionPattern<AtenOpT>::OpConversionPattern;
  using OpAdaptor = typename AtenOpT::Adaptor;
  LogicalResult
  matchAndRewrite(AtenOpT op, OpAdaptor adaptor,
                  ConversionPatternRewriter &rewriter) const override {

    auto outType = OpConversionPattern<AtenOpT>::getTypeConverter()
                       ->convertType(op.getType())
                       .template dyn_cast<TensorType>();

    if (!outType)
      return op.emitError("only Tensor types supported in StableHLO");

    Type outElemTy = outType.getElementType();
    if (!outElemTy.isIntOrFloat())
      return op.emitError(
          "only floating-point or integer datatype legalization supported");

    SmallVector<int64_t> shape;
    if (!matchPattern(op.getSize(), m_TorchListOfConstantInts(shape))) {
      return op.emitError("shape must be a list of Scalar constants");
    }

    int64_t size = 1;
    for (auto s : shape)
      size *= s;

    SmallVector<int32_t> values(size, fillVal);
    auto constOp =
        hlo::getConstTensor<int32_t>(rewriter, op, values, shape).value();

    rewriter.replaceOpWithNewOp<stablehlo::ConvertOp>(op, outType, constOp);
    return success();
  }
};

} // namespace

// The binary broadcast patterns
namespace {
template <typename AtenOpT, typename ChloOpT>
class ConvertAtenBinaryBroadcastOp : public OpConversionPattern<AtenOpT> {
public:
  using OpConversionPattern<AtenOpT>::OpConversionPattern;
  using OpAdaptor = typename AtenOpT::Adaptor;
  LogicalResult
  matchAndRewrite(AtenOpT op, OpAdaptor adaptor,
                  ConversionPatternRewriter &rewriter) const override {
    Value lhs = adaptor.getSelf();
    auto lhsTy = lhs.getType().cast<TensorType>();
    Value rhs = adaptor.getOther();
    auto rhsTy = rhs.getType().cast<TensorType>();

    if (!lhsTy || !rhsTy)
      return op.emitError("only Tensor types supported");

    auto outTy = OpConversionPattern<AtenOpT>::getTypeConverter()
                     ->convertType(op.getType())
                     .template cast<TensorType>();

    lhs = hlo::promoteType(rewriter, lhs, outTy);
    rhs = hlo::promoteType(rewriter, rhs, outTy);

    rewriter.replaceOpWithNewOp<ChloOpT>(op, outTy, lhs, rhs,
                                         /*broadcast_attr*/ nullptr);
    return success();
  }
};
} // namespace

// These binary op legalizations are specific to add/sub which have an
// alpha multiplier.
namespace {
template <typename AtenOpT, typename ChloOpT>
class ConvertAtenAddSubOp : public OpConversionPattern<AtenOpT> {
public:
  using OpConversionPattern<AtenOpT>::OpConversionPattern;
  using OpAdaptor = typename AtenOpT::Adaptor;
  LogicalResult
  matchAndRewrite(AtenOpT op, OpAdaptor adaptor,
                  ConversionPatternRewriter &rewriter) const override {
    Value lhs = adaptor.getSelf();
    RankedTensorType lhsType = lhs.getType().dyn_cast<RankedTensorType>();
    Value rhs = adaptor.getOther();
    RankedTensorType rhsType = rhs.getType().dyn_cast<RankedTensorType>();

    if (!lhsType)
      return op.emitError("only Tensor types supported in StableHLO");

    TensorType outType = OpConversionPattern<AtenOpT>::getTypeConverter()
                             ->convertType(op.getType())
                             .template cast<TensorType>();

    Type outElemTy = outType.getElementType();
    if (!outElemTy.isIntOrFloat()) {
      return op.emitError(
          "only floating-point or integer datatype legalization supported");
    }

    if (!rhsType) {
      rhs = hlo::scalarToStablehloTensor(rewriter, op, adaptor.getOther(),
                                         outElemTy);
      if (isa<AtenRsubScalarOp>(op)) {
        std::swap(lhs, rhs);
      }
    }

    lhs = hlo::promoteType(rewriter, lhs, outType);
    rhs = hlo::promoteType(rewriter, rhs, outType);

    if (!skipMultiplyAlpha(op.getAlpha())) {
      Value alpha = hlo::scalarToStablehloTensor(rewriter, op,
                                                 adaptor.getAlpha(), outElemTy);
      DenseIntElementsAttr bcastDimensions;
      rhs = rewriter.create<chlo::BroadcastMulOp>(op->getLoc(), rhs, alpha,
                                                  bcastDimensions);
    }

    DenseIntElementsAttr bcastDimensions;
    rewriter.replaceOpWithNewOp<ChloOpT>(op, outType, lhs, rhs,
                                         bcastDimensions);
    return success();
  }
};
} // namespace

// Binary op legalizations for Mul/Div variants.
namespace {
template <typename AtenOpT, typename ChloOpT>
class ConvertAtenMulDivOp : public OpConversionPattern<AtenOpT> {
public:
  using OpConversionPattern<AtenOpT>::OpConversionPattern;
  using OpAdaptor = typename AtenOpT::Adaptor;
  LogicalResult
  matchAndRewrite(AtenOpT op, OpAdaptor adaptor,
                  ConversionPatternRewriter &rewriter) const override {
    Value lhs = adaptor.getSelf();
    auto lhsType = lhs.getType().dyn_cast<TensorType>();
    Value rhs = adaptor.getOther();
    TensorType rhsType = rhs.getType().dyn_cast<TensorType>();

    if (!lhsType)
      return op.emitError("only Tensor types supported in StableHLO");

    auto outType = OpConversionPattern<AtenOpT>::getTypeConverter()
                       ->convertType(op.getType())
                       .template cast<TensorType>();

    Type outElemTy = outType.getElementType();
    if (!outElemTy.isIntOrFloat()) {
      return op.emitError(
          "only floating-point or integer datatype legalization supported");
    }

    if (std::is_same<AtenOpT, AtenSquareOp>()) {
      rhs = lhs;
    } else if (!rhsType) {
      rhs = hlo::scalarToStablehloTensor(rewriter, op, adaptor.getOther(),
                                         outElemTy);
    }
    DenseIntElementsAttr bcastDimensions;
    lhs = hlo::promoteType(rewriter, lhs, outType);
    rhs = hlo::promoteType(rewriter, rhs, outType);
    auto loc = op.getLoc();
    Value result =
        rewriter.create<ChloOpT>(loc, outType, lhs, rhs, bcastDimensions);

    if (!isa<AtenDivTensorModeOp>(op)) {
      rewriter.replaceOp(op, result);
      return success();
    }

    AtenDivTensorModeOp divTensorModeOp =
        llvm::dyn_cast<AtenDivTensorModeOp>(op.getOperation());
    std::string roundingMode;
    if (!matchPattern(divTensorModeOp.getRoundingMode(),
                      m_TorchConstantStr(roundingMode)))
      return rewriter.notifyMatchFailure(
          op, "only support constant str rounding mode");

    if (roundingMode == "trunc") {
      // "trunc" - rounds the results of the division towards zero. Equivalent
      // to C-style integer division.
      auto sign = rewriter.create<stablehlo::SignOp>(loc, result);
      auto abs = rewriter.create<stablehlo::AbsOp>(loc, result);
      auto floor = rewriter.create<stablehlo::FloorOp>(loc, abs);
      result = rewriter.create<stablehlo::MulOp>(loc, sign, floor).getResult();
    }
    if (roundingMode == "floor") {
      // "floor" - rounds the results of the division down. Equivalent to
      // floor division in Python (the // operator)
      result = rewriter.create<stablehlo::FloorOp>(loc, result).getResult();
    }
    rewriter.replaceOp(op, result);
    return success();
  }
};
} // namespace

// Binary op legalizations for comparator ops.
namespace {
template <typename AtenOpT>
class ConvertAtenCompareOp : public OpConversionPattern<AtenOpT> {
public:
  using OpConversionPattern<AtenOpT>::OpConversionPattern;
  using OpAdaptor = typename AtenOpT::Adaptor;

  LogicalResult
  matchAndRewrite(AtenOpT op, OpAdaptor adaptor,
                  ConversionPatternRewriter &rewriter) const override {
    Value lhs = adaptor.getSelf();
    Value rhs = adaptor.getOther();
    RankedTensorType lhsTy = lhs.getType().dyn_cast<RankedTensorType>();
    RankedTensorType rhsTy = rhs.getType().dyn_cast<RankedTensorType>();

    if (!lhsTy)
      return op.emitError("only Tensor types supported in StableHLO");

    RankedTensorType outType = OpConversionPattern<AtenOpT>::getTypeConverter()
                                   ->convertType(op.getType())
                                   .template cast<RankedTensorType>();

    Type lhsElemTy = lhsTy.getElementType();
    if (!lhsElemTy.isIntOrFloat()) {
      return op.emitError(
          "only floating-point or integer datatype legalization supported");
    }

    if (!rhsTy) {
      rhs = hlo::scalarToStablehloTensor(rewriter, op, adaptor.getOther(),
                                         lhsElemTy);
    }

    // TODO: what is the PyTorch default type promotion?
    rhs = hlo::promoteType(rewriter, rhs, lhsTy);

    chlo::ComparisonTypeAttr compareTypeAttr;
    chlo::ComparisonDirectionAttr compareDirectionAttr;

    if (lhsElemTy.isa<mlir::FloatType>()) {
      compareTypeAttr = chlo::ComparisonTypeAttr::get(
          op->getContext(), chlo::ComparisonType::FLOAT);
    } else if (lhsElemTy.isa<mlir::IntegerType>()) {
      compareTypeAttr = chlo::ComparisonTypeAttr::get(
          op->getContext(), chlo::ComparisonType::SIGNED);
    }

    if (std::is_same<AtenOpT, AtenLtTensorOp>() ||
        std::is_same<AtenOpT, AtenLtScalarOp>()) {
      compareDirectionAttr = chlo::ComparisonDirectionAttr::get(
          op->getContext(), chlo::ComparisonDirection::LT);
    } else if (std::is_same<AtenOpT, AtenGtTensorOp>() ||
               std::is_same<AtenOpT, AtenGtScalarOp>()) {
      compareDirectionAttr = chlo::ComparisonDirectionAttr::get(
          op->getContext(), chlo::ComparisonDirection::GT);
    } else if (std::is_same<AtenOpT, AtenGeTensorOp>() ||
               std::is_same<AtenOpT, AtenGeScalarOp>()) {
      compareDirectionAttr = chlo::ComparisonDirectionAttr::get(
          op->getContext(), chlo::ComparisonDirection::GE);
    } else if (std::is_same<AtenOpT, AtenEqTensorOp>() ||
               std::is_same<AtenOpT, AtenEqScalarOp>()) {
      compareDirectionAttr = chlo::ComparisonDirectionAttr::get(
          op->getContext(), chlo::ComparisonDirection::EQ);
    } else if (std::is_same<AtenOpT, AtenNeTensorOp>() ||
               std::is_same<AtenOpT, AtenNeScalarOp>()) {
      compareDirectionAttr = chlo::ComparisonDirectionAttr::get(
          op->getContext(), chlo::ComparisonDirection::NE);
    } else if (std::is_same<AtenOpT, AtenLtTensorOp>() ||
               std::is_same<AtenOpT, AtenLtScalarOp>()) {
      compareDirectionAttr = chlo::ComparisonDirectionAttr::get(
          op->getContext(), chlo::ComparisonDirection::LT);
    } else if (std::is_same<AtenOpT, AtenLeTensorOp>() ||
               std::is_same<AtenOpT, AtenLeScalarOp>()) {
      compareDirectionAttr = chlo::ComparisonDirectionAttr::get(
          op->getContext(), chlo::ComparisonDirection::LE);
    } else {
      return op.emitError("operator haven't been supported");
    }
    DenseIntElementsAttr bcastDimensions;
    rewriter.replaceOpWithNewOp<chlo::BroadcastCompareOp>(
        op, outType, lhs, rhs, bcastDimensions, compareDirectionAttr,
        compareTypeAttr);
    return success();
  }
};
} // namespace

// Binary op legalizations for Logical And/Or/Xor.
namespace {
template <typename AtenOpT, typename ChloOpT>
class ConvertAtenLogicalBinaryOp : public OpConversionPattern<AtenOpT> {
public:
  using OpConversionPattern<AtenOpT>::OpConversionPattern;
  using OpAdaptor = typename AtenOpT::Adaptor;

  LogicalResult
  matchAndRewrite(AtenOpT op, OpAdaptor adaptor,
                  ConversionPatternRewriter &rewriter) const override {
    TensorType outType = OpConversionPattern<AtenOpT>::getTypeConverter()
                             ->convertType(op.getType())
                             .template cast<TensorType>();
    Value lhs = hlo::promoteType(rewriter, adaptor.getSelf(), outType);
    Value rhs = hlo::promoteType(rewriter, adaptor.getOther(), outType);

    DenseIntElementsAttr bcastDimensions;
    rewriter.replaceOpWithNewOp<ChloOpT>(op, outType, lhs, rhs,
                                         bcastDimensions);
    return success();
  }
};
} // namespace

// AtenTransposeIntOp
namespace {
class ConvertAtenTransposeIntOp
    : public OpConversionPattern<AtenTransposeIntOp> {
public:
  using OpConversionPattern::OpConversionPattern;
  LogicalResult
  matchAndRewrite(AtenTransposeIntOp op, OpAdaptor adaptor,
                  ConversionPatternRewriter &rewriter) const override {
    Value self = adaptor.getSelf();
    int64_t dim0;
    if (!matchPattern(op.getDim0(), m_TorchConstantInt(&dim0))) {
      return rewriter.notifyMatchFailure(op, "dim0 must be constant");
    }
    int64_t dim1;
    if (!matchPattern(op.getDim1(), m_TorchConstantInt(&dim1))) {
      return rewriter.notifyMatchFailure(op, "dim1 must be constant");
    }

    auto inType = self.getType().cast<RankedTensorType>();
    auto inputRank = inType.getRank();
    auto outType = getTypeConverter()
                       ->convertType(op->getResult(0).getType())
                       .cast<RankedTensorType>();

    dim0 = toPositiveDim(dim0, inputRank);
    if (!isValidDim(dim0, inputRank)) {
      return rewriter.notifyMatchFailure(op, "dim0 out of range");
    }
    dim1 = toPositiveDim(dim1, inputRank);
    if (!isValidDim(dim1, inputRank)) {
      return rewriter.notifyMatchFailure(op, "dim1 out of range");
    }

    SmallVector<int64_t> permValues(inputRank);
    std::iota(std::begin(permValues), std::end(permValues), 0);
    std::swap(permValues[dim0], permValues[dim1]);
    DenseIntElementsAttr permutation = DenseIntElementsAttr::get(
        RankedTensorType::get({static_cast<long int>(permValues.size())},
                              rewriter.getI64Type()),
        permValues);
    rewriter.replaceOpWithNewOp<stablehlo::TransposeOp>(op, outType, self,
                                                        permutation);
    return success();
  }
};
} // namespace

// AtenToDtypeOp
template <>
LogicalResult ConvertAtenOp<AtenToDtypeOp>::matchAndRewrite(
    AtenToDtypeOp op, OpAdaptor adaptor,
    ConversionPatternRewriter &rewriter) const {
  Value self = adaptor.getSelf();
  auto outType =
      getTypeConverter()->convertType(op.getType()).cast<RankedTensorType>();
  rewriter.replaceOpWithNewOp<stablehlo::ConvertOp>(op, outType, self);
  return success();
}

template <>
LogicalResult ConvertAtenOp<AtenSizeIntOp>::matchAndRewrite(
    AtenSizeIntOp op, OpAdaptor adaptor,
    ConversionPatternRewriter &rewriter) const {
  // Not a tensor type.
  auto selfType = adaptor.getSelf().getType().dyn_cast<TensorType>();
  if (!selfType)
    return op.emitError("only tensor types are currently supported");

  Value dim;
  int64_t dimInt;
  if (matchPattern(op.getDim(), m_TorchConstantInt(&dimInt))) {
    dimInt = toPositiveDim(dimInt, selfType.getRank());
    if (!isValidDim(dimInt, selfType.getRank()))
      return rewriter.notifyMatchFailure(op, "dim is statically invalid");
    dim = rewriter.create<arith::ConstantIndexOp>(op.getLoc(), dimInt);
  } else {
    Value inputRank = rewriter.create<arith::ConstantOp>(
        op.getLoc(), rewriter.getI64IntegerAttr(selfType.getRank()));
    dim = toPositiveDimDynamic(rewriter, op.getLoc(), adaptor.getDim(),
                               inputRank);
    dim = rewriter.create<arith::IndexCastOp>(op.getLoc(),
                                              rewriter.getIndexType(), dim);
  }

  auto dimSize = rewriter.create<tensor::DimOp>(
      op.getLoc(), rewriter.getIndexType(), adaptor.getSelf(), dim);

  rewriter.replaceOpWithNewOp<arith::IndexCastOp>(
      op, getTypeConverter()->convertType(op.getType()), dimSize);

  return success();
}

template <>
LogicalResult ConvertAtenOp<AtenWhereSelfOp>::matchAndRewrite(
    AtenWhereSelfOp op, OpAdaptor adaptor,
    ConversionPatternRewriter &rewriter) const {
  Value self = adaptor.getSelf();
  Value cond = adaptor.getCondition();
  Value other = adaptor.getOther();

  auto outType =
      getTypeConverter()->convertType(op.getType()).cast<RankedTensorType>();
  // promote self and other types
  self = hlo::promoteType(rewriter, self, outType);
  other = hlo::promoteType(rewriter, other, outType);

  if (failed(
          broadcastRanks(rewriter, op, self, cond, options.dimSizeIndexBits)))
    return op.emitError("failed broadcast self and condition ranks");

  if (failed(
          broadcastRanks(rewriter, op, other, cond, options.dimSizeIndexBits)))
    return op.emitError("failed broadcast other and condition ranks");

  rewriter.replaceOpWithNewOp<chlo::BroadcastSelectOp>(
      op, getTypeConverter()->convertType(op.getType()),
      ArrayRef<Value>{cond, self, other});
  return success();
}

// AtenBroadcastToOp
template <>
LogicalResult ConvertAtenOp<AtenBroadcastToOp>::matchAndRewrite(
    AtenBroadcastToOp op, OpAdaptor adaptor,
    ConversionPatternRewriter &rewriter) const {
  Value self = adaptor.getSelf();
  auto selfTy = self.getType().cast<RankedTensorType>();
  auto outType = getTypeConverter()
                     ->convertType(op->getResult(0).getType())
                     .cast<RankedTensorType>();

  if (options.enableStaticShape && selfTy.hasStaticShape()) {
    Value bcastOp = hlo::promoteAndBroadcast(rewriter, self, outType);
    rewriter.replaceOp(op, bcastOp);
    return success();
  }

  SmallVector<Value> shape;
  if (!(getListConstructElements(adaptor.getSize(), shape))) {
    return op->emitError("desired shape must be a list of scalar");
  }
  SmallVector<Value> bcastShapeVec;
  int64_t totalRank = shape.size();
  int64_t selfRank = selfTy.getRank();
  int64_t leadingRank = totalRank - selfRank;

  for (int64_t i = 0; i < totalRank; ++i) {
    Value dValue = shape[i];
    Value newD;
    int64_t dInt;
    if (i >= leadingRank && matchPattern(dValue, m_TorchConstantInt(&dInt)) &&
        dInt == -1) {
      newD = rewriter.create<mlir::tensor::DimOp>(op->getLoc(), self,
                                                  i - leadingRank);
    } else {
      dValue = rewriter.create<torch::TorchConversion::ToI64Op>(op->getLoc(),
                                                                dValue);
      newD = rewriter.create<mlir::arith::IndexCastOp>(
          op->getLoc(), rewriter.getIndexType(), dValue);
    }
    bcastShapeVec.push_back(newD);
  }

  if (options.dimSizeIndexBits == 32) {
    for (auto &dsize : bcastShapeVec) {
      auto dsizeI64 = rewriter.create<mlir::arith::IndexCastOp>(
          op->getLoc(), rewriter.getI64Type(), dsize);
      dsize = rewriter.create<arith::TruncIOp>(op->getLoc(),
                                               rewriter.getI32Type(), dsizeI64);
    }
  }

  if (bcastShapeVec.size() == 0) {
    rewriter.replaceOpWithNewOp<tensor::CastOp>(op, outType, self);
  } else {
    Value bcastShapeTensor = rewriter.create<mlir::tensor::FromElementsOp>(
        op->getLoc(), ValueRange{bcastShapeVec});
    auto dimensionNumbers =
        llvm::to_vector<4>(llvm::seq<int64_t>(leadingRank, totalRank));
    rewriter.replaceOpWithNewOp<stablehlo::DynamicBroadcastInDimOp>(
        op, outType, self, bcastShapeTensor,
        rewriter.getI64TensorAttr(dimensionNumbers));
  }
  return success();
}

// AtenPermuteOp
template <>
LogicalResult ConvertAtenOp<AtenPermuteOp>::matchAndRewrite(
    AtenPermuteOp op, OpAdaptor adaptor,
    ConversionPatternRewriter &rewriter) const {
  Value self = adaptor.getSelf();
  // Not a ranked tensor type
  auto inType = self.getType().dyn_cast<RankedTensorType>();
  auto outType = getTypeConverter()
                     ->convertType(op->getResult(0).getType())
                     .cast<RankedTensorType>();
  if (!inType)
    return op.emitError("only ranked tensor types with static shapes are "
                        "currently supported");

  SmallVector<int64_t> permValues;
  if (!matchPattern(adaptor.getDims(), m_TorchListOfConstantInts(permValues)))
    return rewriter.notifyMatchFailure(
        op, "only constant dimensions are currently supported");

  int64_t inRank = inType.getRank();
  for (auto &d : permValues) {
    d = toPositiveDim(d, inRank);
    if (!isValidDim(d, inRank))
      return op.emitError("not all dims are valid");
  }

  DenseIntElementsAttr permutation = DenseIntElementsAttr::get(
      RankedTensorType::get({static_cast<long int>(permValues.size())},
                            rewriter.getI64Type()),
      permValues);
  rewriter.replaceOpWithNewOp<stablehlo::TransposeOp>(op, outType, self,
                                                      permutation);
  return success();
}

// ValueTensorLiteralOp
template <>
LogicalResult ConvertAtenOp<ValueTensorLiteralOp>::matchAndRewrite(
    ValueTensorLiteralOp op, OpAdaptor adaptor,
    ConversionPatternRewriter &rewriter) const {
  RankedTensorType resultType = getTypeConverter()
                                    ->convertType(op->getResult(0).getType())
                                    .cast<RankedTensorType>();

  // Tensors with integer types need to be converted to signless integer
  // element type. All tensors with element types other than integer can reuse
  // existing elements attribute.
  // TODO: what about unsigned integer?
  if (auto elements = op.getValueAttr().dyn_cast<DenseIntElementsAttr>()) {
    Type builtinTensorElemTy = resultType.getElementType();
    unsigned bitWidth = builtinTensorElemTy.getIntOrFloatBitWidth();

    DenseElementsAttr valueAttr =
        elements.mapValues(builtinTensorElemTy, [&](const APInt &v) {
          return APInt(bitWidth, v.getSExtValue());
        });
    rewriter.replaceOpWithNewOp<stablehlo::ConstantOp>(op, resultType,
                                                       valueAttr);
    return success();
  }

  rewriter.replaceOpWithNewOp<stablehlo::ConstantOp>(op, resultType,
                                                     adaptor.getValue());
  return success();
}

// AtenReciprocalOp
// Reciprocal(x) = Div(1, x)
template <>
LogicalResult ConvertAtenOp<AtenReciprocalOp>::matchAndRewrite(
    AtenReciprocalOp op, OpAdaptor adaptor,
    ConversionPatternRewriter &rewriter) const {
  Value input = adaptor.getSelf();
  auto inputTy = input.getType().cast<RankedTensorType>();
  auto outTy =
      getTypeConverter()->convertType(op.getType()).cast<RankedTensorType>();
  if (!inputTy.getElementType().isa<mlir::FloatType>()) {
    return op.emitError("only floating-point datatype legalization supported "
                        "for AtenReciprocalOp");
  }

  Value oneTensor = chlo::getConstantLike(rewriter, op->getLoc(), 1, input);
  rewriter.replaceOpWithNewOp<stablehlo::DivOp>(op, outTy, oneTensor, input);
  return success();
}

// AtenPowTensorScalarOp
template <>
LogicalResult ConvertAtenOp<AtenPowTensorScalarOp>::matchAndRewrite(
    AtenPowTensorScalarOp op, OpAdaptor adaptor,
    ConversionPatternRewriter &rewriter) const {
  Value lhs = adaptor.getSelf();
  auto lhsType = lhs.getType().dyn_cast<TensorType>();
  Value rhs = adaptor.getExponent();
  TensorType rhsType = rhs.getType().dyn_cast<TensorType>();

  if (!lhsType)
    return op.emitError("only Tensor types supported in StableHLO");

  auto outType = OpConversionPattern<AtenPowTensorScalarOp>::getTypeConverter()
                     ->convertType(op.getType())
                     .template cast<TensorType>();

  Type outElemTy = outType.getElementType();
  if (!outElemTy.isIntOrFloat()) {
    return op.emitError(
        "only floating-point or integer datatype legalization supported");
  }

  if (!rhsType) {
    rhs = hlo::scalarToStablehloTensor(rewriter, op, rhs,
                                       outElemTy);
  }
  DenseIntElementsAttr bcastDimensions;
  lhs = hlo::promoteType(rewriter, lhs, outType);
  rhs = hlo::promoteType(rewriter, rhs, outType);
  auto loc = op.getLoc();
  Value result =
      rewriter.create<chlo::BroadcastPowOp>(loc, outType, lhs, rhs, bcastDimensions);

  rewriter.replaceOp(op, result);
  return success();
}

// PrimNumToTensorScalarOp
template <>
LogicalResult ConvertAtenOp<PrimNumToTensorScalarOp>::matchAndRewrite(
    PrimNumToTensorScalarOp op, OpAdaptor adaptor,
    ConversionPatternRewriter &rewriter) const {
  RankedTensorType outputType = getTypeConverter()
                                    ->convertType(op->getResult(0).getType())
                                    .cast<RankedTensorType>();
  auto outputElemType = outputType.getElementType();
  Value stablehloTensor = hlo::scalarToStablehloTensor(
      rewriter, op, adaptor.getA(), outputElemType);
  rewriter.replaceOp(op, stablehloTensor);
  return success();
}

// AtenContiguousOp
// Ref: TosaToTosa.cpp for implementation details
template <>
LogicalResult ConvertAtenOp<AtenContiguousOp>::matchAndRewrite(
    AtenContiguousOp op, OpAdaptor adaptor,
    ConversionPatternRewriter &rewriter) const {

  // Not a tensor type.
  auto selfType = adaptor.getSelf().getType().dyn_cast<TensorType>();
  if (!selfType)
    return op.emitError("only tensor types are currently supported");

  // FIXME: memory_format is not handled.

  rewriter.replaceOp(op, adaptor.getSelf());

  return success();
}

// AtenReluOp
// Relu(x) = Max(0, x)
template <>
LogicalResult ConvertAtenOp<AtenReluOp>::matchAndRewrite(
    AtenReluOp op, OpAdaptor adaptor,
    ConversionPatternRewriter &rewriter) const {
  Value lhs = adaptor.getSelf();
  auto lhsTy = lhs.getType().cast<RankedTensorType>();
  auto lhsElemTy = lhsTy.getElementType();

  if (!lhsElemTy.isa<mlir::FloatType>()) {
    return op->emitError("only float tensor in relu op is supported");
  }

  Value zeroTensor;
  zeroTensor = chlo::getConstantLike(
      rewriter, op->getLoc(),
      APFloat::getZero(lhsElemTy.cast<mlir::FloatType>().getFloatSemantics(),
                       false),
      lhs);
  rewriter.replaceOpWithNewOp<stablehlo::MaxOp>(op, lhs, zeroTensor);
  return success();
}

// Convert a Aten::GELU to HLO
// Gelu(x) = x * 1/2 * [1 + erf(x/(sqrt(2)))]
template <>
LogicalResult ConvertAtenOp<AtenGeluOp>::matchAndRewrite(
    AtenGeluOp op, OpAdaptor adaptor,
    ConversionPatternRewriter &rewriter) const {
  Location loc = op.getLoc();
  Value input = adaptor.getSelf();
  auto inputTy = input.getType().template dyn_cast<RankedTensorType>();
  if (!inputTy) {
    return op.emitError("only ranked tensor type is supported.");
  }

  Value one = chlo::getConstantLike(rewriter, loc, 1.0, input);
  Value two = chlo::getConstantLike(rewriter, loc, 2.0, input);
  Value half = chlo::getConstantLike(rewriter, loc, 0.5, input);
  auto rsqrtTwo = rewriter.create<mlir::stablehlo::RsqrtOp>(loc, two);
  auto erfElement = rewriter.create<stablehlo::MulOp>(loc, input, rsqrtTwo);
  auto erf = rewriter.create<mlir::chlo::ErfOp>(loc, erfElement);
  auto erfAdd = rewriter.create<stablehlo::AddOp>(loc, erf, one);
  auto halfMul = rewriter.create<stablehlo::MulOp>(loc, erfAdd, half);
  rewriter.replaceOpWithNewOp<stablehlo::MulOp>(op, input, halfMul);
  return success();
}

// AtenErfOp
template <>
LogicalResult ConvertAtenOp<AtenErfOp>::matchAndRewrite(
    AtenErfOp op, OpAdaptor adaptor,
    ConversionPatternRewriter &rewriter) const {
  Value input = adaptor.getSelf();
  auto inputType = input.getType().cast<TensorType>();
  if (!inputType.getElementType().isa<mlir::FloatType>()) {
    return rewriter.notifyMatchFailure(op, "only float tensor is supported");
  }
  rewriter.replaceOpWithNewOp<chlo::ErfOp>(
      op, getTypeConverter()->convertType(op.getType()), input);
  return success();
}

// AtenBatchNormOp
template <>
LogicalResult ConvertAtenOp<AtenBatchNormOp>::matchAndRewrite(
    AtenBatchNormOp op, OpAdaptor adaptor,
    ConversionPatternRewriter &rewriter) const {
  Value input = adaptor.getInput();
  // shape = [N, C, H, W]
  auto inputTy = input.getType().cast<RankedTensorType>();
  Value weight = adaptor.getWeight();
  Value bias = adaptor.getBias();
  Value runningMean = adaptor.getRunningMean();
  Value runningVar = adaptor.getRunningVar();
  // momentum is ignored
  Value momentum = adaptor.getMomentum();
  (void)momentum;

  if (inputTy.getRank() <= 2) {
    return rewriter.notifyMatchFailure(op,
                                       "input should have rank larger than 2");
  }
  if (!inputTy.getElementType().template isa<mlir::FloatType>()) {
    return op.emitError("only input tensor of float type is supported");
  }
  auto inputElemTy = inputTy.getElementType().cast<mlir::FloatType>();

  Value channelDim = rewriter.create<tensor::DimOp>(op->getLoc(), input, 1);

  if (options.dimSizeIndexBits == 32) {
    auto channelDimI64 = rewriter.create<mlir::arith::IndexCastOp>(
        op->getLoc(), rewriter.getI64Type(), channelDim);
    channelDim = rewriter.create<arith::TruncIOp>(
        op->getLoc(), rewriter.getI32Type(), channelDimI64);
  }

  Value channelShape = rewriter.create<tensor::FromElementsOp>(
      op->getLoc(), ValueRange{channelDim});
  if (failed(checkNotNone(rewriter, op, weight))) {
    weight = hlo::getConstantOfShape(
        rewriter, op->getLoc(), APFloat(inputElemTy.getFloatSemantics(), 1),
        channelShape,
        RankedTensorType::get({inputTy.getShape()[1]},
                              inputTy.getElementType()));
  }
  if (failed(checkNotNone(rewriter, op, bias))) {
    bias = hlo::getConstantOfShape(
        rewriter, op->getLoc(), APFloat(inputElemTy.getFloatSemantics(), 0),
        channelShape,
        RankedTensorType::get({inputTy.getShape()[1]},
                              inputTy.getElementType()));
  }
  if (failed(checkNotNone(rewriter, op, runningVar))) {
    runningVar = hlo::getConstantOfShape(
        rewriter, op->getLoc(), APFloat(inputElemTy.getFloatSemantics(), 1),
        channelShape,
        RankedTensorType::get({inputTy.getShape()[1]},
                              inputTy.getElementType()));
  }
  if (failed(checkNotNone(rewriter, op, runningMean))) {
    runningMean = hlo::getConstantOfShape(
        rewriter, op->getLoc(), APFloat(inputElemTy.getFloatSemantics(), 0),
        channelShape,
        RankedTensorType::get({inputTy.getShape()[1]},
                              inputTy.getElementType()));
  }

  auto weightTy = weight.getType().cast<RankedTensorType>();
  auto biasTy = bias.getType().cast<RankedTensorType>();
  auto runningMeanTy = runningMean.getType().cast<RankedTensorType>();
  auto runningVarTy = runningVar.getType().cast<RankedTensorType>();

  if (weightTy.getRank() != 1 || biasTy.getRank() != 1 ||
      runningMeanTy.getRank() != 1 || runningVarTy.getRank() != 1) {
    return rewriter.notifyMatchFailure(
        op, "expect weight, bias, running_mean and running_var to be rank 1");
  }
  if (!weightTy.getElementType().template isa<mlir::FloatType>() ||
      !biasTy.getElementType().template isa<mlir::FloatType>() ||
      !runningMeanTy.getElementType().template isa<mlir::FloatType>() ||
      !runningVarTy.getElementType().template isa<mlir::FloatType>()) {
    return op.emitError("only float weight/bias/runningMean/runningVar tensor "
                        "of float type is supported");
  }

  double eps = 0.0;
  if (!matchPattern(op.getEps(), m_TorchConstantFloat(&eps))) {
    return rewriter.notifyMatchFailure(op, "non-float(double) eps unsupported");
  }
  bool training = false;
  if (!matchPattern(op.getTraining(), m_TorchConstantBool(&training))) {
    return rewriter.notifyMatchFailure(op, "non-bool training unsupported");
  }
  // TODO: handle cudnnEnabled parameter. Here, we just ignore it!
  bool cudnnEnabled = false;
  if (!matchPattern(op.getCudnnEnabled(), m_TorchConstantBool(&cudnnEnabled))) {
    return rewriter.notifyMatchFailure(op,
                                       "non-bool cudnn_enabled unsupported");
  }
  if (training) {
    Type outputTy = getTypeConverter()->convertType(op.getType());
    Type batchMeanOrVarTy =
        RankedTensorType::get(weightTy.getShape(), inputTy.getElementType());
    auto batchNormTrainingResult =
        rewriter.create<stablehlo::BatchNormTrainingOp>(
            op.getLoc(), outputTy, batchMeanOrVarTy, batchMeanOrVarTy, input,
            weight, bias, rewriter.getF32FloatAttr(eps),
            rewriter.getI64IntegerAttr(1));
    rewriter.replaceOp(op, batchNormTrainingResult.getResult(0));
    return success();
  } else {
    Type outputTy = getTypeConverter()->convertType(op.getType());
    SmallVector<int64_t, 4> castShape{inputTy.getShape().begin(),
                                      inputTy.getShape().end()};
    castShape[1] = weightTy.getShape()[0];
    auto castTy = RankedTensorType::get(castShape, inputTy.getElementType());
    // Feature counts must match among operands of
    // stablehlo::BatchNormInferenceOp.
    Value inputCasted =
        rewriter.create<tensor::CastOp>(op.getLoc(), castTy, input);
    Value output = rewriter.create<stablehlo::BatchNormInferenceOp>(
        op.getLoc(), inputCasted.getType(), inputCasted, weight, bias,
        runningMean, runningVar,
        // 'epsilon' must satisfy constraint: 32-bit float attribute.
        rewriter.getF32FloatAttr(eps), rewriter.getI64IntegerAttr(1));
    rewriter.replaceOpWithNewOp<tensor::CastOp>(op, outputTy, output);
    return success();
  }
}

// AtenNativeLayerNormOp
template <>
LogicalResult ConvertAtenOp<AtenNativeLayerNormOp>::matchAndRewrite(
    AtenNativeLayerNormOp op, OpAdaptor adaptor,
    ConversionPatternRewriter &rewriter) const {
  Value input = adaptor.getInput();
  auto inputTy = input.getType().cast<RankedTensorType>();
  auto inputShape = inputTy.getShape();
  auto inputRank = inputTy.getRank();
  Value weight = adaptor.getWeight();
  Value bias = adaptor.getBias();

  if (!inputTy.hasStaticShape()) {
    return op->emitError("dynamic shaped input is not supported");
  }

  SmallVector<int64_t> normalizedShape;
  if (!matchPattern(op.getNormalizedShape(),
                    m_TorchListOfConstantInts(normalizedShape))) {
    return rewriter.notifyMatchFailure(
        op, "normalized_shape must be a list of const int");
  }
  double eps = 0;
  if (!matchPattern(op.getEps(), m_TorchConstantFloat(&eps))) {
    return rewriter.notifyMatchFailure(op,
                                       "non const float eps is unsupported");
  }
  if (failed(checkNotNone(rewriter, op, weight)) ||
      failed(checkNotNone(rewriter, op, bias))) {
    return op->emitError("none weight or bias is unsupported");
  }
  auto weightTy = weight.getType().cast<RankedTensorType>();
  auto biasTy = bias.getType().cast<RankedTensorType>();

  if (!inputTy.getElementType().isa<mlir::FloatType>() ||
      !biasTy.getElementType().isa<mlir::FloatType>() ||
      !weightTy.getElementType().isa<mlir::FloatType>()) {
    return op->emitError("currently only float data type are supported");
  }
  int64_t normalizedShapeRank = normalizedShape.size();
  if (weightTy.getRank() != normalizedShapeRank ||
      biasTy.getRank() != normalizedShapeRank ||
      inputRank < normalizedShapeRank || normalizedShapeRank < 1) {
    return rewriter.notifyMatchFailure(op, "input or weight or bias shape or"
                                           "normalized shape not compatible");
  }
  for (int64_t i = 1; i <= normalizedShapeRank; i++) {
    if (inputShape[inputRank - i] != normalizedShape[normalizedShapeRank - i] ||
        weightTy.getShape()[normalizedShapeRank - i] !=
            normalizedShape[normalizedShapeRank - i] ||
        biasTy.getShape()[normalizedShapeRank - i] !=
            normalizedShape[normalizedShapeRank - i]) {
      return op.emitError("mismatching contracting dimension");
    }
  }

  // Flatten dims to fit batch_norm operation.
  int64_t numFeatureDimSize = 1;
  int64_t numEmbeddingDimSize = 1;
  for (int64_t i = 0; i < inputRank - normalizedShapeRank; i++) {
    numFeatureDimSize *= inputShape[i];
  }
  for (int64_t i = 0; i < normalizedShapeRank; i++) {
    numEmbeddingDimSize *= normalizedShape[i];
  }
  SmallVector<int64_t> inputFlattenShape{1, numFeatureDimSize,
                                         numEmbeddingDimSize};
  SmallVector<int64_t> meanOrVarStablehloOutShape{numFeatureDimSize};

  auto stablehloBatchNormOutTy =
      RankedTensorType::get(inputFlattenShape, inputTy.getElementType());
  auto stablehloBathNormOutMeanOrVarTy = RankedTensorType::get(
      meanOrVarStablehloOutShape, inputTy.getElementType());

  // Reshape input
  auto stablehloInput = rewriter.create<stablehlo::DynamicReshapeOp>(
      op->getLoc(), stablehloBatchNormOutTy, input,
      hlo::getConstTensor(rewriter, op, llvm::ArrayRef(inputFlattenShape),
                          {static_cast<int64_t>(inputFlattenShape.size())})
          .value());

  // Generate "scale" and "offset" Value for stablehlo.BatchNormTrainingOp.
  SmallVector<APFloat> zeroConstVec(
      numFeatureDimSize, APFloat::getZero(inputTy.getElementType()
                                              .cast<mlir::FloatType>()
                                              .getFloatSemantics()));
  SmallVector<APFloat> oneConstVec(
      numFeatureDimSize,
      APFloat(
          inputTy.getElementType().cast<mlir::FloatType>().getFloatSemantics(),
          1));
  auto oneOrZeroConstType =
      RankedTensorType::get({numFeatureDimSize}, inputTy.getElementType());

  Value scale = rewriter.create<stablehlo::ConstantOp>(
      op->getLoc(), oneOrZeroConstType,
      DenseElementsAttr::get(oneOrZeroConstType, oneConstVec));
  Value offset = rewriter.create<stablehlo::ConstantOp>(
      op->getLoc(), oneOrZeroConstType,
      DenseElementsAttr::get(oneOrZeroConstType, zeroConstVec));
  auto batchNormTrainingResult =
      rewriter.create<stablehlo::BatchNormTrainingOp>(
          op->getLoc(), stablehloBatchNormOutTy,
          stablehloBathNormOutMeanOrVarTy, stablehloBathNormOutMeanOrVarTy,
          stablehloInput, scale, offset, rewriter.getF32FloatAttr(eps),
          rewriter.getI64IntegerAttr(1));

  // Reshape back
  auto outputTy =
      getTypeConverter()->convertType(op.getType(0)).cast<RankedTensorType>();
  auto outputMeanOrVarTy =
      getTypeConverter()->convertType(op.getType(1)).cast<RankedTensorType>();

  auto output = rewriter.create<stablehlo::DynamicReshapeOp>(
      op->getLoc(), outputTy, batchNormTrainingResult.getResult(0),
      hlo::getConstTensor(rewriter, op, outputTy.getShape(),
                          {static_cast<int64_t>(outputTy.getShape().size())})
          .value());
  auto mean = rewriter.create<stablehlo::DynamicReshapeOp>(
      op->getLoc(), outputMeanOrVarTy, batchNormTrainingResult.getResult(1),
      hlo::getConstTensor(
          rewriter, op, outputMeanOrVarTy.getShape(),
          {static_cast<int64_t>(outputMeanOrVarTy.getShape().size())})
          .value());
  auto var = rewriter.create<stablehlo::DynamicReshapeOp>(
      op->getLoc(), outputMeanOrVarTy, batchNormTrainingResult.getResult(2),
      hlo::getConstTensor(
          rewriter, op, outputMeanOrVarTy.getShape(),
          {static_cast<int64_t>(outputMeanOrVarTy.getShape().size())})
          .value());

  // Apply affine transform: output x weight + bias [element-wise]
  auto bcastedWeight = hlo::promoteAndBroadcast(rewriter, weight, outputTy);
  auto bcastedBias = hlo::promoteAndBroadcast(rewriter, bias, outputTy);
  auto outputMulWeight =
      rewriter.create<stablehlo::MulOp>(op->getLoc(), output, bcastedWeight);
  auto finalOuput = rewriter.create<stablehlo::AddOp>(
      op->getLoc(), outputMulWeight, bcastedBias);
  rewriter.replaceOp(op, {finalOuput, mean, var});
  return success();
}

// AtenCatOp
template <>
LogicalResult ConvertAtenOp<AtenCatOp>::matchAndRewrite(
    AtenCatOp op, OpAdaptor adaptor,
    ConversionPatternRewriter &rewriter) const {
  auto outType =
      getTypeConverter()->convertType(op.getType()).cast<RankedTensorType>();
  int64_t dim;
  if (!matchPattern(op.getDim(), m_TorchConstantInt(&dim))) {
    return rewriter.notifyMatchFailure(op,
                                       "only constant dim param is supported");
  }
  dim = toPositiveDim(dim, outType.getRank());
  if (!isValidDim(dim, outType.getRank()))
    return rewriter.notifyMatchFailure(op, "dim is statically invalid");

  SmallVector<Value> torchTensors;
  if (!getListConstructElements(op.getTensors(), torchTensors)) {
    return rewriter.notifyMatchFailure(
        op, "input should comes from a PrimListConstructOp");
  }
  SmallVector<Value> builtinTensors = getTypeConvertedValues(
      rewriter, op->getLoc(), getTypeConverter(), torchTensors);

  // Promote type
  for (auto &v : builtinTensors) {
    v = hlo::promoteType(rewriter, v, outType);
  }

  rewriter.replaceOpWithNewOp<stablehlo::ConcatenateOp>(
      op, outType, ValueRange(builtinTensors), dim);
  return success();
}

// AtenNumelOp
template <>
LogicalResult ConvertAtenOp<AtenNumelOp>::matchAndRewrite(
    AtenNumelOp op, OpAdaptor adaptor,
    ConversionPatternRewriter &rewriter) const {
  auto self = adaptor.getSelf();
  auto selfTy = self.getType().dyn_cast<RankedTensorType>();
  size_t rank = selfTy.getRank();

  Type intType = rewriter.getIntegerType(options.dimSizeIndexBits);
  auto loc = op->getLoc();
  Value numel = rewriter.create<arith::ConstantOp>(
      loc, rewriter.getIntegerAttr(intType, 1));
  for (size_t d = 0; d < rank; ++d) {
    Value dimSize = rewriter.create<arith::IndexCastOp>(
        loc, intType, rewriter.create<tensor::DimOp>(loc, self, d));
    numel = rewriter.create<arith::MulIOp>(loc, numel, dimSize);
  }

  auto outTy = getTypeConverter()->convertType(op.getType());
  if (outTy != numel.getType()) {
    rewriter.replaceOpWithNewOp<arith::ExtSIOp>(op, outTy, numel);
  } else {
    rewriter.replaceOp(op, numel);
  }
  return success();
}

// AtenClampOp
template <>
LogicalResult ConvertAtenOp<AtenClampOp>::matchAndRewrite(
    AtenClampOp op, OpAdaptor adaptor,
    ConversionPatternRewriter &rewriter) const {
  Value input = adaptor.getSelf();
  auto inputType = input.getType().cast<RankedTensorType>();
  auto inputElemType = inputType.getElementType();
  Value minValue = adaptor.getMin();
  Value maxValue = adaptor.getMax();
  if (failed(checkNotNone(rewriter, op, minValue)) &&
      failed(checkNotNone(rewriter, op, maxValue))) {
    return rewriter.notifyMatchFailure(
        op, "this op should be folded as its `min` and `max` both are none");
  } else if (failed(checkNotNone(rewriter, op, minValue))) {
    maxValue =
        hlo::scalarToStablehloTensor(rewriter, op, maxValue, inputElemType);
    auto minInfo = getMinValueOfDtype(op, inputElemType, rewriter);
    if (failed(minInfo)) {
      return rewriter.notifyMatchFailure(
          op, "failed to generate min value of dtype");
    }
    minValue = *minInfo;
  } else if (failed(checkNotNone(rewriter, op, maxValue))) {
    minValue =
        hlo::scalarToStablehloTensor(rewriter, op, minValue, inputElemType);
    auto maxInfo = getMaxValueOfDtype(op, inputElemType, rewriter);
    if (failed(maxInfo)) {
      return rewriter.notifyMatchFailure(
          op, "failed to generate max value of dtype");
    }
    maxValue = *maxInfo;
  } else {
    minValue =
        hlo::scalarToStablehloTensor(rewriter, op, minValue, inputElemType);
    maxValue =
        hlo::scalarToStablehloTensor(rewriter, op, maxValue, inputElemType);
  }
  rewriter.replaceOpWithNewOp<stablehlo::ClampOp>(op, minValue, input,
                                                  maxValue);
  return success();
}

// AtenArangeStartStepOp
// aten.arange.start_step = range(ceil((end-start)/step)) * step + start.
template <>
LogicalResult ConvertAtenOp<AtenArangeStartStepOp>::matchAndRewrite(
    AtenArangeStartStepOp op, OpAdaptor adaptor,
    ConversionPatternRewriter &rewriter) const {
  Location loc = op->getLoc();

  // Get element type of resultType as dtype
  auto outType = this->getTypeConverter()
                     ->convertType(op.getType())
                     .cast<RankedTensorType>();
  auto dtype = outType.getElementType();
  if (!dtype.isa<mlir::IntegerType>() && !dtype.isa<mlir::FloatType>()) {
    return rewriter.notifyMatchFailure(
        op, "unimplemented: only int or float dtype supported");
  }

  Value start =
      hlo::scalarToStablehloTensor(rewriter, op, adaptor.getStart(), dtype);
  Value end =
      hlo::scalarToStablehloTensor(rewriter, op, adaptor.getEnd(), dtype);
  Value step =
      hlo::scalarToStablehloTensor(rewriter, op, adaptor.getStep(), dtype);

  // Get length of the 1-d output tensor
  Value subOut = rewriter.create<stablehlo::SubtractOp>(loc, end, start);
  Value divOut = rewriter.create<stablehlo::DivOp>(loc, subOut, step);

  Value resultLength = rewriter.create<stablehlo::ReshapeOp>(
      loc, RankedTensorType::get({1}, dtype), divOut);
  if (dtype.isa<mlir::FloatType>()) {
    resultLength = rewriter.create<stablehlo::CeilOp>(loc, resultLength);
    resultLength = rewriter.create<stablehlo::ConvertOp>(
        loc, RankedTensorType::get({1}, rewriter.getI64Type()), resultLength);
  }

  Value window =
      rewriter.create<stablehlo::DynamicIotaOp>(loc, outType, resultLength, 0);
  DenseIntElementsAttr broadcastDimensions;
  Value mulOut = rewriter.create<chlo::BroadcastMulOp>(loc, window, step,
                                                       broadcastDimensions);
  rewriter.replaceOpWithNewOp<chlo::BroadcastAddOp>(op, mulOut, start,
                                                    broadcastDimensions);
  return success();
}

template <>
LogicalResult ConvertAtenOp<AtenGeluBackwardOp>::matchAndRewrite(
    AtenGeluBackwardOp op, OpAdaptor adaptor,
    ConversionPatternRewriter &rewriter) const {
  Location loc = op.getLoc();
  Value input = adaptor.getSelf();
  auto outType =
      this->getTypeConverter()->convertType(op.getType()).cast<TensorType>();
  if (!outType) {
    return op.emitError("only tensor type is supported");
  }
  // TODO: Handle approximate.
  std::string approximate;
  if (!matchPattern(op.getApproximate(), m_TorchConstantStr(approximate)) ||
      approximate != "none") {
    return rewriter.notifyMatchFailure(op, "Unsupported value of approximate");
  }
  // Create constant value
  Value kAlpha =
      chlo::getConstantLike(rewriter, loc, 0.70710678118654752440, input);
  Value cstAlpha0 =
      chlo::getConstantLike(rewriter, loc, 1.12837916709551257390, input);
  Value half = chlo::getConstantLike(rewriter, loc, .5, input);
  Value one = chlo::getConstantLike(rewriter, loc, 1.0, input);
  Value negHalf = chlo::getConstantLike(rewriter, loc, -0.5, input);

  // Compute
  Value kBeta0 =
      rewriter.create<stablehlo::MulOp>(loc, outType, kAlpha, cstAlpha0);
  Value kBeta = rewriter.create<stablehlo::MulOp>(loc, outType, kBeta0, half);
  Value erfArg = rewriter.create<stablehlo::MulOp>(loc, outType, kAlpha,
                                                   adaptor.getSelf());
  Value erf = rewriter.create<mlir::chlo::ErfOp>(loc, outType, erfArg);
  Value erfAdd = rewriter.create<stablehlo::AddOp>(loc, outType, erf, one);
  Value cdf = rewriter.create<stablehlo::MulOp>(loc, outType, erfAdd, half);
  Value inputSquared = rewriter.create<stablehlo::MulOp>(
      loc, outType, adaptor.getSelf(), adaptor.getSelf());
  Value negHalfInputSquared =
      rewriter.create<stablehlo::MulOp>(loc, outType, inputSquared, negHalf);
  Value expRes =
      rewriter.create<stablehlo::ExpOp>(loc, outType, negHalfInputSquared);
  Value pdf = rewriter.create<stablehlo::MulOp>(loc, outType, kBeta, expRes);
  Value pdfTimesInput =
      rewriter.create<stablehlo::MulOp>(loc, outType, pdf, adaptor.getSelf());
  Value pdfTimesInputAddCdf =
      rewriter.create<stablehlo::AddOp>(loc, outType, pdfTimesInput, cdf);
  rewriter.replaceOpWithNewOp<stablehlo::MulOp>(
      op, outType, adaptor.getGradOutput(), pdfTimesInputAddCdf);
  return success();
}

template <>
LogicalResult ConvertAtenOp<AtenPowTensorTensorOp>::matchAndRewrite(
    AtenPowTensorTensorOp op, OpAdaptor adaptor,
    ConversionPatternRewriter &rewriter) const {
  Value lhs = adaptor.getSelf();
  auto lhsTy = lhs.getType().cast<TensorType>();
  Value rhs = adaptor.getExponent();
  auto rhsTy = rhs.getType().cast<TensorType>();

  if (!lhsTy || !rhsTy)
    return op.emitError("only Tensor types supported");

  auto outTy =
      this->getTypeConverter()->convertType(op.getType()).cast<TensorType>();

  lhs = hlo::promoteType(rewriter, lhs, outTy);
  rhs = hlo::promoteType(rewriter, rhs, outTy);

  rewriter.replaceOpWithNewOp<chlo::BroadcastPowOp>(op, outTy, lhs, rhs,
                                                    /*broadcast_attr*/ nullptr);
  return success();
}

// Converts `aten.empty.memory_format` to `tensor.empty` op.
template <>
LogicalResult ConvertAtenOp<AtenEmptyMemoryFormatOp>::matchAndRewrite(
    AtenEmptyMemoryFormatOp op, OpAdaptor adaptor,
    ConversionPatternRewriter &rewriter) const {

  // TODO: Add support pin_memory and memory_format features.
  // At this point all tensors should have value semantics, and hence the
  // `layout` check can be ignored.

  // The pin_memory should be either `False` or `none`.
  bool pinMemory;
  if (!op.getPinMemory().getType().template isa<Torch::NoneType>() &&
      (!matchPattern(op.getPinMemory(), m_TorchConstantBool(&pinMemory)) ||
       pinMemory))
    return rewriter.notifyMatchFailure(
        op, "unimplemented: pin_memory must be either None or false");

  // Only `none`, `contiguous` and `preserve` memory_format is supported.
  if (!op.getMemoryFormat().getType().isa<Torch::NoneType>()) {
    int64_t memoryFormat;
    if (!matchPattern(op.getMemoryFormat(), m_TorchConstantInt(&memoryFormat)))
      return rewriter.notifyMatchFailure(
          op, "unimplemented: the memory format should be specified in "
              "an integer constant");
    if (memoryFormat != torch_upstream::MemoryFormat::Contiguous &&
        memoryFormat != torch_upstream::MemoryFormat::Preserve)
      return rewriter.notifyMatchFailure(
          op, "unimplemented: only none, contiguous and preserve "
              "memory_format is supported");
  }

  // TODO: Add support for device arg other than cpu.
  if (!op.getDevice().getType().isa<Torch::NoneType>()) {
    std::string device;
    if (!matchPattern(op.getDevice(), m_TorchConstantDevice(device)))
      return rewriter.notifyMatchFailure(
          op, "unimplemented: device must be a constant str");
    else if (device != "cpu")
      return rewriter.notifyMatchFailure(
          op, "unimplemented: device is expected to be cpu");
  }

  // TODO: Add support for non-strided layout.
  // torch.layout is by default strided i.e. 0.
  if (!op.getLayout().getType().isa<Torch::NoneType>()) {
    int64_t tensorLayout;
    if (!matchPattern(op.getLayout(), m_TorchConstantInt(&tensorLayout)))
      return rewriter.notifyMatchFailure(
          op, "unimplemented: layout must be a constant");
    else if (tensorLayout != torch_upstream::Layout::Strided)
      return rewriter.notifyMatchFailure(
          op, "unimplemented: layout is expected to be strided");
  }

  Location loc = op.getLoc();
  TypeConverter *typeConverter = this->getTypeConverter();
  SmallVector<Value> resultSizeTorchInt, resultSize, resultSizeIndex;
  if (!getListConstructElements(op.getSize(), resultSizeTorchInt)) {
    return rewriter.notifyMatchFailure(
        op, "unimplemented: size must be constructed using ListConstruct");
  }
  resultSize =
      getTypeConvertedValues(rewriter, loc, typeConverter, resultSizeTorchInt);
  for (auto size : resultSize)
    resultSizeIndex.push_back(castIntToIndex(rewriter, loc, size));

  auto resultType =
      typeConverter->convertType(op.getType()).cast<RankedTensorType>();
  Type resultElementType;
  if (op.getDtype().getType().isa<Torch::NoneType>()) {
    resultElementType =
        getDefaultDtypeForTorchScalar(Torch::FloatType::get(op->getContext()));
  } else {
    int64_t dtypeInt;
    if (!matchPattern(op.getDtype(), m_TorchConstantInt(&dtypeInt)))
      return rewriter.notifyMatchFailure(
          op, "unimplemented: dtype must be a constant integer or none");
    FailureOr<Type> maybeResultElementType = getTypeForScalarType(
        op->getContext(), (torch_upstream::ScalarType)dtypeInt,
        IntegerType::Signless);
    if (failed(maybeResultElementType)) {
      return rewriter.notifyMatchFailure(
          op, "unable to convert `dtypeInt` to builtin type");
    }
    resultElementType = *maybeResultElementType;
  }

  // Create an uninitialized tensor of `resultSize` shape.
  Value initTensor = rewriter.create<tensor::EmptyOp>(
      loc, getAsOpFoldResult(resultSizeIndex), resultElementType);
  rewriter.replaceOpWithNewOp<tensor::CastOp>(op, resultType, initTensor);
  return success();
}

// RuntimeAssertOp
namespace {
class ConvertRuntimeAssertOp : public OpConversionPattern<RuntimeAssertOp> {
public:
  using OpConversionPattern::OpConversionPattern;

  LogicalResult
  matchAndRewrite(RuntimeAssertOp op, OpAdaptor adaptor,
                  ConversionPatternRewriter &rewriter) const override {
    bool condition;
    if (!matchPattern(op.getCondition(), m_TorchConstantBool(&condition))) {
      return rewriter.notifyMatchFailure(
          op, "unimplemented: condition must be a constant");
    }
    if (!condition) {
      return op->emitError("condition must be true");
    }
    rewriter.eraseOp(op);
    return success();
  }
};
} // namespace

template <>
LogicalResult ConvertAtenOp<AtenFillScalarOp>::matchAndRewrite(
    AtenFillScalarOp op, OpAdaptor adaptor,
    ConversionPatternRewriter &rewriter) const {
  auto outType =
      getTypeConverter()->convertType(op.getType()).cast<RankedTensorType>();
  auto dtype = outType.getElementType();
  Value scalarTensor =
      hlo::scalarToStablehloTensor(rewriter, op, adaptor.getValue(), dtype);
  Value bcastScalar = rewriter.create<stablehlo::BroadcastInDimOp>(
      op->getLoc(), outType, scalarTensor, rewriter.getI64TensorAttr({}));
  rewriter.replaceOp(op, bcastScalar);
  return success();
}

void mlir::torch::torch_to_stablehlo::populateBasicOpPatternsAndLegality(
    TypeConverter &typeConverter, RewritePatternSet &patterns,
    ConversionTarget &target, const TorchToStablehloOptions &options) {
  MLIRContext *context = patterns.getContext();

  target.addIllegalOp<AtenTransposeIntOp>();
  patterns.add<ConvertAtenTransposeIntOp>(typeConverter, context);
  target.addIllegalOp<RuntimeAssertOp>();
  patterns.add<ConvertRuntimeAssertOp>(typeConverter, context);

#define INSERT_UNARY_PATTERN(AtenOp, StablehloOp)                              \
  target.addIllegalOp<AtenOp>();                                               \
  patterns.add<ConvertAtenUnaryOp<AtenOp, StablehloOp>>(typeConverter, context)
  INSERT_UNARY_PATTERN(AtenCloneOp, stablehlo::ConvertOp);
  INSERT_UNARY_PATTERN(AtenNegOp, stablehlo::NegOp);
  INSERT_UNARY_PATTERN(AtenLogicalNotOp, stablehlo::NotOp);
  INSERT_UNARY_PATTERN(AtenBitwiseNotOp, stablehlo::NotOp);
  INSERT_UNARY_PATTERN(AtenAbsOp, stablehlo::AbsOp);
#undef INSERT_UNARY_PATTERN

#define INSERT_UNARY_FPONLY_PATTERN(AtenOp, StablehloOp)                       \
  target.addIllegalOp<AtenOp>();                                               \
  patterns.add<ConvertAtenUnaryFPOnlyOp<AtenOp, StablehloOp>>(typeConverter,   \
                                                              context)
  INSERT_UNARY_FPONLY_PATTERN(AtenLogOp, stablehlo::LogOp);
  INSERT_UNARY_FPONLY_PATTERN(AtenExpOp, stablehlo::ExpOp);
  INSERT_UNARY_FPONLY_PATTERN(AtenSqrtOp, stablehlo::SqrtOp);
  INSERT_UNARY_FPONLY_PATTERN(AtenRsqrtOp, stablehlo::RsqrtOp);
  INSERT_UNARY_FPONLY_PATTERN(AtenSigmoidOp, stablehlo::LogisticOp);
  INSERT_UNARY_FPONLY_PATTERN(AtenTanhOp, stablehlo::TanhOp);
  INSERT_UNARY_FPONLY_PATTERN(AtenSinOp, stablehlo::SineOp);
  INSERT_UNARY_FPONLY_PATTERN(AtenCosOp, stablehlo::CosineOp);
  INSERT_UNARY_FPONLY_PATTERN(AtenCeilOp, stablehlo::CeilOp);
  INSERT_UNARY_FPONLY_PATTERN(AtenFloorOp, stablehlo::FloorOp);
#undef INSERT_UNARY_FPONLY_PATTERN

#define INSERT_CONSTANT_FILL_PATTERN(AtenOp, fillVal)                          \
  target.addIllegalOp<AtenOp>();                                               \
  patterns.add<ConvertAtenConstPatternOp<AtenOp, fillVal>>(typeConverter,      \
                                                           context)
  INSERT_CONSTANT_FILL_PATTERN(AtenOnesOp, 1);
  INSERT_CONSTANT_FILL_PATTERN(AtenZerosOp, 0);
#undef INSERT_CONSTANT_FILL_PATTERN

#define INSERT_BINARY_ADDSUB_PATTERN(AtenOp, ChloOp)                           \
  target.addIllegalOp<AtenOp>();                                               \
  patterns.add<ConvertAtenAddSubOp<AtenOp, ChloOp>>(typeConverter, context)
  INSERT_BINARY_ADDSUB_PATTERN(AtenAddTensorOp, chlo::BroadcastAddOp);
  INSERT_BINARY_ADDSUB_PATTERN(AtenAddScalarOp, chlo::BroadcastAddOp);
  INSERT_BINARY_ADDSUB_PATTERN(AtenSubTensorOp, chlo::BroadcastSubOp);
  INSERT_BINARY_ADDSUB_PATTERN(AtenSubScalarOp, chlo::BroadcastSubOp);
  INSERT_BINARY_ADDSUB_PATTERN(AtenRsubScalarOp, chlo::BroadcastSubOp);
#undef INSERT_BINARY_ADDSUB_PATTERN

#define INSERT_BINARY_MULDIV_PATTERN(AtenOp, ChloOp)                           \
  target.addIllegalOp<AtenOp>();                                               \
  patterns.add<ConvertAtenMulDivOp<AtenOp, ChloOp>>(typeConverter, context)
  INSERT_BINARY_MULDIV_PATTERN(AtenMulTensorOp, chlo::BroadcastMulOp);
  INSERT_BINARY_MULDIV_PATTERN(AtenMulScalarOp, chlo::BroadcastMulOp);
  INSERT_BINARY_MULDIV_PATTERN(AtenDivTensorOp, chlo::BroadcastDivOp);
  INSERT_BINARY_MULDIV_PATTERN(AtenDivTensorModeOp, chlo::BroadcastDivOp);
  INSERT_BINARY_MULDIV_PATTERN(AtenDivScalarOp, chlo::BroadcastDivOp);
  INSERT_BINARY_MULDIV_PATTERN(AtenRemainderScalarOp, chlo::BroadcastRemOp);
#undef INSERT_BINARY_MULDIV_PATTERN

#define INSERT_BINARY_COMPARE_PATTERN(AtenOp)                                  \
  target.addIllegalOp<AtenOp>();                                               \
  patterns.add<ConvertAtenCompareOp<AtenOp>>(typeConverter, context)

  INSERT_BINARY_COMPARE_PATTERN(AtenGtTensorOp);
  INSERT_BINARY_COMPARE_PATTERN(AtenGtScalarOp);
  INSERT_BINARY_COMPARE_PATTERN(AtenGeTensorOp);
  INSERT_BINARY_COMPARE_PATTERN(AtenGeScalarOp);
  INSERT_BINARY_COMPARE_PATTERN(AtenLtTensorOp);
  INSERT_BINARY_COMPARE_PATTERN(AtenLtScalarOp);
  INSERT_BINARY_COMPARE_PATTERN(AtenLeTensorOp);
  INSERT_BINARY_COMPARE_PATTERN(AtenLeScalarOp);
  INSERT_BINARY_COMPARE_PATTERN(AtenEqTensorOp);
  INSERT_BINARY_COMPARE_PATTERN(AtenEqScalarOp);
  INSERT_BINARY_COMPARE_PATTERN(AtenNeTensorOp);
  INSERT_BINARY_COMPARE_PATTERN(AtenNeScalarOp);
#undef INSERT_BINARY_COMPARE_PATTERN

#define INSERT_BINARY_LOGICAL_PATTERN(AtenOp, ChloOp)                          \
  target.addIllegalOp<AtenOp>();                                               \
  patterns.add<ConvertAtenLogicalBinaryOp<AtenOp, ChloOp>>(typeConverter,      \
                                                           context)

  INSERT_BINARY_LOGICAL_PATTERN(AtenLogicalOrOp, chlo::BroadcastOrOp);
  INSERT_BINARY_LOGICAL_PATTERN(AtenLogicalAndOp, chlo::BroadcastAndOp);
  INSERT_BINARY_LOGICAL_PATTERN(AtenLogicalXorOp, chlo::BroadcastXorOp);
#undef INSERT_BINARY_LOGICAL_PATTERN

#define INSERT_ATENOP_PATTERN(AtenOp)                                          \
  target.addIllegalOp<AtenOp>();                                               \
  patterns.add<ConvertAtenOp<AtenOp>>(typeConverter, context, options)

  INSERT_ATENOP_PATTERN(AtenBroadcastToOp);
  INSERT_ATENOP_PATTERN(AtenPermuteOp);

  INSERT_ATENOP_PATTERN(ValueTensorLiteralOp);
  INSERT_ATENOP_PATTERN(AtenReciprocalOp);
  INSERT_ATENOP_PATTERN(AtenPowTensorScalarOp);
  INSERT_ATENOP_PATTERN(PrimNumToTensorScalarOp);
  INSERT_ATENOP_PATTERN(AtenContiguousOp);

  INSERT_ATENOP_PATTERN(AtenReluOp);
  INSERT_ATENOP_PATTERN(AtenGeluOp);
  INSERT_ATENOP_PATTERN(AtenErfOp);
  INSERT_ATENOP_PATTERN(AtenGeluBackwardOp);

  INSERT_ATENOP_PATTERN(AtenCatOp);
  INSERT_ATENOP_PATTERN(AtenClampOp);
  INSERT_ATENOP_PATTERN(AtenArangeStartStepOp);

  INSERT_ATENOP_PATTERN(AtenBatchNormOp);
  INSERT_ATENOP_PATTERN(AtenNativeLayerNormOp);
  INSERT_ATENOP_PATTERN(AtenNumelOp);
  INSERT_ATENOP_PATTERN(AtenSizeIntOp);
  INSERT_ATENOP_PATTERN(AtenToDtypeOp);
  INSERT_ATENOP_PATTERN(AtenWhereSelfOp);
  INSERT_ATENOP_PATTERN(AtenPowTensorTensorOp);
<<<<<<< HEAD
  INSERT_ATENOP_PATTERN(AtenEmptyMemoryFormatOp);
=======
  INSERT_ATENOP_PATTERN(AtenFillScalarOp);
>>>>>>> 1eb18dd8
#undef INSERT_ATENOP_PATTERN

#define INSERT_BINARY_BROADCAST_PATTERN(AtenOp, StablehloOp)                   \
  target.addIllegalOp<AtenOp>();                                               \
  patterns.add<ConvertAtenBinaryBroadcastOp<AtenOp, StablehloOp>>(             \
      typeConverter, context)
  INSERT_BINARY_BROADCAST_PATTERN(AtenMaximumOp, chlo::BroadcastMaxOp);
  INSERT_BINARY_BROADCAST_PATTERN(AtenMinimumOp, chlo::BroadcastMinOp);
  INSERT_BINARY_BROADCAST_PATTERN(Aten__And__TensorOp, chlo::BroadcastAndOp);
  INSERT_BINARY_BROADCAST_PATTERN(AtenBitwiseAndTensorOp, chlo::BroadcastAndOp);
  INSERT_BINARY_BROADCAST_PATTERN(AtenBitwiseOrTensorOp, chlo::BroadcastOrOp);
  INSERT_BINARY_BROADCAST_PATTERN(AtenBitwiseXorTensorOp, chlo::BroadcastXorOp);
#undef INSERT_BINARY_BROADCAST_PATTERN
}<|MERGE_RESOLUTION|>--- conflicted
+++ resolved
@@ -1666,11 +1666,8 @@
   INSERT_ATENOP_PATTERN(AtenToDtypeOp);
   INSERT_ATENOP_PATTERN(AtenWhereSelfOp);
   INSERT_ATENOP_PATTERN(AtenPowTensorTensorOp);
-<<<<<<< HEAD
   INSERT_ATENOP_PATTERN(AtenEmptyMemoryFormatOp);
-=======
   INSERT_ATENOP_PATTERN(AtenFillScalarOp);
->>>>>>> 1eb18dd8
 #undef INSERT_ATENOP_PATTERN
 
 #define INSERT_BINARY_BROADCAST_PATTERN(AtenOp, StablehloOp)                   \
