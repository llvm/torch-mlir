--- conflicted
+++ resolved
@@ -43,14 +43,8 @@
   void runOnOperation() override {
     MLIRContext *context = &getContext();
     ConversionTarget target(*context);
-<<<<<<< HEAD
-    target.addLegalDialect<mhlo::MhloDialect, tensor::TensorDialect,
-                           arith::ArithmeticDialect, Torch::TorchDialect,
-                           chlo::ChloDialect>();
-=======
     target.addLegalDialect<chlo::ChloDialect, mhlo::MhloDialect, tensor::TensorDialect,
                            arith::ArithmeticDialect, Torch::TorchDialect>();
->>>>>>> 76c97668
 
     TypeConverter typeConverter;
     typeConverter.addConversion([](Type type) { return type; });
