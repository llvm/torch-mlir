--- conflicted
+++ resolved
@@ -460,23 +460,26 @@
         return success();
       });
 
-<<<<<<< HEAD
+  patterns.onOp("Shape", 9,
+                [](OpBinder binder, ConversionPatternRewriter &rewriter) {
+                  Torch::ValueTensorType resultType;
+                  Value operand;
+                  if (binder.tensorOperand(operand) ||
+                      binder.tensorResultType(resultType))
+                    return failure();
+                  rewriter.replaceOpWithNewOp<Torch::Aten_ShapeAsTensorOp>(
+                      binder.op, resultType, operand);
+                  return success();
+                });
+
   patterns.onOp("Sinh", 9,
-=======
-  patterns.onOp("Shape", 9,
->>>>>>> 061af696
-                [](OpBinder binder, ConversionPatternRewriter &rewriter) {
-                  Torch::ValueTensorType resultType;
-                  Value operand;
-                  if (binder.tensorOperand(operand) ||
-                      binder.tensorResultType(resultType))
-                    return failure();
-<<<<<<< HEAD
                   rewriter.replaceOpWithNewOp<Torch::AtenSinhOp>(
-=======
-
-                  rewriter.replaceOpWithNewOp<Torch::Aten_ShapeAsTensorOp>(
->>>>>>> 061af696
+                [](OpBinder binder, ConversionPatternRewriter &rewriter) {
+                  Torch::ValueTensorType resultType;
+                  Value operand;
+                  if (binder.tensorOperand(operand) ||
+                      binder.tensorResultType(resultType))
+                    return failure();
                       binder.op, resultType, operand);
                   return success();
                 });
