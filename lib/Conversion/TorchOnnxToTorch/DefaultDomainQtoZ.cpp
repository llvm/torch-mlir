--- conflicted
+++ resolved
@@ -643,8 +643,7 @@
         llvm::SmallVector<int64_t> axes;
         int64_t keepDims;
         int64_t noop_with_empty_axes;
-        if (binder.tensorOperand(data) ||
-            binder.tensorResultType(resultType) ||
+        if (binder.tensorOperand(data) || binder.tensorResultType(resultType) ||
             binder.s64IntegerArrayAttr(axes, "axes", 0) ||
             binder.s64IntegerAttr(keepDims, "keepdims", 1) ||
             binder.s64IntegerAttr(noop_with_empty_axes, "noop_with_empty_axes",
@@ -1092,7 +1091,6 @@
         rewriter.replaceOp(binder.op, operand);
         return success();
       });
-<<<<<<< HEAD
   patterns.onOp(
       "Slice", 13, [](OpBinder binder, ConversionPatternRewriter &rewriter) {
         Torch::ValueTensorType resultTorchType;
@@ -1110,7 +1108,7 @@
         auto operandTorchTy = operand.getType().cast<Torch::ValueTensorType>();
         auto operandTy =
             operandTorchTy.toBuiltinTensor().dyn_cast<RankedTensorType>();
-        
+
         if (!operandTy)
           return rewriter.notifyMatchFailure(
               binder.op,
@@ -1195,7 +1193,10 @@
           return rewriter.notifyMatchFailure(
               binder.op, "Axes should be the same size of starts and ends");
 
-        auto stepsTy = steps.getType().cast<Torch::ValueTensorType>().toBuiltinTensor().dyn_cast<RankedTensorType>();
+        auto stepsTy = steps.getType()
+                           .cast<Torch::ValueTensorType>()
+                           .toBuiltinTensor()
+                           .dyn_cast<RankedTensorType>();
 
         if (!(stepsTy && stepsTy.getDimSize(0) == endsTy.getDimSize(0)))
           return rewriter.notifyMatchFailure(
@@ -1250,8 +1251,8 @@
         }
 
         rewriter.replaceOp(binder.op, operand);
-=======
-
+        return success();
+      });
   patterns.onOp(
       "Reshape", 5, [](OpBinder binder, ConversionPatternRewriter &rewriter) {
         Torch::ValueTensorType resultType;
@@ -1340,7 +1341,6 @@
             dimList);
         rewriter.replaceOpWithNewOp<Torch::AtenReshapeOp>(binder.op, resultType,
                                                           data, dimValueList);
->>>>>>> 6660a265
         return success();
       });
 }