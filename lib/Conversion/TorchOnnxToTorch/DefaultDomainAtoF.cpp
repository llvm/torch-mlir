--- conflicted
+++ resolved
@@ -1268,7 +1268,51 @@
                       binder.op, resultType, operand);
                   return success();
                 });
-<<<<<<< HEAD
+  patterns.onOp(
+      "Expand", 1, [](OpBinder binder, ConversionPatternRewriter &rewriter) {
+        // uses ideas and code from onnx.Reshape
+        Torch::ValueTensorType resultType;
+        Value data, shape;
+        if (binder.tensorOperands(data, shape) ||
+            binder.tensorResultType(resultType))
+          return failure();
+        Torch::BaseTensorType shapeType =
+            shape.getType().cast<Torch::BaseTensorType>();
+        SmallVector<int64_t> selectSizes;
+        selectSizes.push_back(1);
+        Type selectResultType = shapeType.getWithSizesAndDtype(
+            llvm::ArrayRef(selectSizes), shapeType.getOptionalDtype());
+        // Variable to store 1-D onnx shape tensor, shapeSizes[0] has the
+        // dimension size
+        auto shapeSizes =
+            dyn_cast<Torch::ValueTensorType>(shape.getType()).getSizes();
+        // A constant zero value
+        Value zero = rewriter.create<Torch::ConstantIntOp>(
+            binder.getLoc(), rewriter.getI64IntegerAttr(0));
+        // Variable to store pytorch int list of shape (dimension)
+        SmallVector<Value> dimList;
+
+        // Convert the shape tensor from vector of int64_t to torch int list as
+        // we are using torch implementation Torch::AtenBroadcastToOp which
+        // takes list of int
+        for (int i = 0; i < shapeSizes[0]; i++) {
+          Value selectIndex = rewriter.create<Torch::ConstantIntOp>(
+              binder.getLoc(), rewriter.getType<Torch::IntType>(),
+              rewriter.getIntegerAttr(rewriter.getIntegerType(64), i));
+          Value extract = rewriter.create<Torch::AtenSelectIntOp>(
+              binder.getLoc(), selectResultType, shape, zero, selectIndex);
+          Value dim = rewriter.create<Torch::AtenItemOp>(
+              binder.getLoc(), rewriter.getType<Torch::IntType>(), extract);
+          dimList.push_back(dim);
+        }
+        Value dimValueList = rewriter.create<Torch::PrimListConstructOp>(
+            binder.getLoc(),
+            Torch::ListType::get(Torch::IntType::get(binder.op->getContext())),
+            dimList);
+        rewriter.replaceOpWithNewOp<Torch::AtenBroadcastToOp>(
+            binder.op, resultType, data, dimValueList);
+        return success();
+      });
   patterns.onOp("Flatten", 13,
                 [](OpBinder binder, ConversionPatternRewriter &rewriter) {
                   // Flatten means to partition the input tensor's dimensions
@@ -1346,53 +1390,6 @@
                   rewriter.replaceOp(binder.op, result);
                   return success();
                 });
-=======
-  patterns.onOp(
-      "Expand", 1, [](OpBinder binder, ConversionPatternRewriter &rewriter) {
-        // uses ideas and code from onnx.Reshape
-        Torch::ValueTensorType resultType;
-        Value data, shape;
-        if (binder.tensorOperands(data, shape) ||
-            binder.tensorResultType(resultType))
-          return failure();
-        Torch::BaseTensorType shapeType =
-            shape.getType().cast<Torch::BaseTensorType>();
-        SmallVector<int64_t> selectSizes;
-        selectSizes.push_back(1);
-        Type selectResultType = shapeType.getWithSizesAndDtype(
-            llvm::ArrayRef(selectSizes), shapeType.getOptionalDtype());
-        // Variable to store 1-D onnx shape tensor, shapeSizes[0] has the
-        // dimension size
-        auto shapeSizes =
-            dyn_cast<Torch::ValueTensorType>(shape.getType()).getSizes();
-        // A constant zero value
-        Value zero = rewriter.create<Torch::ConstantIntOp>(
-            binder.getLoc(), rewriter.getI64IntegerAttr(0));
-        // Variable to store pytorch int list of shape (dimension)
-        SmallVector<Value> dimList;
-
-        // Convert the shape tensor from vector of int64_t to torch int list as
-        // we are using torch implementation Torch::AtenBroadcastToOp which
-        // takes list of int
-        for (int i = 0; i < shapeSizes[0]; i++) {
-          Value selectIndex = rewriter.create<Torch::ConstantIntOp>(
-              binder.getLoc(), rewriter.getType<Torch::IntType>(),
-              rewriter.getIntegerAttr(rewriter.getIntegerType(64), i));
-          Value extract = rewriter.create<Torch::AtenSelectIntOp>(
-              binder.getLoc(), selectResultType, shape, zero, selectIndex);
-          Value dim = rewriter.create<Torch::AtenItemOp>(
-              binder.getLoc(), rewriter.getType<Torch::IntType>(), extract);
-          dimList.push_back(dim);
-        }
-        Value dimValueList = rewriter.create<Torch::PrimListConstructOp>(
-            binder.getLoc(),
-            Torch::ListType::get(Torch::IntType::get(binder.op->getContext())),
-            dimList);
-        rewriter.replaceOpWithNewOp<Torch::AtenBroadcastToOp>(
-            binder.op, resultType, data, dimValueList);
-        return success();
-      });
->>>>>>> f78ec78a
   patterns.onOp("Floor", 13,
                 [](OpBinder binder, ConversionPatternRewriter &rewriter) {
                   Torch::ValueTensorType resultType;
