//===------------------------------------------------------------*- C++ -*-===//
//
// This file is licensed under the Apache License v2.0 with LLVM Exceptions.
// See https://llvm.org/LICENSE.txt for license information.
// SPDX-License-Identifier: Apache-2.0 WITH LLVM-exception
// Also available under a BSD-style license. See LICENSE.
//
//===----------------------------------------------------------------------===//

#include "mlir/IR/DialectResourceBlobManager.h"
#include "torch-mlir/Conversion/TorchOnnxToTorch/Patterns.h"
#include "torch-mlir/Dialect/Torch/IR/TorchOps.h"
#include "torch-mlir/Dialect/Torch/Utils/Utils.h"
#include "llvm/Support/FormatVariadic.h"

using namespace mlir;
using namespace mlir::torch;
using namespace mlir::torch::onnx_c;

class Endian {
private:
  static constexpr uint32_t uint32_ = 0x01020304;
  static constexpr uint8_t magic_ = (const uint8_t &)uint32_;

public:
  static constexpr bool little = magic_ == 0x04;
  static constexpr bool big = magic_ == 0x01;
  static_assert(little || big, "Cannot determine endianness!");

private:
  Endian() = delete;
};

static int64_t onnxDtypeIntToTorchDtypeInt(int64_t dtypeIntOnnx) {
  // TODO: Add complete mapping.
  // Where are the ONNX and PyTorch dtype enums defined?
  // ONNX:
  //  https://github.com/shouxieai/tensorRT_Pro/blob/main/onnx/onnx-ml.proto
  // PyTorch:
  //  https://github.com/llvm/torch-mlir/blob/main/include/torch-mlir/Dialect/Torch/Utils/TorchUpstream.h#L88

  int64_t dtypeIntTorch = [dtypeIntOnnx]() {
    switch (dtypeIntOnnx) {
    case 1:
      return 6; // float
<<<<<<< HEAD
    case 3:
      return 1; // int8
=======
    case 6:
      return 3; // int32
>>>>>>> d8a52e82
    case 7:
      return 4; // int64
    case 9:
      return 11; // bool
    case 10:
      return 5; // half
    case 11:
      return 7; // double
    case 16:
      return 15; // bfloat16
    default:
      return -1; // No dtype
    }
  }();

  return dtypeIntTorch;
}

static LogicalResult createTorchTransposeOp(ConversionPatternRewriter &rewriter,
                                            Location loc, Value input,
                                            int64_t dimA, int64_t dimB,
                                            Value &transposed) {
  Type transposedType;
  if (failed(getTransposedType(input.getType().cast<Torch::BaseTensorType>(),
                               dimA, dimB, transposedType)))
    return failure();
  Value cstDimA = rewriter.create<Torch::ConstantIntOp>(
      loc, rewriter.getI64IntegerAttr(dimA));
  Value cstDimB = rewriter.create<Torch::ConstantIntOp>(
      loc, rewriter.getI64IntegerAttr(dimB));
  transposed = rewriter.create<Torch::AtenTransposeIntOp>(
      loc, transposedType, input, cstDimA, cstDimB);
  return success();
}

// Simple rewrites for the default domain.
// See: https://onnx.ai/onnx/operators/
// For operators that are effectively version invariant, we register with
// sinceVersion==1. We interpret this to include the following spec
// diffs that are irrelevant to this level of lowering:
//   * Supported element types.
//   * Limited broadcasting to full broadcasting support.
//
// There are a lot of spec revisions that basically generalized elementwise
// to be more normal and a direct translation vs a special case. This
// results in a lot of ONNX test cases that all reduce to the exact same
// thing here, so we simplify.
void mlir::torch::onnx_c::populateDefaultDomainAtoF(
    OnnxCustomOpConversionPattern &patterns) {
  patterns.onOp("Abs", 1,
                [](OpBinder binder, ConversionPatternRewriter &rewriter) {
                  Torch::ValueTensorType resultType;
                  Value operand;
                  if (binder.tensorOperand(operand) ||
                      binder.tensorResultType(resultType))
                    return failure();
                  rewriter.replaceOpWithNewOp<Torch::AtenAbsOp>(
                      binder.op, resultType, operand);
                  return success();
                });
  // Add became forward compatible with Torch in version 7.
  patterns.onOp("Add", 7,
                [](OpBinder binder, ConversionPatternRewriter &rewriter) {
                  Torch::ValueTensorType resultType;
                  Value lhs, rhs;
                  if (binder.tensorOperands(lhs, rhs) ||
                      binder.tensorResultType(resultType))
                    return failure();
                  Value const1 = rewriter.create<Torch::ConstantIntOp>(
                      binder.getLoc(), rewriter.getType<Torch::IntType>(),
                      rewriter.getIntegerAttr(rewriter.getIntegerType(64), 1));
                  rewriter.replaceOpWithNewOp<Torch::AtenAddTensorOp>(
                      binder.op, resultType, lhs, rhs, const1);
                  return success();
                });
  // TODO: AffineGrid
  patterns.onOp("And", 1,
                [](OpBinder binder, ConversionPatternRewriter &rewriter) {
                  Torch::ValueTensorType resultType;
                  Value lhs, rhs;
                  if (binder.tensorOperands(lhs, rhs) ||
                      binder.tensorResultType(resultType))
                    return failure();
                  rewriter.replaceOpWithNewOp<Torch::AtenLogicalAndOp>(
                      binder.op, resultType, lhs, rhs);
                  return success();
                });
  patterns.onOp(
      "ArgMax", 1, [](OpBinder binder, ConversionPatternRewriter &rewriter) {
        Torch::ValueTensorType resultType;
        Value operand;
        bool keepDims;
        int64_t axis;
        bool selectLastIndex;
        if (binder.tensorOperand(operand) ||
            binder.tensorResultType(resultType) ||
            binder.s64BoolAttr(keepDims, "keepdims", true) ||
            binder.s64IntegerAttr(axis, "axis", 0) ||
            binder.s64BoolAttr(selectLastIndex, "select_last_index", false))
          return failure();

        if (selectLastIndex) {
          // TODO: Figure out how to support this case. Need to add a reverse
          // or something.
          return rewriter.notifyMatchFailure(
              binder.op, "unsupported conversion: select_last_index=true");
        }

        // ONNX allows negative axis.
        if (axis < 0)
          axis +=
              cast<Torch::ValueTensorType>(operand.getType()).getSizes().size();

        Value constAxis = rewriter.create<Torch::ConstantIntOp>(
            binder.getLoc(), rewriter.getType<Torch::IntType>(),
            rewriter.getIntegerAttr(rewriter.getIntegerType(64), axis));
        Value constKeepDims = rewriter.create<Torch::ConstantBoolOp>(
            binder.getLoc(), rewriter.getType<Torch::BoolType>(),
            rewriter.getBoolAttr(keepDims));
        rewriter.replaceOpWithNewOp<Torch::AtenArgmaxOp>(
            binder.op, resultType, operand, constAxis, constKeepDims);
        return success();
      });
  patterns.onOp(
      "ArgMin", 1, [](OpBinder binder, ConversionPatternRewriter &rewriter) {
        Torch::ValueTensorType resultType;
        Value operand;
        bool keepDims;
        int64_t axis;
        bool selectLastIndex;
        if (binder.tensorOperand(operand) ||
            binder.tensorResultType(resultType) ||
            binder.s64BoolAttr(keepDims, "keepdims", true) ||
            binder.s64IntegerAttr(axis, "axis", 0) ||
            binder.s64BoolAttr(selectLastIndex, "select_last_index", false))
          return failure();

        if (selectLastIndex) {
          // TODO: Figure out how to support this case. Need to add a reverse
          // or something.
          return rewriter.notifyMatchFailure(
              binder.op, "unsupported conversion: select_last_index=true");
        }

        // ONNX allows negative axis.
        if (axis < 0)
          axis +=
              cast<Torch::ValueTensorType>(operand.getType()).getSizes().size();

        Value constAxis = rewriter.create<Torch::ConstantIntOp>(
            binder.getLoc(), rewriter.getType<Torch::IntType>(),
            rewriter.getIntegerAttr(rewriter.getIntegerType(64), axis));
        Value constKeepDims = rewriter.create<Torch::ConstantBoolOp>(
            binder.getLoc(), rewriter.getType<Torch::BoolType>(),
            rewriter.getBoolAttr(keepDims));
        rewriter.replaceOpWithNewOp<Torch::AtenArgminOp>(
            binder.op, resultType, operand, constAxis, constKeepDims);
        return success();
      });
  patterns.onOp("Asin", 7,
                [](OpBinder binder, ConversionPatternRewriter &rewriter) {
                  Torch::ValueTensorType resultType;
                  Value operand;
                  if (binder.tensorOperand(operand) ||
                      binder.tensorResultType(resultType))
                    return failure();
                  rewriter.replaceOpWithNewOp<Torch::AtenAsinOp>(
                      binder.op, resultType, operand);
                  return success();
                });
  patterns.onOp("Asinh", 9,
                [](OpBinder binder, ConversionPatternRewriter &rewriter) {
                  Torch::ValueTensorType resultType;
                  Value operand;
                  if (binder.tensorOperand(operand) ||
                      binder.tensorResultType(resultType))
                    return failure();
                  rewriter.replaceOpWithNewOp<Torch::AtenAsinhOp>(
                      binder.op, resultType, operand);
                  return success();
                });
  patterns.onOp("Atan", 7,
                [](OpBinder binder, ConversionPatternRewriter &rewriter) {
                  Torch::ValueTensorType resultType;
                  Value operand;
                  if (binder.tensorOperand(operand) ||
                      binder.tensorResultType(resultType))
                    return failure();
                  rewriter.replaceOpWithNewOp<Torch::AtenAtanOp>(
                      binder.op, resultType, operand);
                  return success();
                });
  patterns.onOp("Atanh", 9,
                [](OpBinder binder, ConversionPatternRewriter &rewriter) {
                  Torch::ValueTensorType resultType;
                  Value operand;
                  if (binder.tensorOperand(operand) ||
                      binder.tensorResultType(resultType))
                    return failure();
                  rewriter.replaceOpWithNewOp<Torch::AtenAtanhOp>(
                      binder.op, resultType, operand);
                  return success();
                });
  patterns.onOp("Acos", 7,
                [](OpBinder binder, ConversionPatternRewriter &rewriter) {
                  Torch::ValueTensorType resultType;
                  Value operand;
                  if (binder.tensorOperand(operand) ||
                      binder.tensorResultType(resultType))
                    return failure();
                  rewriter.replaceOpWithNewOp<Torch::AtenAcosOp>(
                      binder.op, resultType, operand);
                  return success();
                });
  patterns.onOp("Acosh", 9,
                [](OpBinder binder, ConversionPatternRewriter &rewriter) {
                  Torch::ValueTensorType resultType;
                  Value operand;
                  if (binder.tensorOperand(operand) ||
                      binder.tensorResultType(resultType))
                    return failure();
                  rewriter.replaceOpWithNewOp<Torch::AtenAcoshOp>(
                      binder.op, resultType, operand);
                  return success();
                });
  patterns.onOp("BatchNormalization", 15,
                [](OpBinder binder, ConversionPatternRewriter &rewriter) {
                  Torch::ValueTensorType resultType;
                  Value input, weight, bias, runningMean, runningVar;
                  bool training;
                  float momentum, eps;
                  if (binder.s64BoolAttr(training, "training_mode", 0))
                    return failure();
                  if (training) {
                    // TODO: Add support for training = true
                    return rewriter.notifyMatchFailure(
                        binder.op, "unsupported conversion: training = true");
                  }

                  if (binder.tensorOperandAtIndex(input, 0) ||
                      binder.tensorOperandAtIndex(weight, 1) ||
                      binder.tensorOperandAtIndex(bias, 2) ||
                      binder.tensorOperandAtIndex(runningMean, 3) ||
                      binder.tensorOperandAtIndex(runningVar, 4) ||
                      binder.f32FloatAttr(momentum, "momentum", 0.9f) ||
                      binder.f32FloatAttr(eps, "epsilon", 1e-05f) ||
                      binder.tensorResultType(resultType))
                    return failure();

                  Value cstFalse = rewriter.create<Torch::ConstantBoolOp>(
                      binder.getLoc(), false);
                  Value cstMomentum = rewriter.create<Torch::ConstantFloatOp>(
                      binder.getLoc(), rewriter.getF64FloatAttr(momentum));
                  Value cstEps = rewriter.create<Torch::ConstantFloatOp>(
                      binder.getLoc(), rewriter.getF64FloatAttr(eps));

                  rewriter.replaceOpWithNewOp<Torch::AtenBatchNormOp>(
                      binder.op, resultType, input, weight, bias, runningMean,
                      runningVar, /*training=*/cstFalse, cstMomentum, cstEps,
                      /*cudnn_enabled=*/cstFalse);
                  return success();
                });
  patterns.onOp(
      "AveragePool", 19,
      [](OpBinder binder, ConversionPatternRewriter &rewriter) {
        std::string autoPad;
        SmallVector<int64_t> dilation;
        if (binder.customOpNameStringAttr(autoPad, "auto_pad", "NOTSET"))
          return failure();
        if (autoPad != "NOTSET") {
          // TODO: Add support for `auto_pad` != "NOTSET"
          return rewriter.notifyMatchFailure(
              binder.op, "unsupported conversion: auto_pad != NOTSET");
        }
        if (binder.s64IntegerArrayAttr(dilation, "dilations", {})) {
          return failure();
        }
        if (dilation.size() > 0) {
          return rewriter.notifyMatchFailure(
              binder.op, "dilation is not supported by torch.aten.avgpool op");
        }

        Torch::ValueTensorType resultType;
        Value operand;
        bool ceilMode, countIncludePad;
        if (binder.tensorOperand(operand) ||
            binder.s64BoolAttr(ceilMode, "ceil_mode", false) ||
            binder.s64BoolAttr(countIncludePad, "count_include_pad", false) ||
            binder.tensorResultType(resultType))
          return failure();
        // Determine the rank of input tensor.
        std::optional<unsigned> maybeRank = Torch::getTensorRank(operand);
        if (!maybeRank)
          return rewriter.notifyMatchFailure(binder.op,
                                             "Unimplemented: unranked tensor");
        unsigned rank = *maybeRank;

        SmallVector<int64_t> kernel, padding, strides;
        if (binder.s64IntegerArrayAttr(kernel, "kernel_shape", {})) {
          return failure();
        }
        if (kernel.size() != rank - 2) {
          return rewriter.notifyMatchFailure(
              binder.op, "kernel list size does not match the number of axes");
        }
        SmallVector<int64_t> defaultPadding(2 * (rank - 2), 0);
        if (binder.s64IntegerArrayAttr(padding, "pads", defaultPadding)) {
          return failure();
        }
        if (padding.size() != 2 * (rank - 2)) {
          return rewriter.notifyMatchFailure(
              binder.op,
              "padding list size does not match twice the number of axes");
        }
        if (binder.s64IntegerArrayAttr(strides, "strides", {1})) {
          return failure();
        }
        if (strides.size() != 1 && strides.size() != rank - 2) {
          return rewriter.notifyMatchFailure(
              binder.op, "strides list size does not match the number of axes");
        }

        SmallVector<Value> cstKernel, cstPadding, cstStrides;
        for (int64_t i : kernel) {
          cstKernel.push_back(rewriter.create<Torch::ConstantIntOp>(
              binder.getLoc(), rewriter.getI64IntegerAttr(i)));
        }
        for (int64_t i : padding) {
          cstPadding.push_back(rewriter.create<Torch::ConstantIntOp>(
              binder.getLoc(), rewriter.getI64IntegerAttr(i)));
        }
        for (int64_t i : strides) {
          cstStrides.push_back(rewriter.create<Torch::ConstantIntOp>(
              binder.getLoc(), rewriter.getI64IntegerAttr(i)));
        }
        Value kernelSizeList = rewriter.create<Torch::PrimListConstructOp>(
            binder.getLoc(),
            Torch::ListType::get(Torch::IntType::get(binder.op->getContext())),
            cstKernel);
        Value paddingList = rewriter.create<Torch::PrimListConstructOp>(
            binder.getLoc(),
            Torch::ListType::get(Torch::IntType::get(binder.op->getContext())),
            cstPadding);
        Value stridesList = rewriter.create<Torch::PrimListConstructOp>(
            binder.getLoc(),
            Torch::ListType::get(Torch::IntType::get(binder.op->getContext())),
            cstStrides);
        Value cstCeilMode =
            rewriter.create<Torch::ConstantBoolOp>(binder.getLoc(), ceilMode);
        Value cstCountIncludePad = rewriter.create<Torch::ConstantBoolOp>(
            binder.getLoc(), countIncludePad);
        Value cstNone = rewriter.create<Torch::ConstantNoneOp>(binder.getLoc());

        if (rank == 3) {
          rewriter.replaceOpWithNewOp<Torch::AtenAvgPool1dOp>(
              binder.op, resultType, operand, kernelSizeList, stridesList,
              paddingList, cstCeilMode, cstCountIncludePad);
          return success();
        } else if (rank == 4) {
          rewriter.replaceOpWithNewOp<Torch::AtenAvgPool2dOp>(
              binder.op, resultType, operand, kernelSizeList, stridesList,
              paddingList, cstCeilMode, cstCountIncludePad,
              /*divisor_override=*/cstNone);
          return success();
        } else if (rank == 5) {
          rewriter.replaceOpWithNewOp<Torch::AtenAvgPool3dOp>(
              binder.op, resultType, operand, kernelSizeList, stridesList,
              paddingList, cstCeilMode, cstCountIncludePad,
              /*divisor_override=*/cstNone);
          return success();
        }
        return failure();
      });
  patterns.onOp(
      "Bernoulli", 15,
      [](OpBinder binder, ConversionPatternRewriter &rewriter) {
        Torch::ValueTensorType resultType;
        Value input;
        int64_t dtypeIntOnnx, dtypeIntTorch;
        if (binder.tensorOperand(input) ||
            binder.s64IntegerAttr(dtypeIntOnnx, "dtype", -1) ||
            binder.tensorResultType(resultType))
          return failure();

        SmallString<64> name("torch.onnx.");
        name.append("seed");
        auto attr = binder.op->getAttr(name);
        if (attr) {
          return rewriter.notifyMatchFailure(
              binder.op,
              "unimplemented: support not present for seed attribute");
        }

        Value none = rewriter.create<Torch::ConstantNoneOp>(binder.getLoc());
        Value bernoulli = rewriter.create<Torch::AtenBernoulliOp>(
            binder.getLoc(), input.getType(), input, /*generator=*/none);

        if (dtypeIntOnnx == -1) {
          // True, if dtype attribute value is not present.
          rewriter.replaceOp(binder.op, bernoulli);
          return success();
        }
        dtypeIntTorch = onnxDtypeIntToTorchDtypeInt(dtypeIntOnnx);
        if (dtypeIntTorch == -1) {
          return rewriter.notifyMatchFailure(
              binder.op,
              "unimplemented support for the given dtype conversion");
        }
        Value constDtype = rewriter.create<Torch::ConstantIntOp>(
            binder.getLoc(), rewriter.getType<Torch::IntType>(),
            rewriter.getIntegerAttr(rewriter.getIntegerType(64),
                                    dtypeIntTorch));
        Value cstFalse =
            rewriter.create<Torch::ConstantBoolOp>(binder.getLoc(), false);
        rewriter.replaceOpWithNewOp<Torch::AtenToDtypeOp>(
            binder.op, resultType, bernoulli, constDtype,
            /*non_blocking=*/cstFalse, /*copy=*/cstFalse,
            /*memory_format=*/none);
        return success();
      });
  patterns.onOp(
      "BitShift", 11, [](OpBinder binder, ConversionPatternRewriter &rewriter) {
        Torch::ValueTensorType resultType;
        Value lhs, rhs;
        std::string direction;
        if (binder.tensorOperands(lhs, rhs) ||
            binder.tensorResultType(resultType) ||
            binder.customOpNameStringAttr(direction, "direction", ""))
          return failure();
        if (direction == "LEFT") {
          rewriter.replaceOpWithNewOp<Torch::AtenBitwiseLeftShiftTensorOp>(
              binder.op, resultType, lhs, rhs);
        } else {
          rewriter.replaceOpWithNewOp<Torch::AtenBitwiseRightShiftTensorOp>(
              binder.op, resultType, lhs, rhs);
        }
        return success();
      });
  patterns.onOp("BitwiseAnd", 18,
                [](OpBinder binder, ConversionPatternRewriter &rewriter) {
                  Torch::ValueTensorType resultType;
                  Value lhs, rhs;
                  std::string direction;
                  if (binder.tensorOperands(lhs, rhs) ||
                      binder.tensorResultType(resultType))
                    return failure();
                  rewriter.replaceOpWithNewOp<Torch::AtenBitwiseAndTensorOp>(
                      binder.op, resultType, lhs, rhs);
                  return success();
                });
  patterns.onOp("BitwiseOr", 18,
                [](OpBinder binder, ConversionPatternRewriter &rewriter) {
                  Torch::ValueTensorType resultType;
                  Value lhs, rhs;
                  std::string direction;
                  if (binder.tensorOperands(lhs, rhs) ||
                      binder.tensorResultType(resultType))
                    return failure();
                  rewriter.replaceOpWithNewOp<Torch::AtenBitwiseOrTensorOp>(
                      binder.op, resultType, lhs, rhs);
                  return success();
                });
  patterns.onOp("BitwiseNot", 18,
                [](OpBinder binder, ConversionPatternRewriter &rewriter) {
                  Torch::ValueTensorType resultType;
                  Value operand;
                  if (binder.tensorOperand(operand) ||
                      binder.tensorResultType(resultType))
                    return failure();
                  rewriter.replaceOpWithNewOp<Torch::AtenBitwiseNotOp>(
                      binder.op, resultType, operand);
                  return success();
                });
  patterns.onOp("BitwiseXor", 18,
                [](OpBinder binder, ConversionPatternRewriter &rewriter) {
                  Torch::ValueTensorType resultType;
                  Value lhs, rhs;
                  std::string direction;
                  if (binder.tensorOperands(lhs, rhs) ||
                      binder.tensorResultType(resultType))
                    return failure();
                  rewriter.replaceOpWithNewOp<Torch::AtenBitwiseXorTensorOp>(
                      binder.op, resultType, lhs, rhs);
                  return success();
                });
  patterns.onOp(
      "Cast", 1, [](OpBinder binder, ConversionPatternRewriter &rewriter) {
        Torch::ValueTensorType resultType;
        Value operand;
        int64_t dtypeIntOnnx, dtypeIntTorch;
        if (binder.tensorOperand(operand) ||
            binder.s64IntegerAttr(dtypeIntOnnx, "to") ||
            binder.tensorResultType(resultType))
          return failure();

        dtypeIntTorch = onnxDtypeIntToTorchDtypeInt(dtypeIntOnnx);
        if (dtypeIntTorch == -1) {
          auto message = llvm::formatv("unimplemented support for the given "
                                       "dtype conversion (onnx 'type' = {0})",
                                       dtypeIntOnnx);
          auto y = rewriter.notifyMatchFailure(binder.op, message);

          return y;
        }
        Value constDtype = rewriter.create<Torch::ConstantIntOp>(
            binder.getLoc(), rewriter.getType<Torch::IntType>(),
            rewriter.getIntegerAttr(rewriter.getIntegerType(64),
                                    dtypeIntTorch));
        Value none = rewriter.create<Torch::ConstantNoneOp>(binder.getLoc());
        Value cstFalse =
            rewriter.create<Torch::ConstantBoolOp>(binder.getLoc(), false);
        rewriter.replaceOpWithNewOp<Torch::AtenToDtypeOp>(
            binder.op, resultType, operand, constDtype,
            /*non_blocking=*/cstFalse, /*copy=*/cstFalse,
            /*memory_format=*/none);
        return success();
      });
  patterns.onOp(
      "CastLike", 15, [](OpBinder binder, ConversionPatternRewriter &rewriter) {
        Torch::ValueTensorType resultType;
        Value input, target;
        if (binder.tensorOperands(input, target) ||
            binder.tensorResultType(resultType))
          return failure();

        // TODO: Add support to handle the `saturate` attribute.
        // Ignoring it right now, since it's only using during the float8
        // conversions which are not supported in Torch-MLIR right now.

        Torch::ValueTensorType targetTy =
            target.getType().cast<Torch::ValueTensorType>();
        if (!targetTy.hasDtype()) {
          return rewriter.notifyMatchFailure(binder.op,
                                             "target tensor must have a dtype");
        }
        Type targetDtype = targetTy.getDtype();
        Value constDtype = Torch::getDtypeIntValueForType(
            rewriter, binder.getLoc(), targetDtype);
        Value none = rewriter.create<Torch::ConstantNoneOp>(binder.getLoc());
        Value cstFalse =
            rewriter.create<Torch::ConstantBoolOp>(binder.getLoc(), false);
        rewriter.replaceOpWithNewOp<Torch::AtenToDtypeOp>(
            binder.op, resultType, input, constDtype,
            /*non_blocking=*/cstFalse, /*copy=*/cstFalse,
            /*memory_format=*/none);
        return success();
      });
  patterns.onOp("Ceil", 13,
                [](OpBinder binder, ConversionPatternRewriter &rewriter) {
                  Torch::ValueTensorType resultType;
                  Value operand;
                  if (binder.tensorOperand(operand) ||
                      binder.tensorResultType(resultType))
                    return failure();
                  rewriter.replaceOpWithNewOp<Torch::AtenCeilOp>(
                      binder.op, resultType, operand);
                  return success();
                });
  patterns.onOp(
      "Celu", 12, [](OpBinder binder, ConversionPatternRewriter &rewriter) {
        Torch::ValueTensorType resultType;
        Value operand;
        float alpha;
        if (binder.tensorOperand(operand) ||
            binder.tensorResultType(resultType) ||
            binder.f32FloatAttr(alpha, "alpha", 1.0f))
          return failure();
        // exp(x/alpha)
        Value constAlpha = rewriter.create<Torch::ConstantFloatOp>(
            binder.getLoc(), rewriter.getType<Torch::FloatType>(),
            rewriter.getF64FloatAttr(alpha));
        Value xDivAlpha = rewriter.create<Torch::AtenDivScalarOp>(
            binder.getLoc(), resultType, operand, constAlpha);
        Value expXDivAlpha = rewriter.create<Torch::AtenExpOp>(
            binder.getLoc(), resultType, xDivAlpha);
        // alpha * (exp(x/alpha) - 1)
        Value constantOne = rewriter.create<Torch::ConstantIntOp>(
            binder.getLoc(), rewriter.getI64IntegerAttr(1));
        Value subOne = rewriter.create<Torch::AtenSubScalarOp>(
            binder.getLoc(), resultType, expXDivAlpha, constantOne,
            constantOne);
        Value mulAlpha = rewriter.create<Torch::AtenMulScalarOp>(
            binder.getLoc(), resultType, subOne, constAlpha);
        Value constantZero = rewriter.create<Torch::ConstantIntOp>(
            binder.getLoc(), rewriter.getI64IntegerAttr(0));
        Value zeroTensor = createRank0Tensor(rewriter, binder.getLoc(),
                                             resultType, constantZero);
        // min(0, alpha * (exp(x/alpha) - 1))
        Value minExpression = rewriter.create<Torch::AtenMinimumOp>(
            binder.getLoc(), resultType, zeroTensor, mulAlpha);

        // max(0, x)
        Value maxExpression = rewriter.create<Torch::AtenMaximumOp>(
            binder.getLoc(), resultType, zeroTensor, operand);
        // max(0,x) + min(0, alpha * (exp(x/alpha) - 1))
        rewriter.replaceOpWithNewOp<Torch::AtenAddTensorOp>(
            binder.op, resultType, maxExpression, minExpression, constantOne);
        return success();
      });
  patterns.onOp(
      "Clip", 1, [](OpBinder binder, ConversionPatternRewriter &rewriter) {
        // https://onnx.ai/onnx/operators/onnx__Clip.html

        // Inputs and outputs must be tensors.
        Value source;
        Torch::ValueTensorType resultType;
        if (binder.tensorOperandAtIndex(source, 0) ||
            binder.tensorResultType(resultType)) {
          return failure();
        }

        // Min and max can be args (version 11+) or attributes (version 6-).
        // They default to numeric_limits::lowest() and numeric_limits::max().
        Value min;
        Value max;
        if (binder.op->getNumOperands() >= 2)
          min = binder.op->getOperand(1);
        if (binder.op->getNumOperands() == 3)
          max = binder.op->getOperand(2);

        // Note: attribute versions of the op only support float types.
        auto resultDtype = resultType.getDtype();
        if (!min && binder.op->hasAttr("torch.onnx.min")) {
          float minValue;
          if (binder.f32FloatAttr(minValue, "min",
                                  std::numeric_limits<float>::lowest()))
            return failure();
          auto minSplatAttr = SplatElementsAttr::get(
              resultType.toBuiltinTensor().clone(resultDtype),
              rewriter.getFloatAttr(resultDtype, minValue));
          min = rewriter.create<Torch::ValueTensorLiteralOp>(
              binder.getLoc(), resultType, minSplatAttr);
        }
        if (!max && binder.op->hasAttr("torch.onnx.max")) {
          float maxValue;
          if (binder.f32FloatAttr(maxValue, "max",
                                  std::numeric_limits<float>::max()))
            return failure();
          auto maxSplatAttr = SplatElementsAttr::get(
              resultType.toBuiltinTensor().clone(resultDtype),
              rewriter.getFloatAttr(resultDtype, maxValue));
          max = rewriter.create<Torch::ValueTensorLiteralOp>(
              binder.getLoc(), resultType, maxSplatAttr);
        }

        if (!min && !max) {
          // Cliping with no limits is a no-op.
          rewriter.replaceOp(binder.op, source);
          return success();
        }

        if (!max) {
          rewriter.replaceOpWithNewOp<Torch::AtenClampMinTensorOp>(
              binder.op, resultType, source, min);
          return success();
        }

        rewriter.replaceOpWithNewOp<Torch::AtenClampTensorOp>(
            binder.op, resultType, source, min, max);
        return success();
      });
  patterns.onOp(
      "Concat", 13, [](OpBinder binder, ConversionPatternRewriter &rewriter) {
        Torch::ValueTensorType resultType;
        SmallVector<Value> tensors;
        int64_t dim;
        if (binder.tensorOperands(tensors, binder.op->getNumOperands()) ||
            binder.s64IntegerAttr(dim, "axis", 0) ||
            binder.tensorResultType(resultType))
          return failure();
        Type listElemType =
            tensors[0]
                .getType()
                .cast<Torch::BaseTensorType>()
                .getWithSizesAndDtype(/*optionalSizes=*/std::nullopt,
                                      /*optionalDtype=*/nullptr);
        Type listType = Torch::ListType::get(listElemType);
        Value tensorList = rewriter.create<Torch::PrimListConstructOp>(
            binder.op->getLoc(), listType, tensors);
        Value cstDim = rewriter.create<Torch::ConstantIntOp>(
            binder.getLoc(), rewriter.getI64IntegerAttr(dim));
        rewriter.replaceOpWithNewOp<Torch::AtenCatOp>(binder.op, resultType,
                                                      tensorList, cstDim);
        return success();
      });
  patterns.onOp(
      "Constant", 1, [](OpBinder binder, ConversionPatternRewriter &rewriter) {
        Torch::ValueTensorType resultType;
        if (binder.tensorResultType(resultType))
          return failure();
        auto dtype = resultType.getDtype();

        float floatValue;
        if (binder.op->hasAttr("torch.onnx.value_float") &&
            !binder.f32FloatAttr(floatValue, "value_float", 0.0)) {
          auto splatAttr =
              SplatElementsAttr::get(resultType.toBuiltinTensor().clone(dtype),
                                     rewriter.getFloatAttr(dtype, floatValue));
          rewriter.replaceOpWithNewOp<Torch::ValueTensorLiteralOp>(
              binder.op, resultType, splatAttr);
          return success();
        }

        int64_t intValue;
        if (binder.op->hasAttr("torch.onnx.value_int") &&
            !binder.s64IntegerAttr(intValue, "value_int", 0)) {
          auto splatAttr =
              SplatElementsAttr::get(resultType.toBuiltinTensor().clone(dtype),
                                     rewriter.getIntegerAttr(dtype, intValue));
          rewriter.replaceOpWithNewOp<Torch::ValueTensorLiteralOp>(
              binder.op, resultType, splatAttr);
          return success();
        }

        if (DenseResourceElementsAttr attr =
                binder.op->getAttr("torch.onnx.value")
                    .dyn_cast_or_null<DenseResourceElementsAttr>()) {
          // Bytes are stored in little endian order. Big endian support will
          // require swizzling.
          if (!Endian::little) {
            binder.op->emitError(
                "unimplemented: importing on big endian systems");
            return failure();
          }

          auto ty = cast<ShapedType>(attr.getType());
          ElementsAttr denseAttr;
          auto ptr = attr.getRawHandle().getBlob()->getData();
          if (cast<ShapedType>(attr.getType()).getElementType().isInteger(1)) {
            llvm::SmallVector<APInt> newContents;
            for (auto val : ptr) {
              APInt apval(1, val);
              newContents.push_back(apval);
            }
            denseAttr = DenseElementsAttr::get(ty, newContents);
          } else {
            denseAttr = DenseElementsAttr::getFromRawBuffer(ty, ptr);
          }

          rewriter.replaceOpWithNewOp<Torch::ValueTensorLiteralOp>(
              binder.op, resultType, denseAttr);
          return success();
        }

        if (ElementsAttr attr = binder.op->getAttr("torch.onnx.value")
                                    .dyn_cast_or_null<ElementsAttr>()) {
          rewriter.replaceOpWithNewOp<Torch::ValueTensorLiteralOp>(
              binder.op, resultType, attr);
          return success();
        }

        llvm::SmallVector<int64_t> intValues;
        if (!binder.s64IntegerArrayAttr(intValues, "value_ints", {}) &&
            !intValues.empty()) {
          llvm::SmallVector<APInt> apValues;
          for (auto intVal : intValues) {
            apValues.push_back(APInt(dtype.getIntOrFloatBitWidth(), intVal));
          }
          auto attr = DenseElementsAttr::get(
              resultType.toBuiltinTensor().clone(dtype), apValues);
          rewriter.replaceOpWithNewOp<Torch::ValueTensorLiteralOp>(
              binder.op, resultType, attr);
          return success();
        }

        return failure();
      });
  patterns.onOp(
      "Conv", 1, [](OpBinder binder, ConversionPatternRewriter &rewriter) {
        std::string autoPad;
        if (binder.customOpNameStringAttr(autoPad, "auto_pad", "NOTSET"))
          return failure();
        if (autoPad != "NOTSET") {
          // TODO: Add support for `auto_pad` != "NOTSET"
          return rewriter.notifyMatchFailure(
              binder.op, "unsupported conversion: auto_pad != NOTSET");
        }

        Torch::ValueTensorType resultType;
        Value input, weight;
        int64_t group;
        if (binder.tensorOperandAtIndex(input, 0) ||
            binder.tensorOperandAtIndex(weight, 1) ||
            binder.s64IntegerAttr(group, "group", 1) ||
            binder.tensorResultType(resultType))
          return failure();

        auto weightTensorType = weight.getType().cast<Torch::ValueTensorType>();
        if (!weightTensorType || !weightTensorType.hasSizes()) {
          return rewriter.notifyMatchFailure(
              binder.op, "Expected weight type having sizes");
        }
        ArrayRef<int64_t> weightShape = weightTensorType.getSizes();
        SmallVector<int64_t> kernelShape;
        if (binder.s64IntegerArrayAttr(kernelShape, "kernel_shape", {}))
          return failure();
        if (kernelShape.size()) {
          if (kernelShape.size() != weightShape.size() - 2) {
            return rewriter.notifyMatchFailure(
                binder.op,
                "unsupported conversion: kernel_shape list size should have "
                "number of values equal to weight_rank - 2");
          } else {
            for (unsigned i = 0; i < kernelShape.size(); i++) {
              if (weightShape[i + 2] != kernelShape[i]) {
                return rewriter.notifyMatchFailure(
                    binder.op, "unsupported conversion: kernel_shape value "
                               "should be equal to the weight tensor shape");
              }
            }
          }
        }

        // Determine the rank of input tensor.
        std::optional<unsigned> maybeRank = Torch::getTensorRank(input);
        if (!maybeRank)
          return rewriter.notifyMatchFailure(binder.op,
                                             "Unimplemented: unranked tensor");
        unsigned rank = *maybeRank;

        SmallVector<int64_t> padding, strides, dilations;
        SmallVector<int64_t> defaultPadding, defaultStrides, defaultDilations;
        for (unsigned i = 0; i < rank - 2; i++) {
          defaultPadding.push_back(0);
          defaultStrides.push_back(1);
          defaultDilations.push_back(1);
        }
        // Padding for the beginning and ending along each spatial axis, it can
        // take any value greater than or equal to 0. The value represent the
        // number of pixels added to the beginning and end part of the
        // corresponding axis. pads format should be as follow [x1_begin,
        // x2_begin…x1_end, x2_end,…], where xi_begin the number of pixels added
        // at the beginning of axis i and xi_end, the number of pixels added at
        // the end of axis i.
        if (binder.s64IntegerArrayAttr(padding, "pads", defaultPadding)) {
          return failure();
        }
        if (padding.size() != rank - 2 && padding.size() != 2 * (rank - 2)) {
          return rewriter.notifyMatchFailure(
              binder.op, "padding list size does not match the number of axes");
        }
        if (binder.s64IntegerArrayAttr(dilations, "dilations",
                                       defaultDilations)) {
          return failure();
        }
        if (dilations.size() != rank - 2) {
          return rewriter.notifyMatchFailure(
              binder.op,
              "dilations list size does not match the number of axes");
        }
        if (binder.s64IntegerArrayAttr(strides, "strides", defaultStrides)) {
          return failure();
        }
        if (strides.size() != rank - 2) {
          return rewriter.notifyMatchFailure(
              binder.op, "strides list size does not match the number of axes");
        }

        SmallVector<Value> cstPadding, cstStrides, cstDilations,
            cstOutputPadding;
        if (padding.size() != 2 * (rank - 2)) {
          for (int64_t i : padding) {
            cstPadding.push_back(rewriter.create<Torch::ConstantIntOp>(
                binder.getLoc(), rewriter.getI64IntegerAttr(i)));
          }
        } else {
          for (unsigned i = 0; i < padding.size() / 2; i++) {
            if (padding[i] != padding[i + (padding.size() / 2)]) {
              // TODO: Add support for different padding values for the
              // beginning and ending along each spatial axis
              return rewriter.notifyMatchFailure(
                  binder.op,
                  "unsupported conversion: padding values for the beginning "
                  "and ending along each spatial axis must be equal");
            }
            cstPadding.push_back(rewriter.create<Torch::ConstantIntOp>(
                binder.getLoc(), rewriter.getI64IntegerAttr(padding[i])));
          }
        }
        for (int64_t i : dilations) {
          cstDilations.push_back(rewriter.create<Torch::ConstantIntOp>(
              binder.getLoc(), rewriter.getI64IntegerAttr(i)));
        }
        for (int64_t i : strides) {
          cstStrides.push_back(rewriter.create<Torch::ConstantIntOp>(
              binder.getLoc(), rewriter.getI64IntegerAttr(i)));
        }
        Value cstZero = rewriter.create<Torch::ConstantIntOp>(
            binder.getLoc(), rewriter.getI64IntegerAttr(0));
        cstOutputPadding = {cstZero, cstZero};

        Value paddingList = rewriter.create<Torch::PrimListConstructOp>(
            binder.getLoc(),
            Torch::ListType::get(Torch::IntType::get(binder.op->getContext())),
            cstPadding);
        Value dilationsList = rewriter.create<Torch::PrimListConstructOp>(
            binder.getLoc(),
            Torch::ListType::get(Torch::IntType::get(binder.op->getContext())),
            cstDilations);
        Value stridesList = rewriter.create<Torch::PrimListConstructOp>(
            binder.getLoc(),
            Torch::ListType::get(Torch::IntType::get(binder.op->getContext())),
            cstStrides);
        Value outputPaddingList = rewriter.create<Torch::PrimListConstructOp>(
            binder.getLoc(),
            Torch::ListType::get(Torch::IntType::get(binder.op->getContext())),
            cstOutputPadding);
        Value transposed =
            rewriter.create<Torch::ConstantBoolOp>(binder.getLoc(), false);
        Value bias;
        if (binder.op->getNumOperands() == 3) {
          if (binder.tensorOperandAtIndex(bias, 2)) {
            return failure();
          }
        } else {
          bias = rewriter.create<Torch::ConstantNoneOp>(binder.getLoc());
        }
        Value cstGroup = rewriter.create<Torch::ConstantIntOp>(
            binder.getLoc(), rewriter.getI64IntegerAttr(group));

        rewriter.replaceOpWithNewOp<Torch::AtenConvolutionOp>(
            binder.op, resultType, input, weight, bias, stridesList,
            paddingList, dilationsList, transposed, outputPaddingList,
            cstGroup);
        return success();
      });
  patterns.onOp(
      "ConvTranspose", 11,
      [](OpBinder binder, ConversionPatternRewriter &rewriter) {
        std::string autoPad;
        if (binder.customOpNameStringAttr(autoPad, "auto_pad", "NOTSET"))
          return failure();
        if (autoPad != "NOTSET") {
          // TODO: Add support for `auto_pad` != "NOTSET"
          return rewriter.notifyMatchFailure(
              binder.op, "unsupported conversion: auto_pad != NOTSET");
        }
        SmallVector<int64_t> outputShape;
        if (binder.s64IntegerArrayAttr(outputShape, "output_shape", {}))
          return failure();
        if (outputShape.size()) {
          // TODO: Add support for non-None output_shape value.
          return rewriter.notifyMatchFailure(
              binder.op,
              "unsupported conversion: output_shape should be absent");
        }
        Torch::ValueTensorType resultType;
        Value input, weight;
        int64_t group;
        if (binder.tensorOperandAtIndex(input, 0) ||
            binder.tensorOperandAtIndex(weight, 1) ||
            binder.s64IntegerAttr(group, "group", 1) ||
            binder.tensorResultType(resultType))
          return failure();

        auto weightTensorType = weight.getType().cast<Torch::ValueTensorType>();
        if (!weightTensorType || !weightTensorType.hasSizes()) {
          return rewriter.notifyMatchFailure(
              binder.op, "Expected weight type having sizes");
        }
        ArrayRef<int64_t> weightShape = weightTensorType.getSizes();
        SmallVector<int64_t> kernelShape;
        if (binder.s64IntegerArrayAttr(kernelShape, "kernel_shape", {}))
          return failure();
        if (kernelShape.size()) {
          if (kernelShape.size() != weightShape.size() - 2) {
            return rewriter.notifyMatchFailure(
                binder.op,
                "unsupported conversion: kernel_shape list size should have "
                "number of values equal to weight_rank - 2");
          } else {
            for (unsigned i = 0; i < kernelShape.size(); i++) {
              if (weightShape[i + 2] != kernelShape[i]) {
                return rewriter.notifyMatchFailure(
                    binder.op, "unsupported conversion: kernel_shape value "
                               "should be equal to the weight tensor shape");
              }
            }
          }
        }

        // Determine the rank of input tensor.
        std::optional<unsigned> maybeRank = Torch::getTensorRank(input);
        if (!maybeRank)
          return rewriter.notifyMatchFailure(binder.op,
                                             "Unimplemented: unranked tensor");
        unsigned rank = *maybeRank;

        SmallVector<int64_t> padding, strides, dilations, outputPadding;
        SmallVector<int64_t> defaultPadding, defaultStrides, defaultDilations,
            defaultOutputPadding;
        for (unsigned i = 0; i < rank - 2; i++) {
          defaultPadding.push_back(0);
          defaultStrides.push_back(1);
          defaultDilations.push_back(1);
          defaultOutputPadding.push_back(0);
        }
        // Padding for the beginning and ending along each spatial axis, it can
        // take any value greater than or equal to 0. The value represent the
        // number of pixels added to the beginning and end part of the
        // corresponding axis. pads format should be as follow [x1_begin,
        // x2_begin…x1_end, x2_end,…], where xi_begin the number of pixels added
        // at the beginning of axis i and xi_end, the number of pixels added at
        // the end of axis i.
        if (binder.s64IntegerArrayAttr(padding, "pads", defaultPadding)) {
          return failure();
        }
        if (padding.size() != rank - 2 && padding.size() != 2 * (rank - 2)) {
          return rewriter.notifyMatchFailure(
              binder.op, "padding list size does not match the number of axes");
        }
        if (binder.s64IntegerArrayAttr(dilations, "dilations",
                                       defaultDilations)) {
          return failure();
        }
        if (dilations.size() != rank - 2) {
          return rewriter.notifyMatchFailure(
              binder.op,
              "dilations list size does not match the number of axes");
        }
        if (binder.s64IntegerArrayAttr(strides, "strides", defaultStrides)) {
          return failure();
        }
        if (strides.size() != rank - 2) {
          return rewriter.notifyMatchFailure(
              binder.op, "strides list size does not match the number of axes");
        }
        if (binder.s64IntegerArrayAttr(outputPadding, "output_padding",
                                       defaultOutputPadding)) {
          return failure();
        }
        if (outputPadding.size() != rank - 2) {
          return rewriter.notifyMatchFailure(
              binder.op,
              "output_padding list size does not match the number of axes");
        }

        SmallVector<Value> cstPadding, cstStrides, cstDilations,
            cstOutputPadding;
        if (padding.size() != 2 * (rank - 2)) {
          for (int64_t i : padding) {
            cstPadding.push_back(rewriter.create<Torch::ConstantIntOp>(
                binder.getLoc(), rewriter.getI64IntegerAttr(i)));
          }
        } else {
          for (unsigned i = 0; i < padding.size() / 2; i++) {
            if (padding[i] != padding[i + (padding.size() / 2)]) {
              // TODO: Add support for different padding values for the
              // beginning and ending along each spatial axis
              return rewriter.notifyMatchFailure(
                  binder.op,
                  "unsupported conversion: padding values for the beginning "
                  "and ending along each spatial axis must be equal");
            }
            cstPadding.push_back(rewriter.create<Torch::ConstantIntOp>(
                binder.getLoc(), rewriter.getI64IntegerAttr(padding[i])));
          }
        }
        for (int64_t i : dilations) {
          cstDilations.push_back(rewriter.create<Torch::ConstantIntOp>(
              binder.getLoc(), rewriter.getI64IntegerAttr(i)));
        }
        for (int64_t i : strides) {
          cstStrides.push_back(rewriter.create<Torch::ConstantIntOp>(
              binder.getLoc(), rewriter.getI64IntegerAttr(i)));
        }
        for (int64_t i : outputPadding) {
          cstOutputPadding.push_back(rewriter.create<Torch::ConstantIntOp>(
              binder.getLoc(), rewriter.getI64IntegerAttr(i)));
        }

        Value paddingList = rewriter.create<Torch::PrimListConstructOp>(
            binder.getLoc(),
            Torch::ListType::get(Torch::IntType::get(binder.op->getContext())),
            cstPadding);
        Value dilationsList = rewriter.create<Torch::PrimListConstructOp>(
            binder.getLoc(),
            Torch::ListType::get(Torch::IntType::get(binder.op->getContext())),
            cstDilations);
        Value stridesList = rewriter.create<Torch::PrimListConstructOp>(
            binder.getLoc(),
            Torch::ListType::get(Torch::IntType::get(binder.op->getContext())),
            cstStrides);
        Value outputPaddingList = rewriter.create<Torch::PrimListConstructOp>(
            binder.getLoc(),
            Torch::ListType::get(Torch::IntType::get(binder.op->getContext())),
            cstOutputPadding);
        Value transposed =
            rewriter.create<Torch::ConstantBoolOp>(binder.getLoc(), true);
        Value bias;
        if (binder.op->getNumOperands() == 3) {
          if (binder.tensorOperandAtIndex(bias, 2)) {
            return failure();
          }
        } else {
          bias = rewriter.create<Torch::ConstantNoneOp>(binder.getLoc());
        }
        Value cstGroup = rewriter.create<Torch::ConstantIntOp>(
            binder.getLoc(), rewriter.getI64IntegerAttr(group));

        rewriter.replaceOpWithNewOp<Torch::AtenConvolutionOp>(
            binder.op, resultType, input, weight, bias, stridesList,
            paddingList, dilationsList, transposed, outputPaddingList,
            cstGroup);
        return success();
      });
  patterns.onOp("Cos", 7,
                [](OpBinder binder, ConversionPatternRewriter &rewriter) {
                  Torch::ValueTensorType resultType;
                  Value operand;
                  if (binder.tensorOperand(operand) ||
                      binder.tensorResultType(resultType))
                    return failure();
                  rewriter.replaceOpWithNewOp<Torch::AtenCosOp>(
                      binder.op, resultType, operand);
                  return success();
                });
  patterns.onOp("Cosh", 9,
                [](OpBinder binder, ConversionPatternRewriter &rewriter) {
                  Torch::ValueTensorType resultType;
                  Value operand;
                  if (binder.tensorOperand(operand) ||
                      binder.tensorResultType(resultType))
                    return failure();
                  rewriter.replaceOpWithNewOp<Torch::AtenCoshOp>(
                      binder.op, resultType, operand);
                  return success();
                });
  patterns.onOp(
      "CumSum", 11, [](OpBinder binder, ConversionPatternRewriter &rewriter) {
        Location loc = binder.getLoc();
        Torch::ValueTensorType resultType;
        Value operand;
        Value axisTensor;
        if (binder.tensorOperands(operand, axisTensor) ||
            binder.tensorResultType(resultType))
          return failure();

        int64_t exclusive;
        int64_t reverse;
        // if bind succeeds and either is set, fail because not implemented
        if (!binder.s64IntegerAttr(exclusive, "exclusive", 0))
          if (exclusive != 0)
            return rewriter.notifyMatchFailure(
                binder.op, "unsupported onnx.CumSum conversion: exclusive");
        if (!binder.s64IntegerAttr(reverse, "reverse", 0))
          if (reverse != 0)
            return rewriter.notifyMatchFailure(
                binder.op, "unsupported onnx.CumSum conversion: reverse");

        // deal with neg axis: if (axis < 0) axis += rank
        int64_t rank =
            cast<Torch::ValueTensorType>(operand.getType()).getSizes().size();
        Value rankVal = rewriter.create<Torch::ConstantIntOp>(
            binder.getLoc(), rewriter.getType<Torch::IntType>(),
            rewriter.getIntegerAttr(rewriter.getIntegerType(64), rank));
        Value zero = rewriter.create<Torch::ConstantIntOp>(
            loc, rewriter.getI64IntegerAttr(0));

        Value axisScalar = rewriter.create<Torch::AtenItemOp>(
            binder.getLoc(), rewriter.getType<Torch::IntType>(), axisTensor);
        Value isNegative = rewriter.create<Torch::AtenLtIntOp>(
            binder.getLoc(), axisScalar, zero);
        isNegative =
            rewriter.create<Torch::AtenIntBoolOp>(binder.getLoc(), isNegative);
        Value finalOffset = rewriter.create<Torch::AtenMulIntOp>(
            binder.getLoc(), isNegative, rankVal);
        Value dim = rewriter.create<Torch::AtenAddIntOp>(
            binder.getLoc(), axisScalar, finalOffset);

        Torch::BaseTensorType resultTensorType =
            resultType.cast<Torch::BaseTensorType>();
        if (!resultTensorType.hasDtype()) {
          return rewriter.notifyMatchFailure(
              binder.op, "expected result type to have a dtype");
        }
        // resultTensorType.print(llvm::outs());
        Value none = rewriter.create<Torch::ConstantNoneOp>(loc);
        rewriter.replaceOpWithNewOp<Torch::AtenCumsumOp>(binder.op, resultType,
                                                         operand, dim, none);
        return success();
      });
  patterns.onOp(
      "DepthToSpace", 1,
      [](OpBinder binder, ConversionPatternRewriter &rewriter) {
        Torch::ValueTensorType resultType;
        Value input;
        int64_t blockSize;
        std::string mode;
        if (binder.tensorOperand(input) ||
            binder.s64IntegerAttr(blockSize, "blocksize") ||
            binder.customOpNameStringAttr(mode, "mode", "DCR") ||
            binder.tensorResultType(resultType))
          return failure();
        auto inputTy = input.getType().dyn_cast<Torch::BaseTensorType>();
        if (!inputTy || !inputTy.hasSizes()) {
          return rewriter.notifyMatchFailure(
              binder.op, "Expected input type having sizes");
        }
        SmallVector<int64_t> inputSizes{inputTy.getSizes()};
        if (inputSizes.size() != 4) {
          return rewriter.notifyMatchFailure(binder.op,
                                             "Expected input rank to be 4");
        }
        Value b = rewriter.create<Torch::AtenSizeIntOp>(
            binder.getLoc(), input,
            rewriter.create<Torch::ConstantIntOp>(
                binder.getLoc(), rewriter.getI64IntegerAttr(0)));
        Value c = rewriter.create<Torch::AtenSizeIntOp>(
            binder.getLoc(), input,
            rewriter.create<Torch::ConstantIntOp>(
                binder.getLoc(), rewriter.getI64IntegerAttr(1)));
        Value h = rewriter.create<Torch::AtenSizeIntOp>(
            binder.getLoc(), input,
            rewriter.create<Torch::ConstantIntOp>(
                binder.getLoc(), rewriter.getI64IntegerAttr(2)));
        Value w = rewriter.create<Torch::AtenSizeIntOp>(
            binder.getLoc(), input,
            rewriter.create<Torch::ConstantIntOp>(
                binder.getLoc(), rewriter.getI64IntegerAttr(3)));
        Value cstBlockSize = rewriter.create<Torch::ConstantIntOp>(
            binder.getLoc(), rewriter.getI64IntegerAttr(blockSize));
        Value cstBlockSizeSquare = rewriter.create<Torch::ConstantIntOp>(
            binder.getLoc(), rewriter.getI64IntegerAttr(blockSize * blockSize));
        Value cDivBlockSizeSquare = rewriter.create<Torch::AtenDivIntOp>(
            binder.getLoc(), c, cstBlockSizeSquare);
        cDivBlockSizeSquare = rewriter.create<Torch::AtenIntFloatOp>(
            binder.getLoc(), cDivBlockSizeSquare);
        Value reshapeSizesList = rewriter.create<Torch::PrimListConstructOp>(
            binder.getLoc(),
            Torch::ListType::get(Torch::IntType::get(input.getContext())),
            llvm::SmallVector<Value>{b, cstBlockSize, cstBlockSize,
                                     cDivBlockSizeSquare, h, w});
        int64_t cDivBlockSizeSquareInt =
            inputSizes[1] == Torch::kUnknownSize
                ? Torch::kUnknownSize
                : inputSizes[1] / (blockSize * blockSize);
        SmallVector<int64_t, 6> reshapeSizesInt{
            inputSizes[0],          blockSize,     blockSize,
            cDivBlockSizeSquareInt, inputSizes[2], inputSizes[3]};
        Value reshapedInput = rewriter.create<Torch::AtenReshapeOp>(
            binder.getLoc(),
            inputTy.getWithSizesAndDtype(reshapeSizesInt,
                                         inputTy.getOptionalDtype()),
            input, reshapeSizesList);

        Value transposedInput;
        if (mode == "DCR") {
          if (failed(createTorchTransposeOp(
                  rewriter, binder.getLoc(), reshapedInput,
                  /*dimA=*/1, /*dimB=*/3, transposedInput)))
            return rewriter.notifyMatchFailure(
                binder.op, "Failed to create TorchTranspose op");
          if (failed(createTorchTransposeOp(
                  rewriter, binder.getLoc(), transposedInput,
                  /*dimA=*/2, /*dimB=*/4, transposedInput)))
            return rewriter.notifyMatchFailure(
                binder.op, "Failed to create TorchTranspose op");
        } else {
          // mode == "CRD"
          if (failed(createTorchTransposeOp(
                  rewriter, binder.getLoc(), reshapedInput,
                  /*dimA=*/2, /*dimB=*/4, transposedInput)))
            return rewriter.notifyMatchFailure(
                binder.op, "Failed to create TorchTranspose op");
          if (failed(createTorchTransposeOp(
                  rewriter, binder.getLoc(), transposedInput,
                  /*dimA=*/3, /*dimB=*/4, transposedInput)))
            return rewriter.notifyMatchFailure(
                binder.op, "Failed to create TorchTranspose op");
        }
        if (failed(createTorchTransposeOp(
                rewriter, binder.getLoc(), transposedInput,
                /*dimA=*/4, /*dimB=*/5, transposedInput)))
          return rewriter.notifyMatchFailure(
              binder.op, "Failed to create TorchTranspose op");

        Value hMulBlockSize = rewriter.create<Torch::AtenMulIntOp>(
            binder.getLoc(), h, cstBlockSize);
        Value wMulBlockSize = rewriter.create<Torch::AtenMulIntOp>(
            binder.getLoc(), w, cstBlockSize);
        reshapeSizesList = rewriter.create<Torch::PrimListConstructOp>(
            binder.getLoc(),
            Torch::ListType::get(Torch::IntType::get(input.getContext())),
            llvm::SmallVector<Value>{b, cDivBlockSizeSquare, hMulBlockSize,
                                     wMulBlockSize});
        rewriter.replaceOpWithNewOp<Torch::AtenReshapeOp>(
            binder.op, resultType, transposedInput, reshapeSizesList);
        return success();
      });
  patterns.onOp(
      "DequantizeLinear", 1,
      [](OpBinder binder, ConversionPatternRewriter &rewriter) {
        Torch::ValueTensorType resultType;
        llvm::SmallVector<Value> operands;
        if (binder.tensorOperands(operands, 3) ||
            binder.tensorResultType(resultType))
          return failure();

        Value operand = operands[0];
        Value scale = operands[1];
        Value zeropoint = operands[2];

        auto operandTy = operand.getType().cast<Torch::ValueTensorType>();

        auto scaleTy = scale.getType().dyn_cast<Torch::ValueTensorType>();
        if (!scaleTy || !scaleTy.hasSizes())
          return rewriter.notifyMatchFailure(binder.op, "requires known rank");
        if (!resultType.hasDtype())
          return rewriter.notifyMatchFailure(binder.op,
                                             "requires known result dtype");

        if (scaleTy.getSizes().size() == 0) {
          Type qTy = operandTy.getDtype();

          if (qTy.isUnsignedInteger(8)) {
            qTy = rewriter.getType<Torch::QUInt8Type>();
          } else if (qTy.isSignedInteger(8)) {
            qTy = rewriter.getType<Torch::QInt8Type>();
          } else if (qTy.isSignedInteger(32)) {
            qTy = rewriter.getType<Torch::QInt32Type>();
          } else {
            return rewriter.notifyMatchFailure(binder.op,
                                               "unsupported result dtype");
          }

          auto qTensorTy = rewriter.getType<Torch::ValueTensorType>(
              resultType.getOptionalSizes(), qTy);
          scale = rewriter.create<Torch::AtenItemOp>(
              binder.getLoc(), rewriter.getType<Torch::FloatType>(), scale);
          zeropoint = rewriter.create<Torch::AtenItemOp>(
              binder.getLoc(), rewriter.getType<Torch::IntType>(), zeropoint);

          auto quantize =
              rewriter.create<Torch::Aten_MakePerTensorQuantizedTensorOp>(
                  binder.getLoc(), qTensorTy, operand, scale, zeropoint);
          rewriter.replaceOpWithNewOp<Torch::AtenDequantizeSelfOp>(
              binder.op, resultType, quantize);
          return success();
        }

        return failure();
      });
  patterns.onOp("Div", 14,
                [](OpBinder binder, ConversionPatternRewriter &rewriter) {
                  Torch::ValueTensorType resultType;
                  Value lhs, rhs;
                  if (binder.tensorOperands(lhs, rhs) ||
                      binder.tensorResultType(resultType))
                    return failure();
                  rewriter.replaceOpWithNewOp<Torch::AtenDivTensorOp>(
                      binder.op, resultType, lhs, rhs);
                  return success();
                });
  patterns.onOp(
      "Dropout", 12, [](OpBinder binder, ConversionPatternRewriter &rewriter) {
        Location loc = binder.getLoc();
        Torch::ValueTensorType resultType;
        int64_t numOperands = binder.op->getNumOperands();
        SmallVector<Value> operands;
        int64_t seed;
        if (binder.tensorOperands(operands, numOperands) ||
            binder.s64IntegerAttr(seed, "seed", 0) ||
            binder.tensorResultTypeAtIndex(resultType, 0))
          return failure();

        // Global Seed value is 0.
        if (seed != 0) {
          return rewriter.notifyMatchFailure(binder.op,
                                             "expected seed value to be 0");
        }

        Value ratio, trainingMode;
        if (numOperands == 3) {
          ratio = rewriter.create<Torch::AtenFloatImplicitOp>(loc, operands[1]);
          Value trainVal = operands[2];
          auto trainTensorType =
              trainVal.getType().dyn_cast<Torch::BaseTensorType>();
          if (!trainTensorType)
            return rewriter.notifyMatchFailure(binder.op,
                                               "train tensor must have a type");

          Type inputDtype = trainTensorType.getOptionalDtype();
          if (!inputDtype || !inputDtype.isInteger(1))
            return rewriter.notifyMatchFailure(
                binder.op,
                "train tensor must have an integer dtype of width 1");

          std::optional<unsigned> inputRank = Torch::getTensorRank(trainVal);
          if (!inputRank || *inputRank != 0)
            return rewriter.notifyMatchFailure(binder.op,
                                               "train tensor must have rank 0");

          if (auto valueTensorLiteralOp =
                  trainVal.getDefiningOp<Torch::ValueTensorLiteralOp>()) {
            auto val = valueTensorLiteralOp.getValue()
                           .cast<DenseElementsAttr>()
                           .getSplatValue<bool>();
            trainingMode = rewriter.create<Torch::ConstantBoolOp>(loc, val);
          } else {
            Value trainingModeScalar =
                rewriter.create<Torch::AtenIntImplicitOp>(loc, operands[2]);
            Value cstOne = rewriter.create<Torch::ConstantIntOp>(
                loc, rewriter.getI64IntegerAttr(1));
            trainingMode = rewriter.create<Torch::AtenEqIntOp>(
                loc, trainingModeScalar, cstOne);
          }
        } else if (numOperands == 2) {
          ratio = rewriter.create<Torch::AtenFloatImplicitOp>(loc, operands[1]);
          trainingMode = rewriter.create<Torch::ConstantBoolOp>(loc, false);
        } else {
          ratio = rewriter.create<Torch::ConstantFloatOp>(
              loc, rewriter.getF64FloatAttr(0.5));
          trainingMode = rewriter.create<Torch::ConstantBoolOp>(loc, false);
        }

        Value dropout = rewriter.create<Torch::AtenDropoutOp>(
            loc, resultType, /*input=*/operands[0], ratio, trainingMode);

        if (binder.op->getNumResults() == 1) {
          rewriter.replaceOp(binder.op, dropout);
          return success();
        }
        Torch::ValueTensorType maskType;
        if (binder.tensorResultTypeAtIndex(maskType, 1))
          return failure();
        Value dtype = rewriter.create<Torch::ConstantIntOp>(
            loc, rewriter.getI64IntegerAttr(
                     (int64_t)torch_upstream::ScalarType::Bool));
        Value none = rewriter.create<Torch::ConstantNoneOp>(loc);
        Value mask = rewriter.create<Torch::AtenOnesLikeOp>(
            loc, maskType, operands[0], dtype, /*layout=*/none,
            /*device=*/none, /*pin_memory=*/none, /*memory_format=*/none);
        rewriter.replaceOp(binder.op, {dropout, mask});
        return success();
      });
  patterns.onOp(
      "DynamicQuantizeLinear", 11,
      [](OpBinder binder, ConversionPatternRewriter &rewriter) {
        Location loc = binder.getLoc();
        Value input;
        Torch::ValueTensorType resultType, scaleType, zeroPointType;
        if (binder.tensorOperand(input) ||
            binder.tensorResultTypeAtIndex(resultType, 0) ||
            binder.tensorResultTypeAtIndex(scaleType, 1) ||
            binder.tensorResultTypeAtIndex(zeroPointType, 2))
          return failure();

        Value scale, zeroPoint;

        // scale = ( max(0, max(input)) - min(0, min(input)) ) / 255
        Value inputMax =
            rewriter.create<Torch::AtenMaxOp>(loc, scaleType, input);
        Value inputMin =
            rewriter.create<Torch::AtenMinOp>(loc, scaleType, input);
        Value constantZero = rewriter.create<Torch::ConstantFloatOp>(
            loc, rewriter.getF64FloatAttr(0));
        Value constantOne = rewriter.create<Torch::ConstantIntOp>(
            loc, rewriter.getI64IntegerAttr(1));
        Value zeroTensor =
            createRank0Tensor(rewriter, loc, scaleType, constantZero);
        Value inputMaxW0 = rewriter.create<Torch::AtenMaximumOp>(
            loc, scaleType, inputMax, zeroTensor);
        Value inputMinW0 = rewriter.create<Torch::AtenMinimumOp>(
            loc, scaleType, inputMin, zeroTensor);
        Value scaleTensor = rewriter.create<Torch::AtenSubTensorOp>(
            loc, scaleType, inputMaxW0, inputMinW0, constantOne);
        // Note: the following is hard-coded for ui8
        Value width = rewriter.create<Torch::ConstantFloatOp>(
            loc, rewriter.getF64FloatAttr(255));
        Value widthTensor = createRank0Tensor(rewriter, loc, scaleType, width);
        scaleTensor = rewriter.create<Torch::AtenDivTensorOp>(
            loc, scaleType, scaleTensor, widthTensor);
        // compute the preZeroPoint = 0 - (inputMin/scale)
        // compute the zeroPoint = cast ( round (clip or saturate
        // (preZeroPoint)))
        Value preZeroPoint = rewriter.create<Torch::AtenDivTensorOp>(
            loc, scaleType, inputMin, scaleTensor);
        preZeroPoint = rewriter.create<Torch::AtenSubTensorOp>(
            loc, scaleType, zeroTensor, preZeroPoint, constantOne);
        // saturate to interval [0, 255]
        preZeroPoint = rewriter.create<Torch::AtenClampOp>(
            loc, scaleType, preZeroPoint, /*min=*/constantZero, /*max=*/width);
        // round, then cast to uint8
        preZeroPoint =
            rewriter.create<Torch::AtenRoundOp>(loc, scaleType, preZeroPoint);
        Type qTy = rewriter.getType<Torch::QUInt8Type>();
        auto qTensorTy = rewriter.getType<Torch::ValueTensorType>(
            resultType.getOptionalSizes(), qTy);
        auto torchqTy = Torch::getScalarTypeForType(qTy);
        Value tyConst = rewriter.create<Torch::ConstantIntOp>(
            binder.getLoc(), rewriter.getType<Torch::IntType>(),
            rewriter.getIntegerAttr(rewriter.getIntegerType(64),
                                    static_cast<int64_t>(torchqTy)));
        Value none = rewriter.create<Torch::ConstantNoneOp>(loc);
        Value cstFalse = rewriter.create<Torch::ConstantBoolOp>(loc, false);
        Value zeroPointTensor = rewriter.create<Torch::AtenToDtypeOp>(
            loc, zeroPointType, preZeroPoint, tyConst,
            /*non_blocking=*/cstFalse, /*copy=*/cstFalse,
            /*memory_format=*/none);
        // extract scale and zeroPoint scalars to pass to
        // AtenQuantizePerTensorOp
        zeroPoint = rewriter.create<Torch::AtenItemOp>(
            loc, rewriter.getType<Torch::IntType>(), zeroPointTensor);
        scale = rewriter.create<Torch::AtenItemOp>(
            loc, rewriter.getType<Torch::FloatType>(), scaleTensor);
        Value quantizedTensor = rewriter.create<Torch::AtenQuantizePerTensorOp>(
            loc, qTensorTy, input, scale, zeroPoint, tyConst);
        // get uint8 tensor output
        Value output = rewriter.create<Torch::AtenIntReprOp>(loc, resultType,
                                                             quantizedTensor);
        rewriter.replaceOp(binder.op, {output, scaleTensor, zeroPointTensor});
        return success();
      });
  patterns.onOp("Equal", 1,
                [](OpBinder binder, ConversionPatternRewriter &rewriter) {
                  Torch::ValueTensorType resultType;
                  Value lhs, rhs;
                  std::string direction;
                  if (binder.tensorOperands(lhs, rhs) ||
                      binder.tensorResultType(resultType))
                    return failure();
                  rewriter.replaceOpWithNewOp<Torch::AtenEqTensorOp>(
                      binder.op, resultType, lhs, rhs);
                  return success();
                });
  patterns.onOp("Elu", 6,
                [](OpBinder binder, ConversionPatternRewriter &rewriter) {
                  Location loc = binder.getLoc();
                  Torch::ValueTensorType resultType;
                  Value input;
                  float alpha;
                  if (binder.tensorOperand(input) ||
                      binder.f32FloatAttr(alpha, "alpha") ||
                      binder.tensorResultType(resultType))
                    return failure();
                  Value cstAlpha = rewriter.create<Torch::ConstantFloatOp>(
                      loc, rewriter.getF64FloatAttr(alpha));
                  Value cstOne = rewriter.create<Torch::ConstantFloatOp>(
                      loc, rewriter.getF64FloatAttr(1.0));
                  rewriter.replaceOpWithNewOp<Torch::AtenEluOp>(
                      binder.op, resultType, input, cstAlpha, /*scale=*/cstOne,
                      /*input_scale=*/cstOne);
                  return success();
                });
  patterns.onOp("Erf", 13,
                [](OpBinder binder, ConversionPatternRewriter &rewriter) {
                  Torch::ValueTensorType resultType;
                  Value operand;
                  std::string direction;
                  if (binder.tensorOperand(operand) ||
                      binder.tensorResultType(resultType))
                    return failure();
                  rewriter.replaceOpWithNewOp<Torch::AtenErfOp>(
                      binder.op, resultType, operand);
                  return success();
                });
  patterns.onOp("Exp", 6,
                [](OpBinder binder, ConversionPatternRewriter &rewriter) {
                  Torch::ValueTensorType resultType;
                  Value operand;
                  if (binder.tensorOperand(operand) ||
                      binder.tensorResultType(resultType))
                    return failure();
                  rewriter.replaceOpWithNewOp<Torch::AtenExpOp>(
                      binder.op, resultType, operand);
                  return success();
                });
  patterns.onOp(
      "Expand", 1, [](OpBinder binder, ConversionPatternRewriter &rewriter) {
        // uses ideas and code from onnx.Reshape
        auto loc = binder.getLoc();
        Torch::ValueTensorType resultType;
        Value data, shape;
        if (binder.tensorOperands(data, shape) ||
            binder.tensorResultType(resultType))
          return failure();

        auto dataType = cast<Torch::BaseTensorType>(data.getType());
        auto shapeType = cast<Torch::BaseTensorType>(shape.getType());
        if (!dataType.hasSizes() || !shapeType.hasSizes())
          return failure();

        auto shapeSizes = shapeType.getSizes();
        int64_t dataRank = dataType.getSizes().size();
        int64_t shapeRank = shapeSizes.size();
        if (shapeRank != 1 || shapeSizes[0] == Torch::kUnknownSize)
          return failure();

        auto rankDifference = dataRank - shapeSizes[0];

        SmallVector<int64_t> selectSizes;
        Type selectResultType = shapeType.getWithSizesAndDtype(
            llvm::ArrayRef(selectSizes), shapeType.getOptionalDtype());
        // Variable to store 1-D onnx shape tensor, shapeSizes[0] has the
        // dimension size
        // A constant zero value
        Value zero = rewriter.create<Torch::ConstantIntOp>(
            loc, rewriter.getI64IntegerAttr(0));
        // Variable to store pytorch int list of shape (dimension)
        SmallVector<Value> dimList;

        // Convert the shape tensor from vector of int64_t to torch int list as
        // we are using torch implementation Torch::AtenBroadcastToOp which
        // takes list of int
        for (int i = 0; i < shapeSizes[0]; i++) {
          Value selectIndex = rewriter.create<Torch::ConstantIntOp>(
              loc, rewriter.getType<Torch::IntType>(),
              rewriter.getIntegerAttr(rewriter.getIntegerType(64), i));
          Value extract = rewriter.create<Torch::AtenSelectIntOp>(
              loc, selectResultType, shape, zero, selectIndex);
          Value dim = rewriter.create<Torch::AtenItemOp>(
              loc, rewriter.getType<Torch::IntType>(), extract);

          if (i + rankDifference >= 0) {
            Value iv =
                rewriter.create<Torch::ConstantIntOp>(loc, i + rankDifference);
            auto sz = rewriter.create<Torch::AtenSizeIntOp>(
                loc, rewriter.getType<Torch::IntType>(), data, iv);
            dim = rewriter.create<Torch::PrimMaxIntOp>(loc, dim, sz);
          }

          dimList.push_back(dim);
        }
        Value dimValueList = rewriter.create<Torch::PrimListConstructOp>(
            binder.getLoc(),
            Torch::ListType::get(Torch::IntType::get(binder.op->getContext())),
            dimList);
        rewriter.replaceOpWithNewOp<Torch::AtenBroadcastToOp>(
            binder.op, resultType, data, dimValueList);
        return success();
      });
  patterns.onOp(
      "Flatten", 13, [](OpBinder binder, ConversionPatternRewriter &rewriter) {
        // Flatten means to partition the input tensor's dimensions
        // into a "left range" spanning 0 to axis - 1 and a "right range"
        // spanning axis to rank - 1.  Each range is then collapsed
        // into a single dimension, resulting in a 2-D tensor.
        // If either range is empty, it is replaced with a single
        // dimension of size 1.
        //
        // For example, for a 4-D input tensor of shape (a, b, c, d)
        // and axis==2, flatten produces a 2-D tensor of shape
        // (a*b, c*d).
        //
        // If instead axis==0, the left range is empty, and the result
        // is (1, a*b*c*d).

        Torch::ValueTensorType resultType;
        Value operand;
        int64_t axis;
        if (binder.tensorOperand(operand) ||
            binder.s64IntegerAttr(axis, "axis", 1) ||
            binder.tensorResultType(resultType))
          return failure();

        auto operandTy = cast<Torch::ValueTensorType>(operand.getType());
        llvm::SmallVector<int64_t> shape(operandTy.getSizes());
        int64_t rank = shape.size();

        // If axis is negative, count from the right instead of left
        if (axis < 0)
          axis = rank + axis;

        // We collapse in the dimensions to the right of the axis.
        for (int i = axis + 1; i < rank; ++i) {
          bool dynamic = shape[axis] == Torch::kUnknownSize ||
                         shape[i] == Torch::kUnknownSize;
          if (dynamic) {
            shape[axis] = Torch::kUnknownSize;
          } else {
            shape[axis] = shape[axis] * shape[i];
          }
        }

        shape.resize(axis + 1, 1);

        auto baseType = rewriter.getType<Torch::ValueTensorType>(
            shape, operandTy.getDtype());
        Value collapsedRight;
        if (axis >= rank) {
          // If the right range is empty, add a dim of size 1 to the
          // right side of the shape:
          // cr = torch.unsqueeze(x, x.ndim)
          Value rankConst = rewriter.create<Torch::ConstantIntOp>(
              binder.getLoc(), rewriter.getI64IntegerAttr(rank));
          collapsedRight = rewriter.create<Torch::AtenUnsqueezeOp>(
              binder.getLoc(), baseType, operand, rankConst);
        } else {
          // Otherwise, collapse the right range into a single dimension:
          // cr = torch._prims.collapse(x, axis, x.ndim - 1)
          Value axisConst = rewriter.create<Torch::ConstantIntOp>(
              binder.getLoc(), rewriter.getI64IntegerAttr(axis));
          Value rankLess1Const = rewriter.create<Torch::ConstantIntOp>(
              binder.getLoc(), rewriter.getI64IntegerAttr(rank - 1));
          collapsedRight = rewriter.create<Torch::PrimsCollapseOp>(
              binder.getLoc(), baseType, operand, axisConst, rankLess1Const);
        }

        Value zero = rewriter.create<Torch::ConstantIntOp>(
            binder.getLoc(), rewriter.getI64IntegerAttr(0));

        if (axis <= 0) {
          // If the left range is empty, add a dim of size 1 to the
          // left side of the shape:
          // torch.unsqueeze(cr, 0)
          rewriter.replaceOpWithNewOp<Torch::AtenUnsqueezeOp>(
              binder.op, resultType, collapsedRight, zero);
          return success();
        }

        // Otherwise, collapse the left range into a single dimension:
        // torch._prims.collapse(cr, 0, axis - 1)
        Value axisLess1Const = rewriter.create<Torch::ConstantIntOp>(
            binder.getLoc(), rewriter.getI64IntegerAttr(axis - 1));
        rewriter.replaceOpWithNewOp<Torch::PrimsCollapseOp>(
            binder.op, resultType, collapsedRight, zero, axisLess1Const);
        return success();
      });
  patterns.onOp("Floor", 13,
                [](OpBinder binder, ConversionPatternRewriter &rewriter) {
                  Torch::ValueTensorType resultType;
                  Value operand;
                  if (binder.tensorOperand(operand) ||
                      binder.tensorResultType(resultType))
                    return failure();
                  rewriter.replaceOpWithNewOp<Torch::AtenFloorOp>(
                      binder.op, resultType, operand);
                  return success();
                });
  patterns.onOp(
      "ConstantOfShape", 1,
      [](OpBinder binder, ConversionPatternRewriter &rewriter) {
        Torch::ValueTensorType resultType;
        Value shape;
        if (binder.tensorOperand(shape) || binder.tensorResultType(resultType))
          return failure();

        // convert shape tensor to list of ints
        auto shapeSizes =
            dyn_cast<Torch::ValueTensorType>(shape.getType()).getSizes();
        SmallVector<Value> dimList;
        Torch::BaseTensorType shapeType =
            shape.getType().cast<Torch::BaseTensorType>();
        Type selectResultType = rewriter.getType<Torch::ValueTensorType>(
            ArrayRef<int64_t>({}), shapeType.getOptionalDtype());
        Value zero = rewriter.create<Torch::ConstantIntOp>(
            binder.getLoc(), rewriter.getType<Torch::IntType>(),
            rewriter.getIntegerAttr(rewriter.getIntegerType(64), 0));

        for (int i = 0; i < shapeSizes[0]; i++) {
          Value selectIndex = rewriter.create<Torch::ConstantIntOp>(
              binder.getLoc(), rewriter.getType<Torch::IntType>(),
              rewriter.getIntegerAttr(rewriter.getIntegerType(64), i));
          Value extract = rewriter.create<Torch::AtenSelectIntOp>(
              binder.getLoc(), selectResultType, shape, zero, selectIndex);
          Value dim = rewriter.create<Torch::AtenItemOp>(
              binder.getLoc(), rewriter.getType<Torch::IntType>(), extract);
          dimList.push_back(dim);
        }

        Value dimValueList = rewriter.create<Torch::PrimListConstructOp>(
            binder.getLoc(),
            Torch::ListType::get(Torch::IntType::get(binder.op->getContext())),
            dimList);
        Value noneVal = rewriter.create<Torch::ConstantNoneOp>(binder.getLoc());

        // Get fill_value if it is present.
        // Assumption : resultDType and value attr type match.
        auto attr = binder.op->getAttr("torch.onnx.value");
        auto resultDType = resultType.getDtype();

        // Extract the fill value and dtype
        // ONNX requires value attr to be a tensor
        if (!attr) {
          attr = DenseElementsAttr::get(
              resultType.toBuiltinTensor().clone(resultDType),
              rewriter.getFloatAttr(resultDType, 0.0));
        }

        // If its a dense resource attr we need to convert to a dense type:
        if (DenseResourceElementsAttr rattr =
                attr.dyn_cast_or_null<DenseResourceElementsAttr>()) {
          // Bytes are stored in little endian order. Big endian support will
          // require swizzling.
          if (!Endian::little) {
            binder.op->emitError(
                "unimplemented: importing on big endian systems");
            return failure();
          }

          auto ty = cast<ShapedType>(rattr.getType());
          auto ptr = rattr.getRawHandle().getBlob()->getData();
          auto denseAttr = DenseElementsAttr::getFromRawBuffer(ty, ptr);
          attr = dyn_cast_or_null<SplatElementsAttr>(denseAttr);
        }

        Attribute splattr;
        if (isa<SplatElementsAttr>(attr)) {
          auto denseAttr = attr.cast<DenseElementsAttr>();
          splattr = denseAttr.getSplatValue<Attribute>();
        }

        if (!isa<FloatAttr, IntegerAttr>(splattr)) {
          return rewriter.notifyMatchFailure(
              binder.op,
              "`value` attr tensor only supports types int and float for now.");
        }

        Value splatvalue;
        if (auto intattr = dyn_cast<IntegerAttr>(splattr)) {
          IntegerType intty = cast<IntegerType>(intattr.getType());
          int64_t value;
          if (intty.isUnsignedInteger()) {
            value = intattr.getUInt();
          } else if (intty.isSignedInteger()) {
            value = intattr.getSInt();
          } else {
            value = intattr.getInt();
          }
          splatvalue =
              rewriter.create<Torch::ConstantIntOp>(binder.getLoc(), value);
        }

        if (auto fpattr = dyn_cast<FloatAttr>(splattr))
          splatvalue = rewriter.create<Torch::ConstantFloatOp>(
              binder.getLoc(),
              rewriter.getF64FloatAttr(fpattr.getValueAsDouble()));

        rewriter.replaceOpWithNewOp<Torch::AtenFullOp>(
            binder.op, resultType, dimValueList, splatvalue, /*dtype=*/noneVal,
            /*layout=*/noneVal, /*device=*/noneVal, /*pin_memory=*/noneVal);
        return success();
      });
}<|MERGE_RESOLUTION|>--- conflicted
+++ resolved
@@ -43,13 +43,10 @@
     switch (dtypeIntOnnx) {
     case 1:
       return 6; // float
-<<<<<<< HEAD
     case 3:
       return 1; // int8
-=======
     case 6:
       return 3; // int32
->>>>>>> d8a52e82
     case 7:
       return 4; // int64
     case 9:
