--- conflicted
+++ resolved
@@ -196,9 +196,7 @@
                       binder.op, resultType, operand);
                   return success();
                 });
-<<<<<<< HEAD
   patterns.onOp("LSTM", 1, onnx_c::OnnxLstmExpander);
-=======
   patterns.onOp(
       "LogSoftmax", 13,
       [](OpBinder binder, ConversionPatternRewriter &rewriter) {
@@ -293,7 +291,6 @@
             rightDimsPrimList);
         return success();
       });
->>>>>>> 17eeac88
   patterns.onOp("MatMul", 13,
                 [](OpBinder binder, ConversionPatternRewriter &rewriter) {
                   Torch::ValueTensorType resultType;
