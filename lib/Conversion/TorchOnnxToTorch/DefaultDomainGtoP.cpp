//===------------------------------------------------------------*- C++ -*-===//
//
// This file is licensed under the Apache License v2.0 with LLVM Exceptions.
// See https://llvm.org/LICENSE.txt for license information.
// SPDX-License-Identifier: Apache-2.0 WITH LLVM-exception
// Also available under a BSD-style license. See LICENSE.
//
//===----------------------------------------------------------------------===//

#include "torch-mlir/Conversion/TorchOnnxToTorch/Patterns.h"
#include "torch-mlir/Dialect/Torch/Utils/Utils.h"

using namespace mlir;
using namespace mlir::torch;
using namespace mlir::torch::onnx_c;

// Simple rewrites for the default domain.
// See: https://onnx.ai/onnx/operators/
// For operators that are effectively version invariant, we register with
// sinceVersion==1. We interpret this to include the following spec
// diffs that are irrelevant to this level of lowering:
//   * Supported element types.
//   * Limited broadcasting to full broadcasting support.
//
// There are a lot of spec revisions that basically generalized elementwise
// to be more normal and a direct translation vs a special case. This
// results in a lot of ONNX test cases that all reduce to the exact same
// thing here, so we simplify.
void mlir::torch::onnx_c::populateDefaultDomainGtoP(
    OnnxCustomOpConversionPattern &patterns) {
  patterns.onOp(
      "HardSigmoid", 6,
      [](OpBinder binder, ConversionPatternRewriter &rewriter) {
        Torch::ValueTensorType resultType;
        Value tensorOperand;
        float alpha, beta;
        if (binder.tensorOperand(tensorOperand) ||
            binder.f32FloatAttr(alpha, "alpha", 0.2f) ||
            binder.f32FloatAttr(beta, "beta", 0.5f) ||
            binder.tensorResultType(resultType))
          return failure();

        // HardSigmoid computes the following expression: max(0, min(1, alpha *
        // x + beta))
        Value constAlpha = rewriter.create<Torch::ConstantFloatOp>(
            binder.getLoc(), rewriter.getType<Torch::FloatType>(),
            rewriter.getF64FloatAttr(alpha));

        Value constBeta = rewriter.create<Torch::ConstantFloatOp>(
            binder.getLoc(), rewriter.getType<Torch::FloatType>(),
            rewriter.getF64FloatAttr(beta));

        // Expression: alpha * x + beta
        Value alpha_x_plus_beta = rewriter.create<Torch::AtenAddScalarOp>(
            binder.getLoc(), resultType, tensorOperand, constBeta,
            /*alpha=*/constAlpha);

        // Expression: min(1, alpha * x + beta)
        Value constantOne = rewriter.create<Torch::ConstantIntOp>(
            binder.getLoc(), rewriter.getI64IntegerAttr(1));
        Value oneTensor = createRank0Tensor(rewriter, binder.getLoc(),
                                            resultType, constantOne);
        Value minExpression = rewriter.create<Torch::AtenMinimumOp>(
            binder.getLoc(), resultType, oneTensor, alpha_x_plus_beta);

        // Expression: max(0, min(1, alpha * x + beta))
        Value constantZero = rewriter.create<Torch::ConstantIntOp>(
            binder.getLoc(), rewriter.getI64IntegerAttr(0));
        Value zeroTensor = createRank0Tensor(rewriter, binder.getLoc(),
                                             resultType, constantZero);
        rewriter.replaceOpWithNewOp<Torch::AtenMaximumOp>(
            binder.op, resultType, zeroTensor, minExpression);
        return success();
      });
  patterns.onOp(
      "Gelu", 20, [](OpBinder binder, ConversionPatternRewriter &rewriter) {
        Value operand;
        Torch::ValueTensorType resultType;
        std::string approximate;

        if (binder.tensorOperand(operand) ||
            binder.tensorResultType(resultType) ||
            binder.customOpNameStringAttr(approximate, "approximate", "none"))
          return failure();

        Value vApproximate = rewriter.create<Torch::ConstantStrOp>(
            binder.getLoc(), rewriter.getType<Torch::StringType>(),
            rewriter.getStringAttr(approximate));

        rewriter.replaceOpWithNewOp<Torch::AtenGeluOp>(binder.op, resultType,
                                                       operand, vApproximate);
        return success();
      });
  patterns.onOp("Less", 13,
                [](OpBinder binder, ConversionPatternRewriter &rewriter) {
                  Torch::ValueTensorType resultType;
                  Value lhs, rhs;
                  if (binder.tensorOperands(lhs, rhs) ||
                      binder.tensorResultType(resultType)) {
                    return failure();
                  }
                  rewriter.replaceOpWithNewOp<Torch::AtenLtTensorOp>(
                      binder.op, resultType, lhs, rhs);
                  return success();
                });

  patterns.onOp("LessOrEqual", 1,
                [](OpBinder binder, ConversionPatternRewriter &rewriter) {
                  Torch::ValueTensorType resultType;
                  Value lhs, rhs;
                  if (binder.tensorOperands(lhs, rhs) ||
                      binder.tensorResultType(resultType)) {
                    return failure();
                  }
                  rewriter.replaceOpWithNewOp<Torch::AtenLeTensorOp>(
                      binder.op, resultType, lhs, rhs);
                  return success();
                });
  patterns.onOp("Log", 1,
                [](OpBinder binder, ConversionPatternRewriter &rewriter) {
                  Torch::ValueTensorType resultType;
                  Value operand;
                  if (binder.tensorOperand(operand) ||
                      binder.tensorResultType(resultType)) {
                    return failure();
                  }
                  rewriter.replaceOpWithNewOp<Torch::AtenLogOp>(
                      binder.op, resultType, operand);
                  return success();
                });
  patterns.onOp("MatMul", 13,
                [](OpBinder binder, ConversionPatternRewriter &rewriter) {
                  Torch::ValueTensorType resultType;
                  Value lhs, rhs;
                  if (binder.tensorOperands(lhs, rhs) ||
                      binder.tensorResultType(resultType))
                    return failure();
                  rewriter.replaceOpWithNewOp<Torch::AtenMatmulOp>(
                      binder.op, resultType, lhs, rhs);
                  return success();
                });
  patterns.onOp("Mul", 7,
                [](OpBinder binder, ConversionPatternRewriter &rewriter) {
                  Torch::ValueTensorType resultType;
                  Value lhs, rhs;
                  if (binder.tensorOperands(lhs, rhs) ||
                      binder.tensorResultType(resultType)) {
                    return failure();
                  }
                  rewriter.replaceOpWithNewOp<Torch::AtenMulTensorOp>(
                      binder.op, resultType, lhs, rhs);
                  return success();
                });
  patterns.onOp("Greater", 16,
                [](OpBinder binder, ConversionPatternRewriter &rewriter) {
                  Torch::ValueTensorType resultType;
                  Value lhs, rhs;
                  std::string direction;
                  if (binder.tensorOperands(lhs, rhs) ||
                      binder.tensorResultType(resultType))
                    return failure();
                  rewriter.replaceOpWithNewOp<Torch::AtenGtTensorOp>(
                      binder.op, resultType, lhs, rhs);
                  return success();
                });
  patterns.onOp("GreaterOrEqual", 16,
                [](OpBinder binder, ConversionPatternRewriter &rewriter) {
                  Torch::ValueTensorType resultType;
                  Value lhs, rhs;
                  std::string direction;
                  if (binder.tensorOperands(lhs, rhs) ||
                      binder.tensorResultType(resultType))
                    return failure();
                  rewriter.replaceOpWithNewOp<Torch::AtenGeTensorOp>(
                      binder.op, resultType, lhs, rhs);
                  return success();
                });
<<<<<<< HEAD
  patterns.onOp(
      "Max", 1, [](OpBinder binder, ConversionPatternRewriter &rewriter) {
        Torch::ValueTensorType resultType;
        llvm::SmallVector<Value> operands;
        if (binder.tensorOperandsList(operands) ||
            binder.tensorResultType(resultType) || operands.size() == 0) {
          return failure();
        }
        Value result = operands[0];
        for (int i = 1; i < operands.size(); i++) {
          result = rewriter.create<Torch::AtenMaximumOp>(
              binder.getLoc(), resultType, result, operands[i]);
        }
        rewriter.replaceOp(binder.op, result.getDefiningOp());
        return success();
      });
  patterns.onOp(
      "Min", 1, [](OpBinder binder, ConversionPatternRewriter &rewriter) {
        Torch::ValueTensorType resultType;
        llvm::SmallVector<Value> operands;
        if (binder.tensorOperandsList(operands) ||
            binder.tensorResultType(resultType) || operands.size() == 0) {
          return failure();
        }
        Value result = operands[0];
        for (int i = 1; i < operands.size(); i++) {
          result = rewriter.create<Torch::AtenMinimumOp>(
              binder.getLoc(), resultType, result, operands[i]);
        }
        rewriter.replaceOp(binder.op, result.getDefiningOp());
        return success();
      });
=======
  patterns.onOp("Max", 1,
		[](OpBinder binder, ConversionPatternRewriter &rewriter) {
		  Torch::ValueTensorType resultType;
		  llvm::SmallVector<Value> operands;
		  if (binder.tensorOperandsList(operands) ||
                      binder.tensorResultType(resultType) ||
		      operands.size() == 0) {
                    return failure();
		  }
		  Value result = operands[0];
		  for (uint64_t i = 1; i < operands.size(); i++) {
		    result = rewriter.create<Torch::AtenMaximumOp>(
		               binder.getLoc(), resultType, result, operands[i]);
		  }
		  rewriter.replaceOp(
                    binder.op, result.getDefiningOp());
		  return success();
                });
  patterns.onOp("Min", 1,
                [](OpBinder binder, ConversionPatternRewriter &rewriter) {
                  Torch::ValueTensorType resultType;
                  llvm::SmallVector<Value> operands;
                  if (binder.tensorOperandsList(operands) ||
                      binder.tensorResultType(resultType) ||
                      operands.size() == 0) {
                    return failure();
                  }
                  Value result = operands[0];
                  for (uint64_t i = 1; i < operands.size(); i++) {
                    result = rewriter.create<Torch::AtenMinimumOp>(
                               binder.getLoc(), resultType, result, operands[i]);
                  }
                  rewriter.replaceOp(
                    binder.op, result.getDefiningOp());
                  return success();
		});
>>>>>>> 670a99ae
  patterns.onOp("Neg", 1,
                [](OpBinder binder, ConversionPatternRewriter &rewriter) {
                  Torch::ValueTensorType resultType;
                  Value operand;
                  if (binder.tensorOperand(operand) ||
                      binder.tensorResultType(resultType)) {
                    return failure();
                  }
                  rewriter.replaceOpWithNewOp<Torch::AtenNegOp>(
                      binder.op, resultType, operand);
                  return success();
                });
  patterns.onOp("Not", 1,
                [](OpBinder binder, ConversionPatternRewriter &rewriter) {
                  Torch::ValueTensorType resultType;
                  Value operand;
                  if (binder.tensorOperand(operand) ||
                      binder.tensorResultType(resultType)) {
                    return failure();
                  }
                  rewriter.replaceOpWithNewOp<Torch::AtenBitwiseNotOp>(
                      binder.op, resultType, operand);
                  return success();
                });
  patterns.onOp("Or", 1,
                [](OpBinder binder, ConversionPatternRewriter &rewriter) {
                  Torch::ValueTensorType resultType;
                  Value lhs, rhs;
                  if (binder.tensorOperands(lhs, rhs) ||
                      binder.tensorResultType(resultType)) {
                    return failure();
                  }
                  rewriter.replaceOpWithNewOp<Torch::AtenBitwiseOrTensorOp>(
                      binder.op, resultType, lhs, rhs);
                  return success();
                });
  patterns.onOp(
      "GatherElements", 13,
      [](OpBinder binder, ConversionPatternRewriter &rewriter) {
        Torch::ValueTensorType resultType;
        Value data, indices;
        int64_t axis;
        if (binder.tensorOperandAtIndex(data, 0) ||
            binder.tensorOperandAtIndex(indices, 1) ||
            binder.tensorResultType(resultType) ||
            binder.s64IntegerAttr(axis, "axis", 0))
          return failure();
        Value constAxis = rewriter.create<Torch::ConstantIntOp>(
            binder.getLoc(), rewriter.getType<Torch::IntType>(),
            rewriter.getIntegerAttr(rewriter.getIntegerType(64), axis));
        Value sparseGrad = rewriter.create<Torch::ConstantBoolOp>(
            binder.getLoc(), rewriter.getType<Torch::BoolType>(),
            rewriter.getBoolAttr(false));
        rewriter.replaceOpWithNewOp<Torch::AtenGatherOp>(
            binder.op, resultType, data, constAxis, indices, sparseGrad);
        return success();
      });
  patterns.onOp(
      "Gemm", 1, [](OpBinder binder, ConversionPatternRewriter &rewriter) {
        Torch::ValueTensorType resultType;
        Value a, b, c;
        float alpha, beta;
        int64_t transA, transB;
        if (binder.tensorOperandAtIndex(a, 0) ||
            binder.tensorOperandAtIndex(b, 1) ||
            binder.tensorOperandAtIndex(c, 2) ||
            binder.s64IntegerAttr(transA, "transA", 0) ||
            binder.s64IntegerAttr(transB, "transB", 0) ||
            binder.f32FloatAttr(alpha, "alpha", 1.0f) ||
            binder.f32FloatAttr(beta, "beta", 1.0f) ||
            binder.tensorResultType(resultType))
          return failure();

        Value zero = rewriter.create<Torch::ConstantIntOp>(
            binder.getLoc(), rewriter.getType<Torch::IntType>(),
            rewriter.getIntegerAttr(rewriter.getIntegerType(64), 0));
        Value one = rewriter.create<Torch::ConstantIntOp>(
            binder.getLoc(), rewriter.getType<Torch::IntType>(),
            rewriter.getIntegerAttr(rewriter.getIntegerType(64), 1));

        auto transpose = [&](Value m) -> Value {
          auto tty = m.getType().cast<Torch::ValueTensorType>();
          auto shape = tty.getOptionalSizes();
          if (shape.has_value()) {
            llvm::SmallVector<int64_t> newShape(shape.value());
            std::reverse(newShape.begin(), newShape.end());
            shape = std::move(newShape);
          }
          auto oty = Torch::ValueTensorType::get(tty.getContext(), shape,
                                                 tty.getOptionalDtype());
          return rewriter.create<Torch::AtenTransposeIntOp>(binder.getLoc(),
                                                            oty, m, zero, one);
        };

        if (transA) {
          a = transpose(a);
        }

        if (transB) {
          b = transpose(b);
        }

        Value mm =
            rewriter.create<Torch::AtenMmOp>(binder.getLoc(), resultType, a, b);
        if (alpha == 1.0 && beta == 1.0) {
          rewriter.replaceOpWithNewOp<Torch::AtenAddTensorOp>(
              binder.op, resultType, mm, c, one);
          return success();
        }

        if (alpha != 1.0 && beta != 1.0) {
          Value constAlpha = rewriter.create<Torch::ConstantFloatOp>(
              binder.getLoc(), rewriter.getType<Torch::FloatType>(),
              rewriter.getF64FloatAttr(alpha));
          mm = rewriter.create<Torch::AtenMulScalarOp>(
              binder.getLoc(), resultType, mm, constAlpha);
          alpha = 1.0;
        }

        if (alpha != 1.0) {
          std::swap(alpha, beta);
          std::swap(mm, c);
        }

        Value constBeta = rewriter.create<Torch::ConstantFloatOp>(
            binder.getLoc(), rewriter.getType<Torch::FloatType>(),
            rewriter.getF64FloatAttr(beta));
        rewriter.replaceOpWithNewOp<Torch::AtenAddTensorOp>(
            binder.op, resultType, mm, c, constBeta);
        return success();
      });
  patterns.onOp(
      "GlobalAveragePool", 1,
      [](OpBinder binder, ConversionPatternRewriter &rewriter) {
        Torch::ValueTensorType resultType;
        Value operand;
        if (binder.tensorOperand(operand) ||
            binder.tensorResultType(resultType))
          return failure();

        auto inputTensorType = operand.getType().cast<Torch::ValueTensorType>();
        if (!inputTensorType || !inputTensorType.hasSizes()) {
          return rewriter.notifyMatchFailure(
              binder.op, "Expected input type having sizes");
        }
        ArrayRef<int64_t> inputShape = inputTensorType.getSizes();
        unsigned inputRank = inputShape.size();
        if (!resultType || !resultType.hasSizes()) {
          return rewriter.notifyMatchFailure(
              binder.op, "Expected result type having sizes");
        }
        ArrayRef<int64_t> resultShape = resultType.getSizes();

        SmallVector<Value> cstKernel, cstPadding, cstStrides;
        Value cstZero = rewriter.create<Torch::ConstantIntOp>(
            binder.getLoc(), rewriter.getI64IntegerAttr(0));
        Value cstOne = rewriter.create<Torch::ConstantIntOp>(
            binder.getLoc(), rewriter.getI64IntegerAttr(1));
        for (unsigned i = 2; i < inputRank; i++) {
          int64_t kernelSize = inputShape[i] - resultShape[i] + 1;
          cstKernel.push_back(rewriter.create<Torch::ConstantIntOp>(
              binder.getLoc(), rewriter.getI64IntegerAttr(kernelSize)));
          cstPadding.push_back(cstZero);
          cstStrides.push_back(cstOne);
        }
        Value kernelSizeList = rewriter.create<Torch::PrimListConstructOp>(
            binder.getLoc(),
            Torch::ListType::get(Torch::IntType::get(binder.op->getContext())),
            cstKernel);
        Value paddingList = rewriter.create<Torch::PrimListConstructOp>(
            binder.getLoc(),
            Torch::ListType::get(Torch::IntType::get(binder.op->getContext())),
            cstPadding);
        Value stridesList = rewriter.create<Torch::PrimListConstructOp>(
            binder.getLoc(),
            Torch::ListType::get(Torch::IntType::get(binder.op->getContext())),
            cstStrides);
        Value cstFalse =
            rewriter.create<Torch::ConstantBoolOp>(binder.getLoc(), false);
        Value cstCeilMode = cstFalse;
        Value cstCountIncludePad = cstFalse;
        Value cstNone = rewriter.create<Torch::ConstantNoneOp>(binder.getLoc());

        if (inputRank == 3) {
          rewriter.replaceOpWithNewOp<Torch::AtenAvgPool1dOp>(
              binder.op, resultType, operand, kernelSizeList, stridesList,
              paddingList, cstCeilMode, cstCountIncludePad);
          return success();
        } else if (inputRank == 4) {
          rewriter.replaceOpWithNewOp<Torch::AtenAvgPool2dOp>(
              binder.op, resultType, operand, kernelSizeList, stridesList,
              paddingList, cstCeilMode, cstCountIncludePad,
              /*divisor_override=*/cstNone);
          return success();
        } else if (inputRank == 5) {
          rewriter.replaceOpWithNewOp<Torch::AtenAvgPool3dOp>(
              binder.op, resultType, operand, kernelSizeList, stridesList,
              paddingList, cstCeilMode, cstCountIncludePad,
              /*divisor_override=*/cstNone);
          return success();
        }
        return failure();
      });
  patterns.onOp("LayerNormalization", 17,
                [](OpBinder binder, ConversionPatternRewriter &rewriter) {
                  Torch::ValueTensorType Y_type;
                  Torch::ValueTensorType Mean_type;
                  Torch::ValueTensorType InvStdDev_type;
                  Value X;
                  Value Scale;
                  Value B;
                  int64_t axis;
		  float epsilon;
                  int64_t stash_type;
                  if (binder.tensorOperandAtIndex(X, 0) ||
                      binder.tensorOperandAtIndex(Scale, 1) ||
                      binder.tensorOperandAtIndex(B, 2) ||
                      binder.tensorResultTypeAtIndex(Y_type, 0) || 
		                  binder.tensorResultTypeAtIndex(Mean_type, 1) ||
                      binder.tensorResultTypeAtIndex(InvStdDev_type, 2) || 
		                  binder.s64IntegerAttr(axis, "axis", -1) ||
                      binder.f32FloatAttr(epsilon, "epsilon", 0.00001) ||
                      binder.s64IntegerAttr(stash_type, "stash_type", 1)) 
                    return failure(); 
                  Value constEpsilon = rewriter.create<Torch::ConstantFloatOp>(
                    binder.getLoc(), rewriter.getType<Torch::FloatType>(),
                    rewriter.getF64FloatAttr(epsilon));
                  unsigned rank = 1;
                  if(std::optional<unsigned> maybeRank = Torch::getTensorRank(X))
                    rank = *maybeRank;
                  SmallVector<Value> normalized;
                  axis = Torch::toPositiveDim(axis, rank);
                  auto X_type = X.getType().cast<Torch::ValueTensorType>();
                  ArrayRef<int64_t> X_shape = X_type.getSizes();
                  for (int64_t n = axis; n < rank ; n++) {                      
                    normalized.push_back(rewriter.create<Torch::ConstantIntOp>(
                    binder.getLoc(), rewriter.getI64IntegerAttr(X_shape[n])));
                  }
                  Value normalized_shape = rewriter.create<Torch::PrimListConstructOp>(
                    binder.getLoc(),
                    Torch::ListType::get(Torch::IntType::get(binder.op->getContext())),
                    normalized);
                  rewriter.replaceOpWithNewOp<Torch::AtenNativeLayerNormOp>(
                      binder.op, Y_type, Mean_type, InvStdDev_type, X, normalized_shape, Scale, B, constEpsilon);
                  return success();
              });
  patterns.onOp("LeakyRelu", 1,
                [](OpBinder binder, ConversionPatternRewriter &rewriter) {
                  Torch::ValueTensorType resultType;
                  Value operand;
                  float alpha;
                  if (binder.tensorOperand(operand) ||
                      binder.tensorResultType(resultType) ||
                      binder.f32FloatAttr(alpha, "alpha", 0.01f))
                    return failure();
                  Value constAlpha = rewriter.create<Torch::ConstantFloatOp>(
                      binder.getLoc(), rewriter.getType<Torch::FloatType>(),
                      rewriter.getF64FloatAttr(alpha));
                  rewriter.replaceOpWithNewOp<Torch::AtenLeakyReluOp>(
                      binder.op, resultType, operand, constAlpha);
                  return success();
                });
  patterns.onOp("Pow", 1,
                [](OpBinder binder, ConversionPatternRewriter &rewriter) {
                  Torch::ValueTensorType resultType;
                  Value lhs, rhs;
                  if (binder.tensorOperands(lhs, rhs) ||
                      binder.tensorResultType(resultType)) {
                    return failure();
                  }
                  rewriter.replaceOpWithNewOp<Torch::AtenPowTensorTensorOp>(
                      binder.op, resultType, lhs, rhs);
                  return success();
                });
}<|MERGE_RESOLUTION|>--- conflicted
+++ resolved
@@ -175,40 +175,6 @@
                       binder.op, resultType, lhs, rhs);
                   return success();
                 });
-<<<<<<< HEAD
-  patterns.onOp(
-      "Max", 1, [](OpBinder binder, ConversionPatternRewriter &rewriter) {
-        Torch::ValueTensorType resultType;
-        llvm::SmallVector<Value> operands;
-        if (binder.tensorOperandsList(operands) ||
-            binder.tensorResultType(resultType) || operands.size() == 0) {
-          return failure();
-        }
-        Value result = operands[0];
-        for (int i = 1; i < operands.size(); i++) {
-          result = rewriter.create<Torch::AtenMaximumOp>(
-              binder.getLoc(), resultType, result, operands[i]);
-        }
-        rewriter.replaceOp(binder.op, result.getDefiningOp());
-        return success();
-      });
-  patterns.onOp(
-      "Min", 1, [](OpBinder binder, ConversionPatternRewriter &rewriter) {
-        Torch::ValueTensorType resultType;
-        llvm::SmallVector<Value> operands;
-        if (binder.tensorOperandsList(operands) ||
-            binder.tensorResultType(resultType) || operands.size() == 0) {
-          return failure();
-        }
-        Value result = operands[0];
-        for (int i = 1; i < operands.size(); i++) {
-          result = rewriter.create<Torch::AtenMinimumOp>(
-              binder.getLoc(), resultType, result, operands[i]);
-        }
-        rewriter.replaceOp(binder.op, result.getDefiningOp());
-        return success();
-      });
-=======
   patterns.onOp("Max", 1,
 		[](OpBinder binder, ConversionPatternRewriter &rewriter) {
 		  Torch::ValueTensorType resultType;
@@ -245,7 +211,6 @@
                     binder.op, result.getDefiningOp());
                   return success();
 		});
->>>>>>> 670a99ae
   patterns.onOp("Neg", 1,
                 [](OpBinder binder, ConversionPatternRewriter &rewriter) {
                   Torch::ValueTensorType resultType;
