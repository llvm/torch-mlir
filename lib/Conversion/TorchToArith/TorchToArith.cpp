--- conflicted
+++ resolved
@@ -489,11 +489,7 @@
     target.addIllegalOp<AtenNegIntOp>();
     patterns.add<ConvertAtenNegIntOp>(typeConverter, context);
     target.addIllegalOp<AtenAddIntOp, AtenAddFloatIntOp, AtenSubIntOp,
-<<<<<<< HEAD
-                        AtenMulIntOp, AtenMulIntFloatOp>();
-=======
-                        AtenMulIntOp, AtenRemainderIntOp>();
->>>>>>> 1201babb
+                        AtenMulIntOp, AtenRemainderIntOp, AtenMulIntFloatOp>();
     patterns.add<ConvertAtenBinaryOp<AtenAddIntOp, arith::AddIOp>>(
         typeConverter, context);
     patterns.add<ConvertAtenBinaryOp<AtenRemainderIntOp, arith::RemSIOp>>(
