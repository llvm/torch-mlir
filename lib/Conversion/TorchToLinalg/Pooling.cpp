--- conflicted
+++ resolved
@@ -972,13 +972,9 @@
         b.createOrFold<arith::SubIOp>(location, kernelLowerLength, padding);
 
     Value outIndex =
-<<<<<<< HEAD
         b.create<linalg::IndexOp>(location,
                                   /*value=*/SumPoolTypeDimIndex[i]);
-=======
-        b.createOrFold<linalg::IndexOp>(location,
-                                        /*value=*/SumPoolTypeDimIndex[i]);
->>>>>>> b92d0493
+
     Value outIntIndex = castIndexToInt64(b, location, outIndex);
 
     Value stride = b.createOrFold<arith::ConstantOp>(
@@ -1032,7 +1028,6 @@
   matchAndRewrite(OpTy op, typename OpTy::Adaptor adaptor,
                   ConversionPatternRewriter &rewriter) const override;
 
-<<<<<<< HEAD
   // If the condition below is true, the divisor total must subtract the
   // elements not counted (clamped divisor count). If false, the divisor
   // is just the product of kernel dimensions.
@@ -1046,12 +1041,6 @@
   // dimensions minus the elements not counted; e.g., padding
   // and ceiling mode implicit padding.
   static LogicalResult createAveragePoolValueWithClampedDivisor(
-=======
-  // Creates the average pooling operation value when the
-  // count_include_pad parameter is equal to false.
-  static std::optional<LogicalResult>
-  createAvgPoolValueCountIncludePadFalseCase(
->>>>>>> b92d0493
       bool ceilMode, bool countIncludePad, OpTy op,
       typename OpTy::Adaptor adaptor, ConversionPatternRewriter &rewriter,
       Value self, Value sumPool, Value outputTensor, Type resultType,
@@ -1131,7 +1120,6 @@
   SmallVector<utils::IteratorType> iteratorTypesAvg(
       Dim + 2, utils::IteratorType::parallel);
 
-<<<<<<< HEAD
   if (doesAvgPoolDivisorNeedsClamping(ceilMode, countIncludePad, strideInts,
                                       paddingInts)) {
     return createAveragePoolValueWithClampedDivisor(
@@ -1144,18 +1132,6 @@
         kernelSizeIntValues, indexingMapsAvg, iteratorTypesAvg);
   }
 }
-=======
-  auto divisorOpResult = createAvgPoolValueCountIncludePadFalseCase(
-      ceilMode, countIncludePad, op, adaptor, rewriter, self, sumPool,
-      outputTensor, resultType, kernelSizeIntValues, strideInts, paddingInts,
-      indexingMapsAvg, iteratorTypesAvg);
-  if (divisorOpResult)
-    return *divisorOpResult;
-
-  return createAvgPoolValueCountIncludePadTrueCase(
-      op, adaptor, rewriter, self, sumPool, outputTensor, resultType,
-      kernelSizeIntValues, indexingMapsAvg, iteratorTypesAvg);
->>>>>>> b92d0493
 
 template <typename OpTy, typename PoolingOpTy, int Dim>
 bool ConvertAtenAvgPoolOp<OpTy, PoolingOpTy, Dim>::
@@ -1191,13 +1167,8 @@
 }
 
 template <typename OpTy, typename PoolingOpTy, int Dim>
-<<<<<<< HEAD
 LogicalResult ConvertAtenAvgPoolOp<OpTy, PoolingOpTy, Dim>::
     createAveragePoolValueWithClampedDivisor(
-=======
-std::optional<LogicalResult> ConvertAtenAvgPoolOp<OpTy, PoolingOpTy, Dim>::
-    createAvgPoolValueCountIncludePadFalseCase(
->>>>>>> b92d0493
         bool ceilMode, bool countIncludePad, OpTy op,
         typename OpTy::Adaptor adaptor, ConversionPatternRewriter &rewriter,
         Value self, Value sumPool, Value outputTensor, Type resultType,
@@ -1210,43 +1181,6 @@
 
   constexpr int avgPoolDims = getAvgPoolNumOfDims<OpTy>();
 
-<<<<<<< HEAD
-=======
-  bool hasPadding =
-      !llvm::all_of(paddingInts, [](int64_t p) { return p == 0; });
-  bool allStridesUnitary =
-      llvm::all_of(strideInts, [](int64_t s) { return s == 1; });
-
-  // If the condition below is true, the divisor total must subtract the
-  // elements not counted (clamped divisor count). If false, the divisor
-  // is just the product of kernel dimensions.
-  bool divisorIsClamped =
-      (!countIncludePad && hasPadding) || (ceilMode && !allStridesUnitary);
-  // There are two ways to get the divisor clamped: through padding or
-  // ceiling mode. For the case when there is padding, the padding elements
-  // are omitted if count_include_pad == False (divisor is clamped). If
-  // there is no padding (padding == 0) then the count_include_pad value
-  // does not take effect.
-  // The divisor count can be clamped also through the ceil_mode. In this
-  // case, according to the Hout and Wout formula in this page:
-  // https://pytorch.org/docs/stable/generated/torch.nn.AvgPool2d.html#torch.nn.AvgPool2d,
-  // the ceil_mode will round up on the stride division. The round up
-  // will give an extra element that will go out of bounds which PyTorch
-  // adds zero padding in it. It also does not count the implicit zero
-  // padding elements in the divisor, and it is not controlled by the
-  // count_include_pad argument.
-  // But also note that if all strides are 1 there is not fractions to
-  // round up, hence there is no ceiling rounding and the window will
-  // not go out of bounds. For this case the divisor is just the
-  // product of kernel dimensions.
-  // Search for torch.nn.AvgPool2d E2E tests for coverage of these
-  // conditions.
-
-  if (!divisorIsClamped) {
-    // These cases are not handled here.
-    return std::nullopt;
-  }
->>>>>>> b92d0493
   if (avgPoolDims < 1) {
     return rewriter.notifyMatchFailure(
         op, "Unexpected type. Only expected AtenAvgPool1dOp, AtenAvgPool2dOp, "
