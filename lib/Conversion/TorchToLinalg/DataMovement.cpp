//===----------------------------------------------------------------------===//
//
// Part of the LLVM Project, under the Apache License v2.0 with LLVM Exceptions.
// See https://llvm.org/LICENSE.txt for license information.
// SPDX-License-Identifier: Apache-2.0 WITH LLVM-exception
// Also available under a BSD-style license. See LICENSE.
//
//===----------------------------------------------------------------------===//

#include "mlir/IR/BuiltinTypes.h"
#include "mlir/IR/TypeSupport.h"
#include "mlir/Support/LogicalResult.h"
#include "mlir/Transforms/DialectConversion.h"
#include "torch-mlir/Conversion/TorchToLinalg/TorchToLinalg.h"

#include "../PassDetail.h"
#include "PopulatePatterns.h"
#include "mlir/Dialect/Arith/IR/Arith.h"
#include "mlir/Dialect/Complex/IR/Complex.h"
#include "mlir/Dialect/ControlFlow/IR/ControlFlowOps.h"
#include "mlir/Dialect/Linalg/IR/Linalg.h"
#include "mlir/Dialect/Tensor/IR/Tensor.h"
#include "mlir/IR/Matchers.h"
#include "torch-mlir/Conversion/TorchToLinalg/Utils.h"
#include "torch-mlir/Conversion/Utils/Utils.h"
#include "torch-mlir/Dialect/Torch/IR/TorchDialect.h"
#include "torch-mlir/Dialect/Torch/IR/TorchOps.h"
#include "torch-mlir/Dialect/Torch/Utils/TorchUpstream.h"
#include "torch-mlir/Dialect/Torch/Utils/Utils.h"

#include <numeric>

using namespace mlir;
using namespace mlir::torch;
using namespace mlir::torch::Torch;

static int64_t productReduce(ArrayRef<int64_t> a) {
  return accumulate(a.begin(), a.end(), /*init=*/1, std::multiplies<int64_t>());
}

template <typename OpTy, typename OpAdaptor>
LogicalResult prepareArgumentsForSlicingOp(OpTy op, OpAdaptor adaptor,
                                           ConversionPatternRewriter &rewriter,
                                           SmallVector<Value> &resultShape,
                                           SmallVector<Value> &offsets,
                                           SmallVector<Value> &strides) {
  Location loc = op.getLoc();
  auto input = adaptor.getSelf();
  RankedTensorType inputType =
      input.getType().template cast<RankedTensorType>();

  Value zero = rewriter.create<arith::ConstantIndexOp>(loc, 0);
  Value one = rewriter.create<arith::ConstantIndexOp>(loc, 1);

  int64_t dim;
  if (!matchPattern(op.getDim(), m_TorchConstantInt(&dim)))
    return op->emitError("unimplemented: dim is not constant");

  int64_t inputRank = inputType.getRank();
  dim = toPositiveDim(dim, inputRank);
  if (!isValidDim(dim, inputRank))
    return rewriter.notifyMatchFailure(op, "dim is statically invalid");

  SmallVector<Value> inputShape = getTensorSizes(rewriter, loc, input);
  Value dimSize = inputShape[dim];

  Value torchTypeStart = op.getStart();
  Value torchTypeEnd = op.getEnd();
  Value builtinTypeStart = adaptor.getStart();
  Value builtinTypeEnd = adaptor.getEnd();

  if (torchTypeStart.getType().isa<OptionalType>() ||
      torchTypeEnd.getType().isa<OptionalType>())
    return rewriter.notifyMatchFailure(op, "unimplemented optional type arg");

  int64_t step;
  if (!matchPattern(op.getStep(), m_TorchConstantInt(&step))) {
    if (!op.getStep().getType().template isa<Torch::NoneType>())
      return op->emitError("unimplemented: step is not constant");
    step = 1;
  }

  Value start = toPositiveValidDim(rewriter, loc, torchTypeStart,
                                   builtinTypeStart, zero, dimSize);
  Value end = toPositiveValidDim(rewriter, loc, torchTypeEnd, builtinTypeEnd,
                                 dimSize, dimSize);

  // end >= start ? end : start
  Value endSgeStart = rewriter.create<arith::CmpIOp>(
      loc, arith::CmpIPredicate::sge, end, start);
  end = rewriter.create<arith::SelectOp>(loc, endSgeStart, end, start);
  Value stepIndex = rewriter.create<arith::ConstantIndexOp>(loc, step);

  // Slice logic: resultSize = floordiv(end - start + step - 1,  step)
  resultShape = getTensorSizes(rewriter, loc, input);
  Value len = rewriter.create<arith::SubIOp>(loc, end, start);
  Value resultSize = rewriter.create<arith::AddIOp>(loc, len, stepIndex);
  resultSize = rewriter.create<arith::SubIOp>(loc, resultSize, one);
  resultSize = rewriter.create<arith::FloorDivSIOp>(loc, resultSize, stepIndex);
  resultShape[dim] = resultSize;

  strides.resize(inputType.getRank(), one);
  offsets.resize(inputType.getRank(), zero);

  offsets[dim] = start;
  strides[dim] = rewriter.create<arith::MulIOp>(loc, strides[dim], stepIndex);
  return success();
}

// Example:
// input =  tensor([[[0., 1., 2., 3.],
//                   [4., 5., 6., 7.]]])
// torch.ops.aten.reflection_pad1d(input, (3,1));
//                                 padding_left = 3,
//                                 padding_right = 1
// output = tensor([[[3., 2., 1., 0., 1., 2., 3., 2.],
//                   [7., 6., 5., 4., 5., 6., 7., 6.]]])
// Checks: 1) Each of padding_left and padding_right must be non-negative and
//            less than the size of the last dimension.
// Implementation: a) Construct a result tensor of
// shape of input tensor except for the last dimension.
//                    The last dimension of the result tensor should be last
//                    dimension of input tensor + left padding size + right
//                    padding size. Initialize result tensor to all zeros
//                 b) Setup affine map to take slice from input tensor of size
//                 left padding starting from
//                    second column onwards as first column is reflection
//                    boundary
//                 c) Reflect the affine map to have resultant slice reflected
//                 d) Take the slice and write from begining in result tensor
//                 e) write the original tensor next into result tensor
//                 f) Setup affine map to take slice from input tensor of right
//                 padding size ending
//                    at second last column as last column is reflection
//                    boundary for right padding
//                 g) Reflect the affine map to have resultant slice reflected
//                 h) Take the slice and write from left padding size + orignal
//                 tensor last dim size
//                    into result tensor
// Uses the ideas/code used for AtenReflectionPad2dOp
namespace {
class ConvertAtenReflectionPad1dOp
    : public OpConversionPattern<AtenReflectionPad1dOp> {
public:
  using OpConversionPattern::OpConversionPattern;
  LogicalResult
  matchAndRewrite(AtenReflectionPad1dOp op, OpAdaptor adaptor,
                  ConversionPatternRewriter &rewriter) const override {
    if (failed(verifyLinalgCompatibleTypes(op, rewriter)))
      return failure();

    SmallVector<int64_t> padInts;
    if (!matchPattern(op.getPadding(), m_TorchListOfConstantInts(padInts)))
      return rewriter.notifyMatchFailure(
          op, "only constant int padding range is supported");

    MLIRContext *context = rewriter.getContext();
    Location loc = op.getLoc();

    // Lambda Unitility Functions
    // Create an Integer expression of x + y
    auto createIAdd = [&](Value x, Value y) {
      return rewriter.create<arith::AddIOp>(loc, x, y);
    };

    // Create an integer expression of x - y
    auto createISub = [&](Value x, Value y) {
      return rewriter.create<arith::SubIOp>(loc, x, y);
    };

    enum PadLocation { PAD_LEFT = 0, PAD_RIGHT = 1, PAD_CENTER = 2 };

    Value input = adaptor.getSelf();
    Type indexType = rewriter.getIndexType();
    Value zero = getConstant(rewriter, loc, 0, indexType);
    Value one = getConstant(rewriter, loc, 1, indexType);
    auto inputType = llvm::cast<RankedTensorType>(input.getType());
    auto outputType = llvm::cast<RankedTensorType>(
        getTypeConverter()->convertType(op->getResult(0).getType()));
    unsigned numDims = inputType.getRank();
    assert(numDims >= 2 && "Not enough input dimensions");
    int64_t lastDim = numDims - 1;
    SmallVector<Value> inputShape = getTensorSizes(rewriter, loc, input);
    Value lastDimSize = inputShape[lastDim]; // input [1,2,4], then lastDim = 2,
                                             // inputShape[2] will give 4

    Value tileWidth[3], extractOffset[3], insertOffset[3];

    tileWidth[PAD_LEFT] =
        getConstant(rewriter, loc, padInts[PAD_LEFT], indexType);
    tileWidth[PAD_RIGHT] =
        getConstant(rewriter, loc, padInts[PAD_RIGHT], indexType);
    tileWidth[PAD_CENTER] = lastDimSize;

    extractOffset[PAD_LEFT] = one;
    // The offset for the right hand padding "bar" is:
    //   [right] lastDimSize - (tileWidth[PAD_RIGHT] + one)
    extractOffset[PAD_RIGHT] =
        createISub(lastDimSize, createIAdd(tileWidth[PAD_RIGHT], one));
    extractOffset[PAD_CENTER] = zero;

    insertOffset[PAD_LEFT] = zero;
    insertOffset[PAD_RIGHT] = createIAdd(lastDimSize, tileWidth[PAD_LEFT]);
    insertOffset[PAD_CENTER] = tileWidth[PAD_LEFT];

    SmallVector<Value> resultShape{inputShape};
    // Result's last dimension will have size:
    // lastDimSize + left padding size + right padding size
    resultShape[lastDim] =
        createIAdd(resultShape[lastDim],
                   createIAdd(tileWidth[PAD_LEFT], tileWidth[PAD_RIGHT]));
    Value resultTensor = createZeroInitTensor(rewriter, loc, resultShape,
                                              inputType.getElementType());

    // Helper to reflect/reverse the i-th dimension of an affine map without
    // symbols. This only works if applied on a tensor for which the
    // corresponding dimension has a statically known size
    auto reflectDim = [](AffineMap map, unsigned numDims, int64_t i,
                         int64_t size) {
      AffineExpr d = map.getResult(i);
      return map.replace(d, size - d - 1, numDims,
                         0); // left reflect for (3,1) on input shape (1,2,4).
                             // size = 3, lastDim=2, numDims=3
    };

    SmallVector<utils::IteratorType> iteratorTypes{
        numDims, utils::IteratorType::parallel};
    auto idMap = AffineMap::getMultiDimIdentityMap(numDims, context);
    SmallVector<Value> allOneStrides(numDims, one);

    auto addTileToResult = [&](PadLocation padPosition) {
      // Create the tile by extracting a slice from the input tensor.
      SmallVector<Value> extractShape{inputShape};
      extractShape[lastDim] = tileWidth[padPosition];
      SmallVector<Value> extractOffsets(numDims, zero);
      extractOffsets[lastDim] = extractOffset[padPosition];
      Value tile = rewriter.create<tensor::ExtractSliceOp>(
          loc, input, extractOffsets, extractShape, allOneStrides);

      auto inputMap = AffineMap::getMultiDimIdentityMap(numDims, context);
      // Setup the affine map function to resverse the tile along the horizontal
      // for left and right slices
      if (padPosition < PAD_CENTER) {
        inputMap = reflectDim(inputMap, numDims, lastDim, padInts[padPosition]);
        // Take reflected slice as per inputMap
        tile = rewriter
                   .create<linalg::GenericOp>(
                       loc, llvm::cast<RankedTensorType>(tile.getType()), tile,
                       tile, ArrayRef({inputMap, idMap}), iteratorTypes,
                       [](OpBuilder &b, Location nestedLoc, ValueRange args) {
                         b.create<linalg::YieldOp>(nestedLoc, args[0]);
                       })
                   .getResult(0);
      }
      // Insert the tile in the resultTensor
      SmallVector<Value> insertOffsets(numDims, zero);
      insertOffsets[lastDim] = insertOffset[padPosition];
      resultTensor = rewriter.create<tensor::InsertSliceOp>(
          loc, tile, resultTensor, insertOffsets, extractShape, allOneStrides);
    };

    if (padInts[PAD_LEFT] > 0)
      addTileToResult(PAD_LEFT);
    if (padInts[PAD_RIGHT] > 0)
      addTileToResult(PAD_RIGHT);
    addTileToResult(PAD_CENTER);

    rewriter.replaceOpWithNewOp<tensor::CastOp>(op, outputType, resultTensor);
    return success();
  }
};
} // namespace

namespace {

// Lower the aten.reflection.pad_2d operator into a sequence of
// tensor.extract_slice, linalg.generic, and tensor_insert_slice
// operations.

// To understand the lowering, consider this pytorch example:
//
// >>> t = torch.tensor([[[1.0,2,3],[4,5,6], [7,8,9]]])
// >>> t
// tensor([[[1., 2., 3.],
//         [4., 5., 6.],
//         [7., 8., 9.]]])
// >>> torch.ops.aten.reflection_pad2d(t, [1,2,1,2])
// tensor([[[5., 4., 5., 6., 5., 4.],
//          [2., 1., 2., 3., 2., 1.],
//          [5., 4., 5., 6., 5., 4.],
//          [8., 7., 8., 9., 8., 7.],
//          [5., 4., 5., 6., 5., 4.],
//          [2., 1., 2., 3., 2., 1.]]])
//
// The result can be subdivided into "tiles" corresponding to either
// the input tensor (in the center) or slices of the input tensor
// whose width and height is determined by the padding sizes and which
// are reflected through the side of the central input tensor that
// they touch.
// In the example above, the tiles are:
// top left: [[5]]
// top center: [[4,5,6]]
// top right: [[5,4]]
// center left [[2,1],[5,4],[8,7]]
// center: copy of the input tensor
// center right: [[2,1],[5,4],[8,7]]
// bottom left: [[5,4],[2,1]]
// center bottom: [[2,3,2]]
// center right: [[2,1]]
//
// The lowering uses a tensor.extract_slice operation to create each tile,
// a linalg.generic for the reflection, and a tensor.insert_slice to
// insert the tile in the resulting tensor.
class ConvertAtenReflectionPad2dOp
    : public OpConversionPattern<AtenReflectionPad2dOp> {
public:
  using OpConversionPattern::OpConversionPattern;
  LogicalResult
  matchAndRewrite(AtenReflectionPad2dOp op, OpAdaptor adaptor,
                  ConversionPatternRewriter &rewriter) const override {
    if (failed(verifyLinalgCompatibleTypes(op, rewriter)))
      return failure();

    SmallVector<int64_t> padInts;
    if (!matchPattern(op.getPadding(), m_TorchListOfConstantInts(padInts)))
      return rewriter.notifyMatchFailure(
          op, "only support constant int pad ranges");

    Location loc = op.getLoc();
    // Some generic helper functions for creating arithmetic operations.
    auto createAdd = [&](Value x, Value y) {
      return rewriter.create<arith::AddIOp>(loc, x, y);
    };

    auto createAdds = [&](std::initializer_list<Value> values) {
      assert(values.size() >= 2);
      return std::accumulate(values.begin() + 1, values.end(), data(values)[0],
                             createAdd);
    };

    auto createSub = [&](Value x, Value y) {
      return rewriter.create<arith::SubIOp>(loc, x, y);
    };

    auto createSubs = [&](std::initializer_list<Value> values) {
      assert(values.size() >= 2);
      return std::accumulate(values.begin() + 1, values.end(), data(values)[0],
                             createSub);
    };

    // Enums for specifying the coordinates of a tile.  An "h" prefix
    // is used to stand for "horizontal" and "v" for "vertical"
    // throughout.
    enum PadHLoc { LEFT = 0, RIGHT = 1, HCENTER = 2 };
    enum PadVLoc { TOP = 0, BOTTOM = 1, VCENTER = 2 };

    // Helper functions for obtaining information about the operator's
    // padding arguments.
    auto getHPadArgument = [&](PadHLoc l) {
      assert(l < HCENTER);
      return padInts[l];
    };

    auto getVPadArgument = [&](PadVLoc l) {
      assert(l < VCENTER);
      return padInts[2 + l];
    };

    auto shouldCreateTile = [&](PadVLoc v, PadHLoc h) {
      if (!(h == HCENTER || getHPadArgument(h) > 0))
        return false;
      if (!(v == VCENTER || getVPadArgument(v) > 0))
        return false;

      return true;
    };

    Value input = adaptor.getSelf();
    MLIRContext *context = rewriter.getContext();
    auto inputType = llvm::cast<RankedTensorType>(input.getType());
    auto outputType = llvm::cast<RankedTensorType>(
        getTypeConverter()->convertType(op->getResult(0).getType()));
    unsigned numDims = inputType.getRank();

    assert(numDims >= 2 && "Not enough input dimensions");

    SmallVector<Value> inputShape = getTensorSizes(rewriter, loc, input);
    int64_t hDim = numDims - 1;
    int64_t vDim = numDims - 2;
    Value hDimSize = inputShape[hDim];
    Value vDimSize = inputShape[vDim];

    assert(getHPadArgument(LEFT) < inputType.getShape()[hDim] &&
           "Left padding too large");
    assert(getHPadArgument(RIGHT) < inputType.getShape()[hDim] &&
           "Right padding too large");
    assert(getVPadArgument(TOP) < inputType.getShape()[vDim] &&
           "Top padding too large");
    assert(getVPadArgument(BOTTOM) < inputType.getShape()[vDim] &&
           "Bottom padding too large");

    Type indexType = rewriter.getIndexType();
    Value zero = getConstant(rewriter, loc, 0, indexType);
    Value one = getConstant(rewriter, loc, 1, indexType);

    Value tileWidth[3];
    tileWidth[HCENTER] = hDimSize;
    for (auto h : {LEFT, RIGHT})
      tileWidth[h] = getConstant(rewriter, loc, getHPadArgument(h), indexType);

    Value tileHeight[3];
    tileHeight[VCENTER] = vDimSize;
    for (auto v : {TOP, BOTTOM})
      tileHeight[v] = getConstant(rewriter, loc, getVPadArgument(v), indexType);

    // Helper to reflect/reverse the i-th dimension of an affine map
    // without symbols. This only works if applied on a tensor
    // for which the corresponding dimension has a statically
    // known size which is good enough since we only apply
    // it to reflect the padding slices.
    auto reflectDim = [](AffineMap map, unsigned numDims, int64_t i,
                         int64_t size) {
      AffineExpr d = map.getResult(i);
      return map.replace(d, size - d - 1, numDims, 0);
    };

    // Create output shape and tensor
    SmallVector<Value> resultShape{inputShape};
    resultShape[vDim] =
        createAdds({resultShape[vDim], tileHeight[TOP], tileHeight[BOTTOM]});
    resultShape[hDim] =
        createAdds({resultShape[hDim], tileWidth[LEFT], tileWidth[RIGHT]});

    Value resultTensor = createZeroInitTensor(rewriter, loc, resultShape,
                                              inputType.getElementType());

    // Construction of the tiles

    // Example: central left tile
    //
    // Let m the width of the left padding as returned by getHPadargument(LEFT)
    // and n the size of the input tensor's "horizontal" dimension, i.e.
    // hDimSize. Assume that the subtensor of the input tensor in the relevant
    // (i.e. last two) dimensions is:
    //
    //     x_1,1 x_1,2 ... x_1,m
    //     x_2,1 x_2,2 ... x_2,m
    //              .
    //              .
    //              .
    //     x_n,1 x_n,2 ... x_n,m
    //
    // The padding tile consists of the columns 2, ..., m + 1
    // of the input in reverse order. The first column gets
    // skipped because this is the column through which the
    // reflection happens.
    //
    //      x_1,m x_1,m-1 ... x_1,2
    //      x_2,m x_1,m-1 ... x_2,2
    //              .
    //              .
    //              .
    //      x_n,m x_n,m-1 ... x_n,2
    //
    // The tile will be inserted to the left of the copy of the input tensor
    // in the output tensor, i.e. with horizontal offset 0.
    // The top padding determines the vertical offset.

    // Tiles on the diagonal (e.g. (TOP, LEFT)) are reflected through
    // two sides, i.e. their columns and rows must be reversed.

    // Setup information about the tiles

    // Compute the offsets for extracting the slice from the
    // input. We need to skip the row or column through which
    // the tile should be reflected, if any (none for the center tile).
    Value extractHOffset[3];
    extractHOffset[LEFT] = one;
    extractHOffset[HCENTER] = zero;
    extractHOffset[RIGHT] = createSubs({hDimSize, tileWidth[RIGHT], one});

    Value extractVOffset[3];
    extractVOffset[TOP] = one;
    extractVOffset[VCENTER] = zero;
    extractVOffset[BOTTOM] = createSubs({vDimSize, tileHeight[BOTTOM], one});

    // Compute the horizontal and vertical offsets for inserting
    // the tiles in the resultTensor.
    Value insertHOffset[3];
    insertHOffset[LEFT] = zero;
    insertHOffset[HCENTER] = tileWidth[LEFT];
    insertHOffset[RIGHT] = createAdd(hDimSize, tileWidth[LEFT]);

    Value insertVOffset[3];
    insertVOffset[TOP] = zero;
    insertVOffset[VCENTER] = tileHeight[TOP];
    insertVOffset[BOTTOM] = createAdd(vDimSize, tileHeight[TOP]);

    auto shouldHReflect = [](PadHLoc l) { return l == LEFT || l == RIGHT; };
    auto shouldVReflect = [](PadVLoc l) { return l == TOP || l == BOTTOM; };

    SmallVector<utils::IteratorType> iteratorTypes{
        numDims, utils::IteratorType::parallel};
    auto idMap = AffineMap::getMultiDimIdentityMap(numDims, context);
    SmallVector<Value> allOneStrides(numDims, one);

    auto createTile = [&](PadVLoc verticalPos, PadHLoc horizontalPos) {
      // Create the tile by extracting a slice from the input tenor.
      SmallVector<Value> extractShape{inputShape};
      extractShape[hDim] = tileWidth[horizontalPos];
      extractShape[vDim] = tileHeight[verticalPos];

      SmallVector<Value> extractOffsets(numDims, zero);
      extractOffsets[hDim] = extractHOffset[horizontalPos];
      extractOffsets[vDim] = extractVOffset[verticalPos];

      Value tile = rewriter.create<tensor::ExtractSliceOp>(
          loc, input, extractOffsets, extractShape, allOneStrides);

      // Reverse the tile along the horizontal, vertical, or both
      // dimensions.
      auto inputMap = AffineMap::getMultiDimIdentityMap(numDims, context);
      if (shouldHReflect(horizontalPos)) {
        inputMap =
            reflectDim(inputMap, numDims, hDim, getHPadArgument(horizontalPos));
      }
      if (shouldVReflect(verticalPos)) {
        inputMap =
            reflectDim(inputMap, numDims, vDim, getVPadArgument(verticalPos));
      }

      tile = rewriter
                 .create<linalg::GenericOp>(
                     loc, llvm::cast<RankedTensorType>(tile.getType()), tile,
                     tile, ArrayRef({inputMap, idMap}), iteratorTypes,
                     [](OpBuilder &b, Location nestedLoc, ValueRange args) {
                       b.create<linalg::YieldOp>(nestedLoc, args[0]);
                     })
                 .getResult(0);

      // Insert the tile in the resultTensor.
      SmallVector<Value> insertOffsets(numDims, zero);
      insertOffsets[hDim] = insertHOffset[horizontalPos];
      insertOffsets[vDim] = insertVOffset[verticalPos];

      resultTensor = rewriter.create<tensor::InsertSliceOp>(
          loc, tile, resultTensor, insertOffsets, extractShape, allOneStrides);
    };

    for (auto v : {TOP, BOTTOM, VCENTER})
      for (auto h : {LEFT, RIGHT, HCENTER})
        if (shouldCreateTile(v, h))
          createTile(v, h);

    rewriter.replaceOpWithNewOp<tensor::CastOp>(op, outputType, resultTensor);

    return success();
  }
};
} // namespace

namespace {
class ConvertAtenFlattenUsingIntsOp
    : public OpConversionPattern<AtenFlattenUsingIntsOp> {
public:
  using OpConversionPattern::OpConversionPattern;
  LogicalResult
  matchAndRewrite(AtenFlattenUsingIntsOp op, OpAdaptor adaptor,
                  ConversionPatternRewriter &rewriter) const override {
    if (failed(verifyLinalgCompatibleTypes(op, rewriter)))
      return failure();
    int64_t startDim;
    if (!matchPattern(op.getStartDim(), m_TorchConstantInt(&startDim)))
      return rewriter.notifyMatchFailure(op, "start_dim must be constant");
    int64_t endDim;
    if (!matchPattern(op.getEndDim(), m_TorchConstantInt(&endDim)))
      return rewriter.notifyMatchFailure(op, "end_dim must be constant");
    auto type = adaptor.getSelf().getType().cast<RankedTensorType>();
    auto inputRank = type.getRank();
    if (inputRank == 1) {
      // If input rank is equal to 1, then there's no scope for flattening the
      // input tensor.
      rewriter.replaceOp(op, adaptor.getSelf());
      return success();
    }

    auto resultType =
        getTypeConverter()->convertType(op.getType()).cast<RankedTensorType>();
    if (startDim < 0)
      startDim += inputRank;
    if (endDim < 0)
      endDim += inputRank;

    if (inputRank == 0) {
      SmallVector<ReassociationIndices> reassociation;
      if (!(startDim >= -1 && startDim <= 0 && endDim >= -1 && endDim <= 0))
        return rewriter.notifyMatchFailure(
            op, "start_dim and end_dim must be in [-1, 0] when inputRank is 0");
      rewriter.replaceOpWithNewOp<tensor::ExpandShapeOp>(
          op, resultType, adaptor.getSelf(), reassociation);
      return success();
    }

    if (startDim < 0 || startDim >= inputRank || endDim < 0 ||
        endDim >= inputRank || startDim > endDim)
      return rewriter.notifyMatchFailure(
          op, "statically invalid flattening dim range");

    SmallVector<ReassociationIndices> reassociation(resultType.getRank());
    int j = 0;
    for (auto i : llvm::seq<int64_t>(0, inputRank)) {
      reassociation[j].push_back(i);
      if (i < startDim || i >= endDim)
        j++;
    }
    Value collapsedTensor = rewriter.create<tensor::CollapseShapeOp>(
        op->getLoc(), adaptor.getSelf(), reassociation);
    rewriter.replaceOpWithNewOp<tensor::CastOp>(op, resultType,
                                                collapsedTensor);
    return success();
  }
};
} // namespace

namespace {
/// The `ConvertAtenViewOp` conversion pattern converts `aten.View` op to
/// one `linalg.TensorExpandShape` op for all expanded dimensions and one
/// `linalg.TensorCollapseShape` op for all collapsed dimensions. Cases where
/// there is neither an expand or collapse of dimensions (e.g. [2, 3] -> [3, 2])
/// is not handled. Additionally, certain dynamic dimension cases rely on naive
/// assumptions or aren't supported.
/// TODO: Handle all the other cases of `aten.View` op.
class ConvertAtenViewOp : public OpConversionPattern<AtenViewOp> {
public:
  using OpConversionPattern::OpConversionPattern;
  // If one of the two dims arrays has size 1, a mapping is created from the one
  // dimension of the size-1 array to all the dimensions of the other array. For
  // example for inputs: xDims = [6], yDims = [2, 3] the result in the indices
  // arrays will be: xIndices = [0], yIndices = [0, 1].
  //
  // An error is returned if the dimension size of the size-1 array is not equal
  // to the product of all the dimension sizes in the other array, or if neither
  // of the arrays is size-1.
  static LogicalResult mapAllDimsToSingleDim(ArrayRef<int64_t> xDims,
                                             ArrayRef<int64_t> yDims,
                                             SmallVector<int64_t> &xIndices,
                                             SmallVector<int64_t> &yIndices) {
    if (xDims.empty() || yDims.empty())
      return failure();

    auto isValidReduction = [](int64_t expectedReductionProduct,
                               ArrayRef<int64_t> arrayToReduce) -> bool {
      if (llvm::count(arrayToReduce, kUnknownSize) > 0 ||
          expectedReductionProduct == kUnknownSize)
        return true;
      return productReduce(arrayToReduce) == expectedReductionProduct;
    };

    if (xDims.size() == 1) {
      if (!isValidReduction(xDims[0], yDims))
        return failure();
      xIndices.assign({0});
      yIndices.assign(llvm::to_vector(llvm::seq<int64_t>(0, yDims.size())));
      return success();
    } else if (yDims.size() == 1) {
      if (!isValidReduction(yDims[0], xDims))
        return failure();
      yIndices.assign({0});
      xIndices.assign(llvm::to_vector(llvm::seq<int64_t>(0, xDims.size())));
      return success();
    }
    return failure();
  }

  // Starting from the beginning of the dims arrays, this helper finds the
  // smallest set of consecutive dims in each array such that the product of the
  // dim sizes in the two subsets is equal. The indices arrays are populated
  // with the indices of the dims arrays that correspond to the subsets found.
  //
  // An error is returned if two subsets of dims with total number of elements
  // equal to each other is not found.
  static LogicalResult mapStaticallyKnownDims(ArrayRef<int64_t> xDims,
                                              ArrayRef<int64_t> yDims,
                                              SmallVector<int64_t> &xIndices,
                                              SmallVector<int64_t> &yIndices) {
    if (xDims.empty() || yDims.empty())
      return failure();
    int64_t xTotalSize = xDims[0];
    int64_t yTotalSize = yDims[0];
    SmallVector<int64_t> xIndicesResult({0});
    SmallVector<int64_t> yIndicesResult({0});
    size_t nextXIndex = 1;
    size_t nextYIndex = 1;
    while (xTotalSize != yTotalSize) {
      if (xTotalSize < yTotalSize) {
        if (nextXIndex == xDims.size() || xDims[nextXIndex] == kUnknownSize)
          return failure();
        xTotalSize *= xDims[nextXIndex];
        xIndicesResult.push_back(nextXIndex++);
      } else {
        if (nextYIndex == yDims.size() || yDims[nextYIndex] == kUnknownSize)
          return failure();
        yTotalSize *= yDims[nextYIndex];
        yIndicesResult.push_back(nextYIndex++);
      }
    }

    xIndices.assign(std::move(xIndicesResult));
    yIndices.assign(std::move(yIndicesResult));
    return success();
  }

  // Calculates the size of a dynamic dimension if all other dimensions are
  // statically known, and rewrites that dynamic dimension with the static size.
  //
  // Note: this function assumes that all the dimensions in `inputShape` map to
  // all the dimensions in `outputShape`.
  static void calculateSingleDynamicSize(MutableArrayRef<int64_t> inputShape,
                                         MutableArrayRef<int64_t> outputShape) {
    if (inputShape.empty() || outputShape.empty())
      return;
    int64_t inputDynamicDimCount = llvm::count(inputShape, kUnknownSize);
    int64_t outputDynamicDimCount = llvm::count(outputShape, kUnknownSize);
    if (inputDynamicDimCount + outputDynamicDimCount != 1)
      return;

    int64_t inputProduct = productReduce(inputShape);
    int64_t outputProduct = productReduce(outputShape);

    if (inputDynamicDimCount == 1) {
      inputProduct /= kUnknownSize;
      *llvm::find(inputShape, kUnknownSize) = outputProduct / inputProduct;
    } else {
      outputProduct /= kUnknownSize;
      *llvm::find(outputShape, kUnknownSize) = inputProduct / outputProduct;
    }
  }

  // Gets the shapes of the input and output tensors, making a best-effort
  // attempt to extract static shape information given the inputs to
  // `aten.view`.
  static std::pair<SmallVector<int64_t>, SmallVector<int64_t>>
  getInputAndOutputShape(Value inputTorchTensor,
                         SmallVector<Value> outputSizeTorchInt) {
    SmallVector<int64_t> inputShape(
        inputTorchTensor.getType().cast<BaseTensorType>().getSizes());
    SmallVector<int64_t> outputShape(outputSizeTorchInt.size(), kUnknownSize);
    for (auto [outputDim, outputDimSize] :
         llvm::enumerate(outputSizeTorchInt)) {
      int64_t inputDim;
      int64_t outputDimSizeInt;
      // Match torch.aten.size.int(inputTensor, inputDim) with constant inputDim
      if (matchPattern(outputDimSize,
                       m_TorchTensorSizeInt(inputTorchTensor, &inputDim))) {
        outputShape[outputDim] = inputShape[inputDim];
      } else if (matchPattern(outputDimSize,
                              m_TorchConstantInt(&outputDimSizeInt))) {
        if (outputDimSizeInt != -1) {
          outputShape[outputDim] = outputDimSizeInt;
        }
      }
    }

    calculateSingleDynamicSize(inputShape, outputShape);
    return std::make_pair(inputShape, outputShape);
  }

  LogicalResult
  matchAndRewrite(AtenViewOp op, OpAdaptor adaptor,
                  ConversionPatternRewriter &rewriter) const override {
    if (failed(verifyLinalgCompatibleTypes(op, rewriter)))
      return failure();
    Location loc = op.getLoc();
    Value input = adaptor.getSelf();
    auto inputType = input.getType().cast<RankedTensorType>();
    SmallVector<Value> inputSize = getTensorSizes(rewriter, loc, input);
    int64_t inputRank = inputType.getRank();
    const TypeConverter *typeConverter = getTypeConverter();
    auto resultType =
        typeConverter->convertType(op.getType()).cast<RankedTensorType>();
    int64_t resultRank = resultType.getRank();
    if (resultRank == 0)
      return rewriter.notifyMatchFailure(op,
                                         "result shape of rank 0 is invalid");

    // TODO: add support for case inputRank 0 expanded to size 1
    if (inputRank == 0)
      return rewriter.notifyMatchFailure(
          op, "unimplemented: input rank 0 is not supported");

    // Extract the desired output size as a list of integers. This list should
    // have been created using the operation `torch.prim.ListConstruct`.
    SmallVector<Value> outputSizeTorchInt;
    if (!getListConstructElements(op.getSize(), outputSizeTorchInt)) {
      return rewriter.notifyMatchFailure(op,
                                         "unimplemented: the target size is "
                                         "not constructed from ListConstruct");
    }
    if (llvm::count_if(outputSizeTorchInt, [](Value size) -> bool {
          int64_t sizeInt;
          if (matchPattern(size, m_TorchConstantInt(&sizeInt)))
            return sizeInt == -1;
          return false;
        }) > 1) {
      return rewriter.notifyMatchFailure(
          op, "at most one element in size list is allowed to be -1");
    }
    SmallVector<Value> outputSizeInt = getTypeConvertedValues(
        rewriter, loc, typeConverter, outputSizeTorchInt);
    if (resultRank != (int64_t)outputSizeInt.size()) {
      return rewriter.notifyMatchFailure(
          op, "desired size list length mismatches with the result type rank");
    }

    auto [inputShape, outputShape] =
        getInputAndOutputShape(op.getSelf(), outputSizeTorchInt);

    // Currently, we only handle the cases where each dimension is either
    // being expanded or collapsed. We do not handle cases where it's neither
    // collapsing nor expanding like view of [2,3] for 3x2 tensor.
    // TODO: For neither collapsing nor expanding, we could find a intermediate
    // shape to collapse and then expanded to the target shape. Like [2,3] =>
    // [6] => [3, 2].

    // Iterate through the view op size list to do the following:
    //   Mark dims in unchangedDims for size list items where the output dim
    // size comes from a `torch.aten.size.int(inputTensor, inputDim)`. We
    // naively assume this means the corresponding dimension is not expanded or
    // collapsed. Note this may technically not always be true.
    // TODO: think of a way better way to at least detect when this assumption
    // is violated for the cases of dynamic dimensions.
    bool inputHasOneDynDim = llvm::count(inputShape, kUnknownSize) == 1;
    bool outputHasOneDynDim = llvm::count(outputShape, kUnknownSize) == 1;
    bool singleDynDimsAreEqual =
        inputHasOneDynDim && outputHasOneDynDim &&
        productReduce(inputShape) == productReduce(outputShape);
    SmallVector<std::pair<int64_t, int64_t>> unchangedDims;
    for (auto [outputDim, outputDimSize] :
         llvm::enumerate(outputSizeTorchInt)) {
      int64_t inputDim;
      // Match torch.aten.size.int(inputTensor, inputDim) with constant inputDim
      if (matchPattern(outputDimSize,
                       m_TorchTensorSizeInt(op.getSelf(), &inputDim))) {
        unchangedDims.push_back(std::make_pair(inputDim, outputDim));
      } else if (singleDynDimsAreEqual &&
                 outputShape[outputDim] == kUnknownSize) {
        // If the input and output have a single dynamic dimension and the
        // product of the other dimensions is the same, then we know that the
        // dynamic dimension is unchanged.
        inputDim = std::distance(inputShape.begin(),
                                 llvm::find(inputShape, kUnknownSize));
        unchangedDims.push_back(std::make_pair(inputDim, outputDim));
      }
    }
    // Mark the end of the input/output shapes
    unchangedDims.push_back(std::make_pair(inputRank, resultRank));

    // Association indices for expand/collapse ops. These two vectors
    // are populated such that two entries at the same index corresponds
    // to an expand or collapse. For example,
    //
    // inputAssociations:  [[0, 1], [2]]
    // outputAssociations: [[0],    [1, 2, 3]]
    //
    // indicates that the first two dims of the input tensor
    // are collapsed into the first dim of the output, and the
    // third dim of the input is expanded into the last three dims
    // of the output.
    SmallVector<ReassociationIndices> inputAssociations;
    SmallVector<ReassociationIndices> outputAssociations;

    // The for loop does the following:
    // 1. Attempt to match the indices from inputDim and outputDim to the next
    // boundary found from `torch.aten.size.int(inputTensor, inputDim)`, or
    // until (inputRank, resultRank) if there is no such op. Look at the first
    // dimension of the input and output and collapse the larger one by finding
    // a minimal set of opposing indices with the same number of elements. If
    // the number of dims to the next boundary is 1, then we assume all
    // remaining opposing dims must collapse into it.
    // 2. For handling of dynamic dimensions, we first assume they are only
    // split if we can easily compute the correct size.
    //      e.g. [2, -1] -> [2, 3, 4]
    // This mainly happens at the edges of boundaries. Otherwise we try to match
    // the dynamic dimension with the one across from it and give up if we can't
    // reason about how the dimensions are associated.
    //      e.g. [-1, -1] -> [2, 3, 4]
    // For more information, see description of helper functions used in the
    // `if-else` cases inside the while loop.
    int64_t inputDim = 0, outputDim = 0;
    for (auto [nextUnchangedInput, nextUnchangedOutput] : unchangedDims) {
      // Used for ensuring that we don't have an ambiguous expansion
      bool assumedDynamicDimNotSplit = false;
      while (inputDim < nextUnchangedInput && outputDim < nextUnchangedOutput) {
        auto inputShapeSlice =
            MutableArrayRef<int64_t>(inputShape)
                .slice(inputDim, nextUnchangedInput - inputDim);
        auto outputShapeSlice =
            MutableArrayRef<int64_t>(outputShape)
                .slice(outputDim, nextUnchangedOutput - outputDim);
        SmallVector<int64_t> inputSliceIndices;
        SmallVector<int64_t> outputSliceIndices;

        // TODO: this can be removed by replacing it with a checkDimEqualHelper
        // that takes into account the product of all the dimensions being
        // reduced
        if (assumedDynamicDimNotSplit && inputShapeSlice.size() == 1 &&
            outputShapeSlice.size() != 1 &&
            inputShapeSlice[0] == kUnknownSize) {
          return rewriter.notifyMatchFailure(
              op, "found ambiguous expand of dynamic input sizes "
                  "(e.g. [-1, -1] -> [-1, -1, -1])");
        }

        if (succeeded(mapAllDimsToSingleDim(inputShapeSlice, outputShapeSlice,
                                            inputSliceIndices,
                                            outputSliceIndices))) {
          calculateSingleDynamicSize(inputShapeSlice, outputShapeSlice);
          // Update shape to pass the tensor.expand_shape and
          // tensor.collapse_shape verifiers. If one of the dimensions of the
          // tensor being flattened is dynamic, the size of the flattened tensor
          // must also be dynamic.
          if (inputShapeSlice.size() == 1 &&
              llvm::count(outputShapeSlice, kUnknownSize) > 0) {
            inputShapeSlice[0] = kUnknownSize;
          } else if (outputShapeSlice.size() == 1 &&
                     llvm::count(inputShapeSlice, kUnknownSize) > 0) {
            outputShapeSlice[0] = kUnknownSize;
          }
        } else if (succeeded(mapStaticallyKnownDims(
                       inputShapeSlice, outputShapeSlice, inputSliceIndices,
                       outputSliceIndices))) {
          /// `mapStaticallyKnownDims` maps the smallest number of
          /// input and output dimensions in the slice statically
          /// known to have the same number of elements.
        } else if (inputShapeSlice[0] == kUnknownSize) {
          // If the input is dynamic, assume it is not split
          checkDimEqualHelper(rewriter, loc, inputSize[inputDim],
                              outputSizeInt[outputDim]);
          // If output dimension is not dynamic, improve static information of
          // input
          inputShape[inputDim] = outputShape[outputDim];
          inputSliceIndices.push_back(0);
          outputSliceIndices.push_back(0);
          assumedDynamicDimNotSplit = true;
        } else {
          return rewriter.notifyMatchFailure(
              op, "unimplemented: found unhandled case of expansion/collapse "
                  "in `aten.view`");
        }

        inputAssociations.emplace_back();
        outputAssociations.emplace_back();
        for (int64_t inputSliceIndex : inputSliceIndices)
          inputAssociations.back().push_back(inputSliceIndex + inputDim);
        for (int64_t outputSliceIndex : outputSliceIndices)
          outputAssociations.back().push_back(outputSliceIndex + outputDim);
        inputDim = inputAssociations.back().back() + 1;
        outputDim = outputAssociations.back().back() + 1;
      }

      // Handle any leading or trailing size-1 dimensions and append the
      // associations for the dims matching `aten.size.int`.
      if (nextUnchangedInput != inputRank) {
        assert(nextUnchangedOutput != resultRank &&
               "`nextUnchangedInput` and `nextUnchangedOutput` should equal "
               "the respective input and output rank at the same time");
        inputAssociations.emplace_back();
        outputAssociations.emplace_back();
      }
      while (inputDim <= nextUnchangedInput && inputDim < inputRank) {
        if (inputDim != nextUnchangedInput && inputShape[inputDim] != 1) {
          return rewriter.notifyMatchFailure(
              op, "unimplemented: only collapsing of static size-1 into "
                  "unchanged dim supported");
        }
        inputAssociations.back().push_back(inputDim++);
      }
      while (outputDim <= nextUnchangedOutput && outputDim < resultRank) {
        if (outputDim != nextUnchangedOutput && outputShape[outputDim] != 1) {
          return rewriter.notifyMatchFailure(
              op, "unimplemented: only expanding of static size-1 out of "
                  "unchanged dim supported");
        }
        outputAssociations.back().push_back(outputDim++);
      }
    }

    auto cast = [&](Location loc, Type t, Value v) -> Value {
      return rewriter.createOrFold<tensor::CastOp>(loc, t, v);
    };

    // Check if the shapes already match up to dynamic sizes. If so, we can just
    // cast as the result type because the previous loop sets up the necessary
    // dim checks in case of dynamic sizes.
    if (llvm::all_of(
            inputAssociations,
            [](ReassociationIndices indices) { return indices.size() == 1; }) &&
        llvm::all_of(outputAssociations, [](ReassociationIndices indices) {
          return indices.size() == 1;
        })) {

      auto castResult = cast(loc, resultType, input);
      rewriter.replaceOp(op, castResult);

      return success();
    }

    // TODO: audit possibility of sparsity on these tensors
    Type adjustedResultType = RankedTensorType::get(
        makeShapeLLVMCompatible(outputShape), resultType.getElementType());
    Type adjustedInputType = RankedTensorType::get(
        makeShapeLLVMCompatible(inputShape), resultType.getElementType());
    Value castedInput = cast(loc, adjustedInputType, input);
    std::optional<Value> expandedInput;
    std::optional<Value> collapsedInput;

    if (llvm::any_of(inputAssociations, [](ReassociationIndices indices) {
          return indices.size() > 1;
        })) {

      SmallVector<int64_t> intermediateShape;
      for (auto i : llvm::seq(0, (int)outputAssociations.size())) {
        int sum = 1;

        for (auto j : llvm::seq(0, (int)outputAssociations[i].size())) {
          if (outputShape[outputAssociations[i][j]] < 0) {
            sum = kUnknownSize;
            break;
          }
          sum *= outputShape[outputAssociations[i][j]];
        }

        intermediateShape.push_back(sum);
      }

      // TODO: audit possibility of sparsity on these tensor
      Type intermediateResultType =
          RankedTensorType::get(makeShapeLLVMCompatible(intermediateShape),
                                resultType.getElementType());

      expandedInput =
          rewriter
              .create<tensor::CollapseShapeOp>(loc, intermediateResultType,
                                               castedInput, inputAssociations)
              .getResult();
    }

    if (llvm::any_of(outputAssociations, [](ReassociationIndices indices) {
          return indices.size() > 1;
        })) {

      collapsedInput = rewriter
                           .create<tensor::ExpandShapeOp>(
                               loc, adjustedResultType,
                               expandedInput.has_value() ? expandedInput.value()
                                                         : castedInput,
                               outputAssociations)
                           .getResult();
    }

    Value result = collapsedInput.has_value() ? collapsedInput.value()
                                              : expandedInput.value();

    auto castResult = cast(loc, resultType, result);
    rewriter.replaceOp(op, castResult);

    return success();
  }
};
} // namespace

namespace {
class ConvertAtenSqueezeOp : public OpConversionPattern<AtenSqueezeOp> {
public:
  using OpConversionPattern::OpConversionPattern;
  LogicalResult
  matchAndRewrite(AtenSqueezeOp op, OpAdaptor adaptor,
                  ConversionPatternRewriter &rewriter) const override {
    if (failed(verifyLinalgCompatibleTypes(op, rewriter)))
      return failure();
    Location loc = op.getLoc();
    Value input = adaptor.getSelf();
    auto inputType = input.getType().cast<RankedTensorType>();
    int64_t inputRank = inputType.getRank();
    const TypeConverter *typeConverter = getTypeConverter();
    auto resultType =
        typeConverter->convertType(op.getType()).cast<RankedTensorType>();
    int64_t resultRank = resultType.getRank();

    if (inputRank == 0) {
      return rewriter.notifyMatchFailure(
          op, "zero input rank should have been handled by the folder");
    }

    // In case the operand tensor type is statically shaped with all dimensions
    // being unit extent, it will be collapsed to a 0-D tensor.
    if (resultRank == 0) {
      SmallVector<ReassociationIndices> reassociation;
      rewriter.replaceOpWithNewOp<tensor::CollapseShapeOp>(
          op, resultType, input, reassociation);
      return success();
    }

    // All the static size-1 dimensions at the beginning(going from higher to
    // lower dimensions) will be collapsed into the first dynamic or first non
    // size-1 static dimension. All the other static size-1 dimensions will be
    // collapsed into its previous dynamic or non size-1 static dimension.
    SmallVector<ReassociationIndices> reassociation(resultRank);
    bool isSqueezed = false;
    int64_t headOnesCount = 0;
    while (headOnesCount < inputRank &&
           inputType.getDimSize(headOnesCount) == 1) {
      isSqueezed = true;
      reassociation[0].push_back(headOnesCount++);
    }

    Value one = rewriter.create<arith::ConstantOp>(
        loc, rewriter.getIntegerAttr(rewriter.getIndexType(), 1));
    int64_t j = -1;
    bool elideDynamicBroadcastDimCheck =
        isAssumingStrictSymbolicShapes(rewriter);
    for (auto i : llvm::seq<int64_t>(headOnesCount, inputRank)) {
      if (inputType.isDynamicDim(i)) {
        if (!elideDynamicBroadcastDimCheck) {
          // Make sure that size-1 dynamic dimension does not exist.
          Value dimSize = getDimOp(rewriter, loc, input, i);
          Value dimSizeNotOne = rewriter.create<arith::CmpIOp>(
              loc, arith::CmpIPredicate::ne, dimSize, one);
          rewriter.create<cf::AssertOp>(
              loc, dimSizeNotOne,
              rewriter.getStringAttr(
                  "unimplemented: size 1 dynamic dimension is not supported"));
        }
        ++j;
      } else if (inputType.getDimSize(i) != 1) {
        ++j;
      } else {
        // `isSqueezed` checks if the operand tensor type contains at least one
        // unit dimension.
        isSqueezed = true;
      }
      if (j == resultRank)
        break;
      reassociation[j].push_back(i);
    }

    // Make sure that result type rank is compatible with the squeezed size.
    if (j != resultRank - 1)
      return rewriter.notifyMatchFailure(
          op, "expected output size mismatches with the result type rank");

    if (isSqueezed) {
      rewriter.replaceOpWithNewOp<tensor::CollapseShapeOp>(
          op, resultType, input, reassociation);

    } else {
      // If the operand tensor type does not have any unit dimension,
      // `aten.squeeze` will behave as an identity operation.
      rewriter.replaceOpWithNewOp<tensor::CastOp>(op, resultType, input);
    }
    return success();
  }
};
} // namespace

namespace {
class ConvertAtenSqueezeDimOp : public OpConversionPattern<AtenSqueezeDimOp> {
public:
  using OpConversionPattern::OpConversionPattern;
  LogicalResult
  matchAndRewrite(AtenSqueezeDimOp op, OpAdaptor adaptor,
                  ConversionPatternRewriter &rewriter) const override {
    if (failed(verifyLinalgCompatibleTypes(op, rewriter)))
      return failure();
    Value input = adaptor.getSelf();
    auto inputType = input.getType().cast<RankedTensorType>();
    int64_t inputRank = inputType.getRank();

    if (inputRank == 0) {
      return rewriter.notifyMatchFailure(
          op, "zero input rank should have been handled by the folder");
    }

    int64_t dim;
    if (!matchPattern(op.getDim(), m_TorchConstantInt(&dim)))
      return rewriter.notifyMatchFailure(op, "dim must be constant");
    dim = toPositiveDim(dim, inputRank);
    if (!isValidDim(dim, inputRank))
      return rewriter.notifyMatchFailure(op, "dim is statically invalid");

    // TODO: Handle the case where the dim(th) dimension is dynamic.
    if (inputType.isDynamicDim(dim)) {
      return rewriter.notifyMatchFailure(
          op, "unimplemented: dim(th) dimension is not expected to be dynamic");
    }

    const TypeConverter *typeConverter = getTypeConverter();
    auto resultType =
        typeConverter->convertType(op.getType()).cast<RankedTensorType>();
    int64_t resultRank = resultType.getRank();

    // If the dim(th) dimension of operand tensor type is not statically unit,
    // `aten.squeeze` will behave as an identity operation.
    if (inputType.getDimSize(dim) != 1) {
      rewriter.replaceOpWithNewOp<tensor::CastOp>(op, resultType, input);
      return success();
    }

    SmallVector<ReassociationIndices> reassociationMap(resultRank);
    bool alreadyCrossedSqueezedDim = false;
    for (int i = 0; i != resultRank; i++) {
      if (alreadyCrossedSqueezedDim) {
        reassociationMap[i].push_back(i + 1);
      } else {
        reassociationMap[i].push_back(i);
        if (dim != 0 && i != dim - 1)
          continue;

        alreadyCrossedSqueezedDim = true;
        if (dim == 0)
          reassociationMap[0].push_back(1);
        if (i == dim - 1)
          reassociationMap[i].push_back(dim);
      }
    }
    // Note: In case the operand tensor type is of unit rank and is statically
    // shaped with unit dimension, the `reassociationMap` will be empty and the
    // input will be collapsed to a 0-D tensor.
    rewriter.replaceOpWithNewOp<tensor::CollapseShapeOp>(op, resultType, input,
                                                         reassociationMap);
    return success();
  }
};
} // namespace

namespace {
class ConvertAtenUnsqueezeOp : public OpConversionPattern<AtenUnsqueezeOp> {
public:
  using OpConversionPattern::OpConversionPattern;
  LogicalResult
  matchAndRewrite(AtenUnsqueezeOp op, OpAdaptor adaptor,
                  ConversionPatternRewriter &rewriter) const override {
    if (failed(verifyLinalgCompatibleTypes(op, rewriter)))
      return failure();
    int64_t dim;
    if (!matchPattern(op.getDim(), m_TorchConstantInt(&dim)))
      return rewriter.notifyMatchFailure(op, "dim must be constant");
    auto inputRank =
        adaptor.getSelf().getType().cast<RankedTensorType>().getRank();
    dim = toPositiveDim(dim, inputRank + 1);
    if (!isValidDim(dim, inputRank + 1))
      return rewriter.notifyMatchFailure(op, "dim is statically invalid");

    SmallVector<ReassociationIndices> reassociationMap(inputRank);
    // From the perspective of the reassociation map, the situation of
    // unsqueezing before or after the last dimension is symmetrical.
    // Normalize it to the "before" case.
    // The 0 case is special here, since there is no last dimension to insert
    // before -- we simply rely on the loop below iterating 0 times.
    if (dim == inputRank && inputRank != 0)
      dim = inputRank - 1;
    bool alreadyCrossedExpandedDim = false;
    for (int i = 0; i != inputRank; i++) {
      if (alreadyCrossedExpandedDim) {
        reassociationMap[i].push_back(i + 1);
      } else {
        reassociationMap[i].push_back(i);
        if (i == dim) {
          reassociationMap[i].push_back(i + 1);
          alreadyCrossedExpandedDim = true;
        }
      }
    }
    auto resultType = getTypeConverter()
                          ->convertType(op->getResult(0).getType())
                          .cast<RankedTensorType>();
    rewriter.replaceOpWithNewOp<tensor::ExpandShapeOp>(
        op, resultType, adaptor.getSelf(), reassociationMap);
    return success();
  }
};
} // namespace

namespace {
class ConvertAtenTransposeIntOp
    : public OpConversionPattern<AtenTransposeIntOp> {
public:
  using OpConversionPattern::OpConversionPattern;
  LogicalResult
  matchAndRewrite(AtenTransposeIntOp op, OpAdaptor adaptor,
                  ConversionPatternRewriter &rewriter) const override {
    if (failed(verifyLinalgCompatibleTypes(op, rewriter)))
      return failure();

    int64_t dim0;
    if (!matchPattern(op.getDim0(), m_TorchConstantInt(&dim0)))
      return rewriter.notifyMatchFailure(op, "dim0 must be constant");
    int64_t dim1;
    if (!matchPattern(op.getDim1(), m_TorchConstantInt(&dim1)))
      return rewriter.notifyMatchFailure(op, "dim1 must be constant");

    auto inVector = adaptor.getSelf();
    auto inType = inVector.getType().cast<RankedTensorType>();
    auto inputRank = inType.getRank();
    auto outType = getTypeConverter()
                       ->convertType(op->getResult(0).getType())
                       .cast<RankedTensorType>();
    auto elementType = inType.getElementType();

    dim0 = toPositiveDim(dim0, inputRank);
    if (!isValidDim(dim0, inputRank))
      return rewriter.notifyMatchFailure(op, "dim0 out of range");
    dim1 = toPositiveDim(dim1, inputRank);
    if (!isValidDim(dim1, inputRank))
      return rewriter.notifyMatchFailure(op, "dim1 out of range");

    auto loc = op.getLoc();

    SmallVector<Value> outputDims;
    for (auto i = 0; i < inputRank; i++)
      outputDims.push_back(getDimOp(rewriter, loc, adaptor.getSelf(), i));
    std::swap(outputDims[dim0], outputDims[dim1]);

    Value outVector = rewriter.create<tensor::EmptyOp>(
        loc, getAsOpFoldResult(outputDims), elementType);
    SmallVector<AffineExpr> idExprs;
    SmallVector<AffineExpr> swapExprs;
    for (auto i = 0; i < inputRank; i++)
      idExprs.push_back(getAffineDimExpr(i, rewriter.getContext()));
    for (auto i = 0; i < inputRank; i++) {
      if (i == dim0)
        swapExprs.push_back(idExprs[dim1]);
      else if (i == dim1)
        swapExprs.push_back(idExprs[dim0]);
      else
        swapExprs.push_back(idExprs[i]);
    }

    SmallVector<AffineMap> indexingMaps = {
        AffineMap::get(inputRank, 0, idExprs, op.getContext()),
        AffineMap::get(inputRank, 0, swapExprs, op.getContext())};
    SmallVector<utils::IteratorType> iteratorTypes(
        inputRank, utils::IteratorType::parallel);
    auto transpose = rewriter
                         .create<linalg::GenericOp>(
                             loc, outVector.getType(), inVector, outVector,
                             indexingMaps, iteratorTypes,
                             [](OpBuilder &b, Location loc, ValueRange args) {
                               b.create<linalg::YieldOp>(loc, args[0]);
                             })
                         .getResult(0);
    rewriter.replaceOpWithNewOp<tensor::CastOp>(op, outType, transpose);
    return success();
  }
};
} // namespace

namespace {
class ConvertAtenPermuteOp : public OpConversionPattern<AtenPermuteOp> {
public:
  using OpConversionPattern::OpConversionPattern;
  LogicalResult
  matchAndRewrite(AtenPermuteOp op, OpAdaptor adaptor,
                  ConversionPatternRewriter &rewriter) const override {
    if (failed(verifyLinalgCompatibleTypes(op, rewriter)))
      return failure();

    SmallVector<int64_t> dimensions;
    if (!matchPattern(op.getDims(), m_TorchListOfConstantInts(dimensions)))
      return rewriter.notifyMatchFailure(op, "all dimensions must be constant");

    Value inVector = adaptor.getSelf();
    auto inType = inVector.getType().cast<RankedTensorType>();
    int64_t inputRank = inType.getRank();
    auto outType = getTypeConverter()
                       ->convertType(op->getResult(0).getType())
                       .cast<RankedTensorType>();
    Type elementType = inType.getElementType();

    // Check if the dimensions are a valid constants.
    int64_t numDimensions = dimensions.size();
    if (inputRank != numDimensions)
      return rewriter.notifyMatchFailure(
          op, "size of `dims` must be equal to the rank of the input");
    for (unsigned i = 0; i < numDimensions; i++) {
      if (dimensions[i] < 0)
        dimensions[i] = toPositiveDim(dimensions[i], inputRank);
      if (!isValidDim(dimensions[i], inputRank))
        return rewriter.notifyMatchFailure(op, "dimension out of range");
    }

    Location loc = op.getLoc();

    SmallVector<Value> outputDims;
    for (unsigned i = 0; i < inputRank; i++)
      outputDims.push_back(getDimOp(rewriter, loc, inVector, dimensions[i]));

    Value outVector = rewriter.create<tensor::EmptyOp>(
        loc, getAsOpFoldResult(outputDims), elementType);
    SmallVector<AffineExpr> idExprs;
    SmallVector<AffineExpr> swapExprs;
    for (unsigned i = 0; i < inputRank; i++)
      idExprs.push_back(getAffineDimExpr(i, rewriter.getContext()));
    for (unsigned i = 0; i < inputRank; i++)
      swapExprs.push_back(idExprs[dimensions[i]]);

    AffineMap inputMap =
        AffineMap::get(inputRank, /*symbolCount=*/0, idExprs, op->getContext());
    AffineMap outputMap = AffineMap::get(inputRank, /*symbolCount=*/0,
                                         swapExprs, op->getContext());
    SmallVector<AffineMap> indexingMaps{inputMap, outputMap};
    SmallVector<utils::IteratorType> iteratorTypes(
        inputRank, utils::IteratorType::parallel);
    auto transpose = rewriter
                         .create<linalg::GenericOp>(
                             loc, outVector.getType(), inVector, outVector,
                             indexingMaps, iteratorTypes,
                             [](OpBuilder &b, Location loc, ValueRange args) {
                               b.create<linalg::YieldOp>(loc, args[0]);
                             })
                         .getResult(0);
    rewriter.replaceOpWithNewOp<tensor::CastOp>(op, outType, transpose);
    return success();
  }
};
} // namespace

namespace {
class ConvertAtenSliceTensorOp : public OpConversionPattern<AtenSliceTensorOp> {
public:
  using OpConversionPattern::OpConversionPattern;
  LogicalResult
  matchAndRewrite(AtenSliceTensorOp op, OpAdaptor adaptor,
                  ConversionPatternRewriter &rewriter) const override {
    if (failed(verifyLinalgCompatibleTypes(op, rewriter)))
      return failure();

    Location loc = op.getLoc();
    const TypeConverter *typeConverter = getTypeConverter();

    auto input = adaptor.getSelf();
    RankedTensorType resultType =
        typeConverter->convertType(op->getResult(0).getType())
            .cast<RankedTensorType>();

    SmallVector<Value> resultShape;
    SmallVector<Value> offsets;
    SmallVector<Value> strides;
    if (failed(prepareArgumentsForSlicingOp<AtenSliceTensorOp,
                                            AtenSliceTensorOpAdaptor>(
            op, adaptor, rewriter, resultShape, offsets, strides))) {
      return failure();
    }

    Value result = rewriter.create<tensor::ExtractSliceOp>(
        loc, input, offsets, resultShape, strides);

    rewriter.replaceOpWithNewOp<tensor::CastOp>(op, resultType, result);
    return success();
  }
};
} // namespace

namespace {
class ConvertAtenCatOp : public OpConversionPattern<AtenCatOp> {
public:
  using OpConversionPattern::OpConversionPattern;
  LogicalResult
  matchAndRewrite(AtenCatOp op, OpAdaptor adaptor,
                  ConversionPatternRewriter &rewriter) const override {
    if (failed(verifyLinalgCompatibleTypes(op, rewriter)))
      return failure();
    Location loc = op.getLoc();
    const TypeConverter *typeConverter = getTypeConverter();

    // Collect all the tensors to be concatenated.
    auto tensorList = op.getTensors();
    SmallVector<Value> tensorsTorchType;
    if (!getListConstructElements(tensorList, tensorsTorchType))
      return op.emitError(
          "unimplemented: the tensor list is not from list construct");
    auto tensors =
        getTypeConvertedValues(rewriter, loc, typeConverter, tensorsTorchType);

    RankedTensorType newResultType =
        typeConverter->convertType(op.getType()).cast<RankedTensorType>();

    auto outElemType = newResultType.getElementType();
    for (size_t i = 0; i < tensors.size(); ++i) {
      auto inputType = cast<RankedTensorType>(tensors[i].getType());
      if (inputType.getElementType() != outElemType) {
        tensors[i] = torch_to_linalg::convertTensorToElementType(
            rewriter, loc, tensors[i], outElemType);
      }
    }

    int rank = newResultType.getRank();
    Value dimValue = op.getDim();
    int64_t dim;
    if (!matchPattern(dimValue, m_TorchConstantInt(&dim)))
      return op.emitError("unimplemented: dim is not constant");
    dim = toPositiveDim(dim, rank);
    if (!isValidDim(dim, rank))
      return rewriter.notifyMatchFailure(op, "dim is statically invalid");

    rewriter.replaceOpWithNewOp<tensor::ConcatOp>(op, newResultType, dim,
                                                  tensors);
    return success();
  }
};
} // namespace

namespace {
class ConvertAtenBroadcastToOp : public OpConversionPattern<AtenBroadcastToOp> {
public:
  using OpConversionPattern::OpConversionPattern;
  LogicalResult
  matchAndRewrite(AtenBroadcastToOp op, OpAdaptor adaptor,
                  ConversionPatternRewriter &rewriter) const override {

    if (failed(verifyLinalgCompatibleTypes(op, rewriter)))
      return failure();
    Value self = adaptor.getSelf();

    SmallVector<Value> inShape;
    if (!getListConstructElements(adaptor.getSize(), inShape)) {
      return rewriter.notifyMatchFailure(
          op, "unimplemented: the size list is not from list construct");
    }
    // For dynamic input dimension we need to use the `broadcastToShape`
    // which in this case is `inShapeConverted` because this shape will yield
    // us the dimension size of the output.
    SmallVector<bool> useBroadcastToShape;
    int64_t inputRank = self.getType().cast<RankedTensorType>().getRank();
    for (size_t i = inShape.size() - inputRank, e = inShape.size(); i < e;
         ++i) {
      int64_t dim;
      if (matchPattern(inShape[i], m_TorchConstantInt(&dim))) {
        if (dim < 0) {
          useBroadcastToShape.push_back(false);
        } else {
          useBroadcastToShape.push_back(true);
        }
      } else {
        // Note: Dynamic -1 (inferred) broadcast shapes are unimplemented.
        useBroadcastToShape.push_back(true);
      }
    }

    SmallVector<Value> inShapeConverted = getTypeConvertedValues(
        rewriter, op.getLoc(), getTypeConverter(), inShape);
    auto newResultType =
        getTypeConverter()->convertType(op.getType()).cast<RankedTensorType>();
    Value result;
    if (failed(torch_to_linalg::broadcastToGivenShape(
            op, rewriter, self, inShapeConverted, newResultType, result,
            useBroadcastToShape))) {
      return rewriter.notifyMatchFailure(
          op, "unable to perform broadcast operation");
    }

    rewriter.replaceOp(op, result);
    return success();
  }
};
} // namespace

namespace {
class ConvertAtenContiguousOp : public OpConversionPattern<AtenContiguousOp> {
public:
  using OpConversionPattern::OpConversionPattern;
  LogicalResult
  matchAndRewrite(AtenContiguousOp op, OpAdaptor adaptor,
                  ConversionPatternRewriter &rewriter) const override {

    if (failed(verifyLinalgCompatibleTypes(op, rewriter)))
      return failure();

    Type resultType = getTypeConverter()->convertType(op.getType());
    rewriter.replaceOpWithNewOp<tensor::CastOp>(op, resultType,
                                                adaptor.getSelf());
    return success();
  }
};
} // namespace

namespace {
class ConvertAtenCopyOp : public OpConversionPattern<AtenCopyOp> {
public:
  using OpConversionPattern::OpConversionPattern;
  LogicalResult
  matchAndRewrite(AtenCopyOp op, OpAdaptor adaptor,
                  ConversionPatternRewriter &rewriter) const override {

    if (failed(verifyLinalgCompatibleTypes(op, rewriter)))
      return failure();

    Location loc = op.getLoc();
    Value self = adaptor.getSelf();
    Value src = adaptor.getSrc();
    RankedTensorType selfType = self.getType().cast<RankedTensorType>();

    // The non_blocking should be a constant `False`.
    bool nonBlocking;
    if (!matchPattern(op.getNonBlocking(), m_TorchConstantBool(&nonBlocking))) {
      return rewriter.notifyMatchFailure(
          op, "unimplemented: non_blocking must be a constant");
    } else if (nonBlocking) {
      return rewriter.notifyMatchFailure(
          op, "unimplemented: non_blocking is expected to be false");
    }

    // The size of the src tensor can be different from the self but should be
    // broadcastable. Therefore, broadcasting the src tensor to match the size
    // of the self tensor.
    SmallVector<Value> selfSizes = getTensorSizes(rewriter, loc, self);
    for (unsigned i = 0; i < selfSizes.size(); i++)
      selfSizes[i] = castIndexToInt64(rewriter, loc, selfSizes[i]);
    Value broadcastedSrc;
    if (failed(torch_to_linalg::broadcastToGivenShape(
            op, rewriter, src, selfSizes, selfType, broadcastedSrc))) {
      return rewriter.notifyMatchFailure(
          op, "unable to perform broadcast operation");
    }

    AffineMap id = AffineMap::getMultiDimIdentityMap(selfType.getRank(),
                                                     rewriter.getContext());
    SmallVector<utils::IteratorType> iteratorTypes(
        selfType.getRank(), utils::IteratorType::parallel);
    Value result = rewriter
                       .create<linalg::GenericOp>(
                           loc,
                           /*resultType=*/selfType,
                           /*inputs=*/broadcastedSrc,
                           /*outputs=*/self,
                           /*indexingMaps=*/llvm::ArrayRef({id, id}),
                           /*iteratorTypes=*/iteratorTypes,
                           [](OpBuilder &b, Location loc, ValueRange args) {
                             Value result = args[0];
                             if (args[0].getType() != args[1].getType()) {
                               result = convertScalarToDtype(b, loc, args[0],
                                                             args[1].getType());
                             }
                             b.create<linalg::YieldOp>(loc, result);
                           })
                       ->getResult(0);

    Type resultType = getTypeConverter()->convertType(op.getType());
    rewriter.replaceOpWithNewOp<tensor::CastOp>(op, resultType, result);
    return success();
  }
};
} // namespace

namespace {
class ConvertAtenSliceScatterOp
    : public OpConversionPattern<AtenSliceScatterOp> {
public:
  using OpConversionPattern::OpConversionPattern;
  LogicalResult
  matchAndRewrite(AtenSliceScatterOp op, OpAdaptor adaptor,
                  ConversionPatternRewriter &rewriter) const override {

    if (failed(verifyLinalgCompatibleTypes(op, rewriter)))
      return failure();

    Location loc = op.getLoc();
    const TypeConverter *typeConverter = getTypeConverter();

    auto input = adaptor.getSelf();

    RankedTensorType resultType =
        typeConverter->convertType(op->getResult(0).getType())
            .cast<RankedTensorType>();

    SmallVector<Value> resultShape;
    SmallVector<Value> offsets;
    SmallVector<Value> strides;
    if (failed(prepareArgumentsForSlicingOp<AtenSliceScatterOp,
                                            AtenSliceScatterOpAdaptor>(
            op, adaptor, rewriter, resultShape, offsets, strides))) {
      return failure();
    }

    Value src = adaptor.getSrc();
    auto srcType = src.getType().cast<RankedTensorType>();
    int64_t srcRank = srcType.getRank();
    SmallVector<int64_t> srcAbstractSizes(srcRank, kUnknownSize);
    // TODO: audit possibility of sparsity on these tensor
    auto abstractSrcType = RankedTensorType::get(
        makeShapeLLVMCompatible(srcAbstractSizes), srcType.getElementType());
    Value abstractSrc =
        rewriter.create<tensor::CastOp>(loc, abstractSrcType, src);

    Value result = rewriter.create<tensor::InsertSliceOp>(
        loc, abstractSrc, input, offsets, resultShape, strides);

    rewriter.replaceOpWithNewOp<tensor::CastOp>(op, resultType, result);

    return success();
  }
};
} // namespace

namespace {
class ConvertAtenViewAsComplexOp
    : public OpConversionPattern<AtenViewAsComplexOp> {
public:
  using OpConversionPattern::OpConversionPattern;
  LogicalResult
  matchAndRewrite(AtenViewAsComplexOp op, OpAdaptor adaptor,
                  ConversionPatternRewriter &rewriter) const override {

    if (failed(verifyLinalgCompatibleTypes(op, rewriter)))
      return failure();

    Location loc = op.getLoc();
    const TypeConverter *typeConverter = getTypeConverter();
    MLIRContext *context = rewriter.getContext();

    auto input = adaptor.getSelf();

    RankedTensorType resultType =
        typeConverter->convertType(op.getType()).cast<RankedTensorType>();

    auto elementType = resultType.getElementType();
    SmallVector<Value> resultShape;
    for (int64_t i = 0; i < resultType.getRank(); i++) {
      auto currentDimSize = rewriter.create<tensor::DimOp>(loc, input, i);
      resultShape.push_back(currentDimSize);
    }

    Value outTensor = rewriter.create<tensor::EmptyOp>(
        loc, getAsOpFoldResult(resultShape), elementType);

    SmallVector<AffineExpr> outputExpr;
    for (unsigned i = 0; i < resultType.getRank(); i++) {
      outputExpr.push_back(getAffineDimExpr(i, context));
    }

    Value constantZero =
        getConstant(rewriter, loc, 0, mlir::IndexType::get(context));
    Value constantOne =
        getConstant(rewriter, loc, 1, mlir::IndexType::get(context));

    AffineMap outputMap =
        AffineMap::get(resultType.getRank(), 0, outputExpr, op->getContext());

    SmallVector<AffineMap> indexingMaps{outputMap};
    SmallVector<utils::IteratorType> iteratorTypes(
        resultType.getRank(), utils::IteratorType::parallel);
    auto complexVar =
        rewriter
            .create<linalg::GenericOp>(
                loc, outTensor.getType(), ValueRange{}, outTensor, indexingMaps,
                iteratorTypes,
                [&](OpBuilder &b, Location loc, ValueRange args) {
                  SmallVector<Value> indicesZero;
                  SmallVector<Value> indicesOne;

                  for (int i = 0; i < resultType.getRank(); i++) {
                    indicesZero.push_back(b.create<linalg::IndexOp>(loc, i));
                    indicesOne.push_back(b.create<linalg::IndexOp>(loc, i));
                  }

                  indicesZero.push_back(constantZero);
                  indicesOne.push_back(constantOne);

                  Value realVal =
                      b.create<tensor::ExtractOp>(loc, input, indicesZero);
                  Value imagVal =
                      b.create<tensor::ExtractOp>(loc, input, indicesOne);
                  Value complexVal = b.create<complex::CreateOp>(
                      loc, elementType, realVal, imagVal);
                  b.create<linalg::YieldOp>(loc, complexVal);
                })
            .getResult(0);
    rewriter.replaceOpWithNewOp<tensor::CastOp>(op, resultType, complexVar);
    return success();
  }
};
} // namespace

namespace {
class ConvertAtenViewAsRealOp : public OpConversionPattern<AtenViewAsRealOp> {
public:
  using OpConversionPattern::OpConversionPattern;
  LogicalResult
  matchAndRewrite(AtenViewAsRealOp op, OpAdaptor adaptor,
                  ConversionPatternRewriter &rewriter) const override {

    if (failed(verifyLinalgCompatibleTypes(op, rewriter)))
      return failure();

    Location loc = op.getLoc();
    const TypeConverter *typeConverter = getTypeConverter();
    MLIRContext *context = rewriter.getContext();

    auto input = adaptor.getSelf();

    RankedTensorType resultType =
        typeConverter->convertType(op.getType()).cast<RankedTensorType>();

    RankedTensorType inputType = input.getType().cast<RankedTensorType>();
    auto inputElementType = getElementTypeOrSelf(input.getType());
    if (!inputElementType.isa<ComplexType>()) {
      return op.emitError("only ComplexType is allowed as input type");
    }
    Type elementType = resultType.getElementType();

    // returned real tensor has a size increase, where the last dim has size 2
    SmallVector<OpFoldResult> resultShape =
        tensor::getMixedSizes(rewriter, loc, input);
    resultShape.push_back(
        rewriter.createOrFold<arith::ConstantIndexOp>(loc, 2));

    Value outTensor =
        rewriter.create<tensor::EmptyOp>(loc, resultShape, elementType);

    SmallVector<AffineExpr> inputExpr;
    for (unsigned i = 0; i < resultType.getRank() - 1; i++) {
      inputExpr.push_back(getAffineDimExpr(i, context));
    }

    AffineMap inputMap =
        AffineMap::get(resultType.getRank(), 0, inputExpr, op->getContext());

    inputExpr.push_back(getAffineDimExpr(resultType.getRank() - 1, context));

    AffineMap outputMap =
        AffineMap::get(resultType.getRank(), 0, inputExpr, op->getContext());

    SmallVector<AffineMap> indexingMaps{inputMap, outputMap};

    SmallVector<utils::IteratorType> iteratorTypes(
        resultType.getRank(), utils::IteratorType::parallel);

    Value constantZero =
        getConstant(rewriter, loc, 0, mlir::IndexType::get(context));
    auto realVar =
        rewriter
            .create<linalg::GenericOp>(
                loc, outTensor.getType(), input, outTensor, indexingMaps,
                iteratorTypes,
                [&](OpBuilder &b, Location loc, ValueRange args) {
                  Value realVal =
                      b.create<complex::ReOp>(loc, elementType, args[0]);
                  Value imagVal =
                      b.create<complex::ImOp>(loc, elementType, args[0]);
                  Value lastIndex =
                      b.create<linalg::IndexOp>(loc, inputType.getRank());
                  Value cmpResult = b.create<arith::CmpIOp>(
                      loc, arith::CmpIPredicate::eq, lastIndex, constantZero);
                  Value yieldValue = b.create<arith::SelectOp>(
                      loc, cmpResult, realVal, imagVal);

                  b.create<linalg::YieldOp>(loc, yieldValue);
                })
            .getResult(0);

    rewriter.replaceOpWithNewOp<tensor::CastOp>(op, resultType, realVar);
    return success();
  }
};
} // namespace

namespace {
<<<<<<< HEAD
class ConvertAtenDiagEmbedOp
    : public OpConversionPattern<AtenDiagEmbedOp> {
public:
  using OpConversionPattern::OpConversionPattern;
  LogicalResult
  matchAndRewrite(AtenDiagEmbedOp op, OpAdaptor adaptor,
                  ConversionPatternRewriter &rewriter) const override {
    
    Location loc = op->getLoc();

    Value input = adaptor.getSelf();
    auto inputType = input.getType().cast<RankedTensorType>();
    auto inputRank = inputType.getRank();
    auto resultRank = inputRank+1;

    int64_t offset;
    if (!matchPattern(op.getOffset(), m_TorchConstantInt(&offset)))
      return rewriter.notifyMatchFailure(op, "offset is not constant");

    int64_t dim1;
    if (!matchPattern(op.getDim1(), m_TorchConstantInt(&dim1)))
      return rewriter.notifyMatchFailure(op, "dim1 is not constant");
    dim1 = toPositiveDim(dim1, resultRank);
    if (!isValidDim(dim1, resultRank))
      return rewriter.notifyMatchFailure(op, "dim1 can only be between [" + std::to_string(-resultRank) + "," + std::to_string(resultRank-1) + "]");

    int64_t dim2;
    if (!matchPattern(op.getDim2(), m_TorchConstantInt(&dim2)))
      return rewriter.notifyMatchFailure(op, "dim2 is not constant");
    dim2 = toPositiveDim(dim2, resultRank);
    if (!isValidDim(dim2, resultRank))
      return rewriter.notifyMatchFailure(op, "dim2 can only be between [" + std::to_string(-resultRank) + "," + std::to_string(resultRank-1) + "]");

    if(dim1 == dim2)
      return rewriter.notifyMatchFailure(op, "dim1 and dim2 can not be equal");

    // add linalg.fill
    Type resultElemType = inputType.getElementType();
    auto resultShape = getDiagEmbedResultShape(rewriter, loc, input, offset, dim1, dim2);
    Value zeroTensor =
          createZeroInitTensor(rewriter, loc, resultShape, resultElemType);

    // add linalg.generic with diagonal access pattern affine indexing maps
    SmallVector<AffineMap> indexingMaps = {
        rewriter.getMultiDimIdentityMap(resultRank),
    };
    SmallVector<utils::IteratorType> iteratorTypes(
        resultRank, utils::IteratorType::parallel);
    Value resultTensor =
        rewriter
            .create<linalg::GenericOp>(
                loc, zeroTensor.getType(),
                ValueRange{}, zeroTensor,
                /*indexingMaps=*/indexingMaps,
                /*iteratorTypes=*/iteratorTypes,
                [&](OpBuilder &b, Location loc, ValueRange args) {
                  Value dim1Index = b.create<linalg::IndexOp>(loc, dim1);
                  Value dim2Index = b.create<linalg::IndexOp>(loc, dim2);

                  // to pick right element from input, first add all dimensions except last one, then last will be either dim1 or dim2 depending upon lower or upper diagonal defined by offset sign
                  SmallVector<Value> inputIndices;
                  for(unsigned int i=0; i < resultRank; i++) {
                    if (i != dim1 && i != dim2) {                      
                      inputIndices.push_back(b.create<linalg::IndexOp>(loc, i));
                    }
                  }

                  // adjust output diagonal indices and last input Index based on offset
                  Value dim1IdxAdjusted;
                  Value dim2IdxAdjusted;
                  if (offset < 0) {
                    Value absOffset = b.create<arith::ConstantIndexOp>(loc, -offset);
                    dim1IdxAdjusted = dim1Index;
                    dim2IdxAdjusted = b.create<arith::AddIOp>(loc, dim2Index, absOffset);
                    inputIndices.push_back(b.create<linalg::IndexOp>(loc, dim2));
                  }
                  else {
                    Value constOffset = b.create<arith::ConstantIndexOp>(loc, offset);
                    dim1IdxAdjusted = b.create<arith::AddIOp>(loc, dim1Index, constOffset);
                    dim2IdxAdjusted = dim2Index;
                    inputIndices.push_back(b.create<linalg::IndexOp>(loc, dim1));
                  }

                  Value isDiagonal = b.create<arith::CmpIOp>(loc, arith::CmpIPredicate::eq, dim1IdxAdjusted, dim2IdxAdjusted);

                  Value inputElem = b.create<tensor::ExtractOp>(loc, resultElemType, input, inputIndices);

                  Value result = rewriter.create<arith::SelectOp>(loc, isDiagonal, inputElem, args[0]);
                  b.create<linalg::YieldOp>(loc, result);
                })
            .getResult(0);

    RankedTensorType resultType = getTypeConverter()
                                      ->convertType(op->getResult(0).getType())
                                      .cast<RankedTensorType>();
    rewriter.replaceOpWithNewOp<tensor::CastOp>(op, resultType, resultTensor);
=======
class ConvertAtenDiagonalOp : public OpConversionPattern<AtenDiagonalOp> {
public:
  using OpConversionPattern::OpConversionPattern;
  LogicalResult
  matchAndRewrite(AtenDiagonalOp op, OpAdaptor adaptor,
                  ConversionPatternRewriter &rewriter) const override {

    if (failed(verifyLinalgCompatibleTypes(op, rewriter)))
      return failure();

    int64_t offset;
    if (!matchPattern(op.getOffset(), m_TorchConstantInt(&offset)))
      return rewriter.notifyMatchFailure(op, "offset must be constant");
    int64_t dim1;
    if (!matchPattern(op.getDim1(), m_TorchConstantInt(&dim1)))
      return rewriter.notifyMatchFailure(op, "dim1 must be constant");
    int64_t dim2;
    if (!matchPattern(op.getDim2(), m_TorchConstantInt(&dim2)))
      return rewriter.notifyMatchFailure(op, "dim2 must be constant");

    Value inputMatrix = adaptor.getSelf();
    RankedTensorType inputType = inputMatrix.getType().cast<RankedTensorType>();
    int64_t inputRank = inputType.getRank();

    if (inputRank < 2)
      return rewriter.notifyMatchFailure(
          op, "input must have at least two dimensions");
    int64_t outputRank = inputRank - 1;

    dim1 = toPositiveDim(dim1, inputRank);
    if (!isValidDim(dim1, inputRank))
      return rewriter.notifyMatchFailure(op, "dim1 out of range");
    dim2 = toPositiveDim(dim2, inputRank);
    if (!isValidDim(dim2, inputRank))
      return rewriter.notifyMatchFailure(op, "dim2 out of range");
    if (dim1 == dim2)
      return rewriter.notifyMatchFailure(
          op, "diagonal dimensions cannot be identical");

    Type elementType = inputType.getElementType();
    RankedTensorType outputType = getTypeConverter()
                                      ->convertType(op->getResult(0).getType())
                                      .cast<RankedTensorType>();
    Location loc = op.getLoc();

    Value dim1Size, dim2Size;
    dim1Size = getDimOp(rewriter, loc, inputMatrix, dim1);
    dim2Size = getDimOp(rewriter, loc, inputMatrix, dim2);

    // compute the length of the diagonal with possible offset
    // if the offset is very large or very small, diagSize=0 and an empty tensor
    // is returned
    Value indexZero = rewriter.create<arith::ConstantIndexOp>(loc, 0);
    Value indexMinusOne = rewriter.create<arith::ConstantIndexOp>(loc, -1);
    Value indexOffset = rewriter.create<arith::ConstantIndexOp>(loc, offset);
    Value offsetIsNegative = rewriter.create<arith::CmpIOp>(
        loc, arith::CmpIPredicate::sle, indexOffset, indexZero);
    Value sizeForNegativeOffset = rewriter.create<arith::MaxSIOp>(
        loc,
        rewriter.create<arith::MinSIOp>(
            loc, rewriter.create<arith::AddIOp>(loc, dim1Size, indexOffset),
            dim2Size),
        indexZero);
    Value sizeForPositiveOffset = rewriter.create<arith::MaxSIOp>(
        loc,
        rewriter.create<arith::MinSIOp>(
            loc, rewriter.create<arith::SubIOp>(loc, dim2Size, indexOffset),
            dim1Size),
        indexZero);
    Value diagSize = rewriter.create<arith::SelectOp>(
        loc, offsetIsNegative, sizeForNegativeOffset, sizeForPositiveOffset);

    // depending on its sign, the offset affects only the row or column indices
    // of the diagonal
    Value diagStart1 = rewriter.create<arith::SelectOp>(
        loc, offsetIsNegative,
        rewriter.create<arith::MulIOp>(loc, indexOffset, indexMinusOne),
        indexZero);
    Value diagStart2 = rewriter.create<arith::SelectOp>(loc, offsetIsNegative,
                                                        indexZero, indexOffset);

    SmallVector<Value> outputDims;
    for (auto i = 0; i < inputRank; i++) {
      if (!(i == dim1 || i == dim2))
        outputDims.push_back(getDimOp(rewriter, loc, inputMatrix, i));
    }
    outputDims.push_back(diagSize);

    Value outputMatrix = rewriter.create<tensor::EmptyOp>(
        loc, getAsOpFoldResult(outputDims), elementType);

    SmallVector<AffineMap> indexingMaps = {
        AffineMap::getMultiDimIdentityMap(outputRank, rewriter.getContext())};
    SmallVector<utils::IteratorType> iteratorTypes(
        outputRank, utils::IteratorType::parallel);

    auto diagonal =
        rewriter
            .create<linalg::GenericOp>(
                loc, outputMatrix.getType(), ValueRange{}, outputMatrix,
                indexingMaps, iteratorTypes,
                [&](OpBuilder &b, Location loc, ValueRange args) {
                  SmallVector<Value> diagIndices;
                  Value indexOnDiag =
                      b.create<linalg::IndexOp>(loc, outputRank - 1);
                  Value dim1Index =
                      b.create<arith::AddIOp>(loc, indexOnDiag, diagStart1);
                  Value dim2Index =
                      b.create<arith::AddIOp>(loc, indexOnDiag, diagStart2);

                  // specify at which input indices the diagonal values are
                  // extracted
                  for (int indIn = 0, indOut = 0; indIn < inputRank; indIn++) {
                    if (indIn == dim1)
                      diagIndices.push_back(dim1Index);
                    else if (indIn == dim2)
                      diagIndices.push_back(dim2Index);
                    else {
                      diagIndices.push_back(
                          b.create<linalg::IndexOp>(loc, indOut));
                      indOut++;
                    }
                  }
                  Value diagElt = b.create<tensor::ExtractOp>(
                      loc, elementType, inputMatrix, diagIndices);
                  b.create<linalg::YieldOp>(loc, diagElt);
                })
            .getResult(0);

    rewriter.replaceOpWithNewOp<tensor::CastOp>(op, outputType, diagonal);
>>>>>>> 32dbf99c
    return success();
  }
};
} // namespace

void mlir::torch::torch_to_linalg::populateDataMovementPatternsAndLegality(
    TypeConverter &typeConverter, RewritePatternSet &patterns,
    ConversionTarget &target) {
  MLIRContext *context = patterns.getContext();
  target.addIllegalOp<AtenReflectionPad1dOp>();
  patterns.add<ConvertAtenReflectionPad1dOp>(typeConverter, context);
  target.addIllegalOp<AtenReflectionPad2dOp>();
  patterns.add<ConvertAtenReflectionPad2dOp>(typeConverter, context);
  target.addIllegalOp<AtenFlattenUsingIntsOp>();
  patterns.add<ConvertAtenFlattenUsingIntsOp>(typeConverter, context);
  target.addIllegalOp<AtenViewOp>();
  patterns.add<ConvertAtenViewOp>(typeConverter, context);
  target.addIllegalOp<AtenSqueezeOp>();
  patterns.add<ConvertAtenSqueezeOp>(typeConverter, context);
  target.addIllegalOp<AtenSqueezeDimOp>();
  patterns.add<ConvertAtenSqueezeDimOp>(typeConverter, context);
  target.addIllegalOp<AtenUnsqueezeOp>();
  patterns.add<ConvertAtenUnsqueezeOp>(typeConverter, context);
  target.addIllegalOp<AtenTransposeIntOp>();
  patterns.add<ConvertAtenTransposeIntOp>(typeConverter, context);
  target.addIllegalOp<AtenPermuteOp>();
  patterns.add<ConvertAtenPermuteOp>(typeConverter, context);
  target.addIllegalOp<AtenSliceTensorOp>();
  patterns.add<ConvertAtenSliceTensorOp>(typeConverter, context);
  target.addIllegalOp<AtenCatOp>();
  patterns.add<ConvertAtenCatOp>(typeConverter, context);
  target.addIllegalOp<AtenBroadcastToOp>();
  patterns.add<ConvertAtenBroadcastToOp>(typeConverter, context);
  target.addIllegalOp<AtenContiguousOp>();
  patterns.add<ConvertAtenContiguousOp>(typeConverter, context);
  target.addIllegalOp<AtenCopyOp>();
  patterns.add<ConvertAtenCopyOp>(typeConverter, context);
  target.addIllegalOp<AtenSliceScatterOp>();
  patterns.add<ConvertAtenSliceScatterOp>(typeConverter, context);
  target.addIllegalOp<AtenViewAsComplexOp>();
  patterns.add<ConvertAtenViewAsComplexOp>(typeConverter, context);
  target.addIllegalOp<AtenViewAsRealOp>();
  patterns.add<ConvertAtenViewAsRealOp>(typeConverter, context);
<<<<<<< HEAD
  target.addIllegalOp<AtenDiagEmbedOp>();
  patterns.add<ConvertAtenDiagEmbedOp>(typeConverter, context);
=======
  target.addIllegalOp<AtenDiagonalOp>();
  patterns.add<ConvertAtenDiagonalOp>(typeConverter, context);
>>>>>>> 32dbf99c
}<|MERGE_RESOLUTION|>--- conflicted
+++ resolved
@@ -1865,104 +1865,6 @@
 } // namespace
 
 namespace {
-<<<<<<< HEAD
-class ConvertAtenDiagEmbedOp
-    : public OpConversionPattern<AtenDiagEmbedOp> {
-public:
-  using OpConversionPattern::OpConversionPattern;
-  LogicalResult
-  matchAndRewrite(AtenDiagEmbedOp op, OpAdaptor adaptor,
-                  ConversionPatternRewriter &rewriter) const override {
-    
-    Location loc = op->getLoc();
-
-    Value input = adaptor.getSelf();
-    auto inputType = input.getType().cast<RankedTensorType>();
-    auto inputRank = inputType.getRank();
-    auto resultRank = inputRank+1;
-
-    int64_t offset;
-    if (!matchPattern(op.getOffset(), m_TorchConstantInt(&offset)))
-      return rewriter.notifyMatchFailure(op, "offset is not constant");
-
-    int64_t dim1;
-    if (!matchPattern(op.getDim1(), m_TorchConstantInt(&dim1)))
-      return rewriter.notifyMatchFailure(op, "dim1 is not constant");
-    dim1 = toPositiveDim(dim1, resultRank);
-    if (!isValidDim(dim1, resultRank))
-      return rewriter.notifyMatchFailure(op, "dim1 can only be between [" + std::to_string(-resultRank) + "," + std::to_string(resultRank-1) + "]");
-
-    int64_t dim2;
-    if (!matchPattern(op.getDim2(), m_TorchConstantInt(&dim2)))
-      return rewriter.notifyMatchFailure(op, "dim2 is not constant");
-    dim2 = toPositiveDim(dim2, resultRank);
-    if (!isValidDim(dim2, resultRank))
-      return rewriter.notifyMatchFailure(op, "dim2 can only be between [" + std::to_string(-resultRank) + "," + std::to_string(resultRank-1) + "]");
-
-    if(dim1 == dim2)
-      return rewriter.notifyMatchFailure(op, "dim1 and dim2 can not be equal");
-
-    // add linalg.fill
-    Type resultElemType = inputType.getElementType();
-    auto resultShape = getDiagEmbedResultShape(rewriter, loc, input, offset, dim1, dim2);
-    Value zeroTensor =
-          createZeroInitTensor(rewriter, loc, resultShape, resultElemType);
-
-    // add linalg.generic with diagonal access pattern affine indexing maps
-    SmallVector<AffineMap> indexingMaps = {
-        rewriter.getMultiDimIdentityMap(resultRank),
-    };
-    SmallVector<utils::IteratorType> iteratorTypes(
-        resultRank, utils::IteratorType::parallel);
-    Value resultTensor =
-        rewriter
-            .create<linalg::GenericOp>(
-                loc, zeroTensor.getType(),
-                ValueRange{}, zeroTensor,
-                /*indexingMaps=*/indexingMaps,
-                /*iteratorTypes=*/iteratorTypes,
-                [&](OpBuilder &b, Location loc, ValueRange args) {
-                  Value dim1Index = b.create<linalg::IndexOp>(loc, dim1);
-                  Value dim2Index = b.create<linalg::IndexOp>(loc, dim2);
-
-                  // to pick right element from input, first add all dimensions except last one, then last will be either dim1 or dim2 depending upon lower or upper diagonal defined by offset sign
-                  SmallVector<Value> inputIndices;
-                  for(unsigned int i=0; i < resultRank; i++) {
-                    if (i != dim1 && i != dim2) {                      
-                      inputIndices.push_back(b.create<linalg::IndexOp>(loc, i));
-                    }
-                  }
-
-                  // adjust output diagonal indices and last input Index based on offset
-                  Value dim1IdxAdjusted;
-                  Value dim2IdxAdjusted;
-                  if (offset < 0) {
-                    Value absOffset = b.create<arith::ConstantIndexOp>(loc, -offset);
-                    dim1IdxAdjusted = dim1Index;
-                    dim2IdxAdjusted = b.create<arith::AddIOp>(loc, dim2Index, absOffset);
-                    inputIndices.push_back(b.create<linalg::IndexOp>(loc, dim2));
-                  }
-                  else {
-                    Value constOffset = b.create<arith::ConstantIndexOp>(loc, offset);
-                    dim1IdxAdjusted = b.create<arith::AddIOp>(loc, dim1Index, constOffset);
-                    dim2IdxAdjusted = dim2Index;
-                    inputIndices.push_back(b.create<linalg::IndexOp>(loc, dim1));
-                  }
-
-                  Value isDiagonal = b.create<arith::CmpIOp>(loc, arith::CmpIPredicate::eq, dim1IdxAdjusted, dim2IdxAdjusted);
-
-                  Value inputElem = b.create<tensor::ExtractOp>(loc, resultElemType, input, inputIndices);
-
-                  Value result = rewriter.create<arith::SelectOp>(loc, isDiagonal, inputElem, args[0]);
-                  b.create<linalg::YieldOp>(loc, result);
-                })
-            .getResult(0);
-
-    RankedTensorType resultType = getTypeConverter()
-                                      ->convertType(op->getResult(0).getType())
-                                      .cast<RankedTensorType>();
-    rewriter.replaceOpWithNewOp<tensor::CastOp>(op, resultType, resultTensor);
-=======
 class ConvertAtenDiagonalOp : public OpConversionPattern<AtenDiagonalOp> {
 public:
   using OpConversionPattern::OpConversionPattern;
@@ -2093,7 +1995,108 @@
             .getResult(0);
 
     rewriter.replaceOpWithNewOp<tensor::CastOp>(op, outputType, diagonal);
->>>>>>> 32dbf99c
+    return success();
+  }
+};
+} // namespace
+
+namespace {
+class ConvertAtenDiagEmbedOp
+    : public OpConversionPattern<AtenDiagEmbedOp> {
+public:
+  using OpConversionPattern::OpConversionPattern;
+  LogicalResult
+  matchAndRewrite(AtenDiagEmbedOp op, OpAdaptor adaptor,
+                  ConversionPatternRewriter &rewriter) const override {
+    
+    Location loc = op->getLoc();
+
+    Value input = adaptor.getSelf();
+    auto inputType = input.getType().cast<RankedTensorType>();
+    auto inputRank = inputType.getRank();
+    auto resultRank = inputRank+1;
+
+    int64_t offset;
+    if (!matchPattern(op.getOffset(), m_TorchConstantInt(&offset)))
+      return rewriter.notifyMatchFailure(op, "offset is not constant");
+
+    int64_t dim1;
+    if (!matchPattern(op.getDim1(), m_TorchConstantInt(&dim1)))
+      return rewriter.notifyMatchFailure(op, "dim1 is not constant");
+    dim1 = toPositiveDim(dim1, resultRank);
+    if (!isValidDim(dim1, resultRank))
+      return rewriter.notifyMatchFailure(op, "dim1 can only be between [" + std::to_string(-resultRank) + "," + std::to_string(resultRank-1) + "]");
+
+    int64_t dim2;
+    if (!matchPattern(op.getDim2(), m_TorchConstantInt(&dim2)))
+      return rewriter.notifyMatchFailure(op, "dim2 is not constant");
+    dim2 = toPositiveDim(dim2, resultRank);
+    if (!isValidDim(dim2, resultRank))
+      return rewriter.notifyMatchFailure(op, "dim2 can only be between [" + std::to_string(-resultRank) + "," + std::to_string(resultRank-1) + "]");
+
+    if(dim1 == dim2)
+      return rewriter.notifyMatchFailure(op, "dim1 and dim2 can not be equal");
+
+    // add linalg.fill
+    Type resultElemType = inputType.getElementType();
+    auto resultShape = getDiagEmbedResultShape(rewriter, loc, input, offset, dim1, dim2);
+    Value zeroTensor =
+          createZeroInitTensor(rewriter, loc, resultShape, resultElemType);
+
+    // add linalg.generic with diagonal access pattern affine indexing maps
+    SmallVector<AffineMap> indexingMaps = {
+        rewriter.getMultiDimIdentityMap(resultRank),
+    };
+    SmallVector<utils::IteratorType> iteratorTypes(
+        resultRank, utils::IteratorType::parallel);
+    Value resultTensor =
+        rewriter
+            .create<linalg::GenericOp>(
+                loc, zeroTensor.getType(),
+                ValueRange{}, zeroTensor,
+                /*indexingMaps=*/indexingMaps,
+                /*iteratorTypes=*/iteratorTypes,
+                [&](OpBuilder &b, Location loc, ValueRange args) {
+                  Value dim1Index = b.create<linalg::IndexOp>(loc, dim1);
+                  Value dim2Index = b.create<linalg::IndexOp>(loc, dim2);
+
+                  // to pick right element from input, first add all dimensions except last one, then last will be either dim1 or dim2 depending upon lower or upper diagonal defined by offset sign
+                  SmallVector<Value> inputIndices;
+                  for(unsigned int i=0; i < resultRank; i++) {
+                    if (i != dim1 && i != dim2) {                      
+                      inputIndices.push_back(b.create<linalg::IndexOp>(loc, i));
+                    }
+                  }
+
+                  // adjust output diagonal indices and last input Index based on offset
+                  Value dim1IdxAdjusted;
+                  Value dim2IdxAdjusted;
+                  if (offset < 0) {
+                    Value absOffset = b.create<arith::ConstantIndexOp>(loc, -offset);
+                    dim1IdxAdjusted = dim1Index;
+                    dim2IdxAdjusted = b.create<arith::AddIOp>(loc, dim2Index, absOffset);
+                    inputIndices.push_back(b.create<linalg::IndexOp>(loc, dim2));
+                  }
+                  else {
+                    Value constOffset = b.create<arith::ConstantIndexOp>(loc, offset);
+                    dim1IdxAdjusted = b.create<arith::AddIOp>(loc, dim1Index, constOffset);
+                    dim2IdxAdjusted = dim2Index;
+                    inputIndices.push_back(b.create<linalg::IndexOp>(loc, dim1));
+                  }
+
+                  Value isDiagonal = b.create<arith::CmpIOp>(loc, arith::CmpIPredicate::eq, dim1IdxAdjusted, dim2IdxAdjusted);
+
+                  Value inputElem = b.create<tensor::ExtractOp>(loc, resultElemType, input, inputIndices);
+
+                  Value result = rewriter.create<arith::SelectOp>(loc, isDiagonal, inputElem, args[0]);
+                  b.create<linalg::YieldOp>(loc, result);
+                })
+            .getResult(0);
+
+    RankedTensorType resultType = getTypeConverter()
+                                      ->convertType(op->getResult(0).getType())
+                                      .cast<RankedTensorType>();
+    rewriter.replaceOpWithNewOp<tensor::CastOp>(op, resultType, resultTensor);
     return success();
   }
 };
@@ -2137,11 +2140,8 @@
   patterns.add<ConvertAtenViewAsComplexOp>(typeConverter, context);
   target.addIllegalOp<AtenViewAsRealOp>();
   patterns.add<ConvertAtenViewAsRealOp>(typeConverter, context);
-<<<<<<< HEAD
+  target.addIllegalOp<AtenDiagonalOp>();
+  patterns.add<ConvertAtenDiagonalOp>(typeConverter, context);
   target.addIllegalOp<AtenDiagEmbedOp>();
   patterns.add<ConvertAtenDiagEmbedOp>(typeConverter, context);
-=======
-  target.addIllegalOp<AtenDiagonalOp>();
-  patterns.add<ConvertAtenDiagonalOp>(typeConverter, context);
->>>>>>> 32dbf99c
 }