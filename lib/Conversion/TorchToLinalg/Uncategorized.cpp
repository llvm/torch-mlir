--- conflicted
+++ resolved
@@ -1698,7 +1698,6 @@
       AtenTanhOp, AtenReluOp, AtenLeakyReluOp, AtenGeluOp, AtenGeluBackwardOp,
       AtenAddTensorOp, AtenMulTensorOp, AtenDivTensorOp, AtenDivTensorModeOp,
       AtenSubTensorOp, AtenLerpTensorOp, AtenSigmoidOp, AtenMinimumOp,
-<<<<<<< HEAD
       AtenMaximumOp, AtenToDtypeOp, AtenClampOp, AtenRsubScalarOp, AtenLogOp,
       AtenErfOp, AtenSqrtOp, AtenFloorOp, AtenCeilOp, AtenPowTensorScalarOp,
       AtenLog2Op, AtenLog1pOp, AtenRsqrtOp, AtenAbsOp, AtenReciprocalOp,
@@ -1707,16 +1706,6 @@
       AtenEqTensorOp, AtenLtTensorOp, AtenThresholdOp, AtenThresholdBackwardOp,
       AtenCloneOp, AtenSinOp, AtenCosOp, AtenNeScalarOp, AtenMaskedFillScalarOp,
       AtenLogicalOrOp, AtenTriuOp, AtenRemainderScalarOp>();
-=======
-      AtenAtan2Op, AtenMaximumOp, AtenToDtypeOp, AtenClampOp, AtenRsubScalarOp,
-      AtenLogOp, AtenErfOp, AtenSqrtOp, AtenFloorOp, AtenCeilOp,
-      AtenPowTensorScalarOp, AtenLog2Op, AtenLog1pOp, AtenRsqrtOp, AtenAbsOp,
-      AtenReciprocalOp, AtenBitwiseAndTensorOp, AtenGtScalarOp, AtenGeScalarOp,
-      AtenEqScalarOp, AtenLtScalarOp, AtenLeScalarOp, AtenWhereSelfOp,
-      AtenGtTensorOp, AtenEqTensorOp, AtenLtTensorOp, AtenThresholdOp,
-      AtenThresholdBackwardOp, AtenCloneOp, AtenSinOp, AtenCosOp,
-      AtenNeScalarOp, AtenMaskedFillScalarOp, AtenLogicalOrOp, AtenTriuOp>();
->>>>>>> b70548ed
   patterns.add<ConvertElementwiseOp>(typeConverter, context);
   target.addIllegalOp<AtenNllLossForwardOp>();
   patterns.add<ConvertAtenDetachOp>(typeConverter, context);
