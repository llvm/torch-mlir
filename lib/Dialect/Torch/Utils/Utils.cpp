--- conflicted
+++ resolved
@@ -324,8 +324,6 @@
       op->getLoc(), unsqueezedType, input, dim);
   return unsqueezed;
 }
-
-<<<<<<< HEAD
 
 // Checks whether the `shapeA` and `shapeB` are broadcast compatible or not. If
 // yes, then computes the final broadcast shape.
@@ -400,7 +398,9 @@
       resultShape[resultRank - i - 1] =
           std::max(shapeA[rankA - i - 1], shapeB[rankB - i - 1]);
     }
-=======
+  }
+}
+
 bool Torch::isAssumingStrictSymbolicShapes(Block *block) {
   for (Operation *parentOp = block->getParentOp(); parentOp;
        parentOp = parentOp->getParentOp()) {
@@ -465,6 +465,5 @@
     rewriter.createOrFold<Torch::RuntimeAssertOp>(
         loc, cmp, "not all strides are default");
     return success();
->>>>>>> a2e694df
   }
 }