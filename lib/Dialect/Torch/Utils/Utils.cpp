--- conflicted
+++ resolved
@@ -327,11 +327,8 @@
       AtenNarrowTensorOp, AtenToDeviceOp, PrimsSqueezeOp, AtenMovedimIntOp,
       PrimsViewOfOp, AtenRealOp, AtenImagOp, PrimsSplitDimOp,
       AtenViewAsComplexOp, AtenViewAsRealOp, AtenPixelShuffleOp,
-<<<<<<< HEAD
-      AtenPixelUnshuffleOp, AtenDiagonalOp, AtenUnfoldOp>(op);
-=======
-      AtenChannelShuffleOp, AtenDiagonalOp, AtenUnfoldOp>(op);
->>>>>>> b1053f87
+      AtenPixelUnshuffleOp, AtenChannelShuffleOp, AtenDiagonalOp, AtenUnfoldOp>(
+      op);
 }
 
 Value Torch::getConstantWithGivenDtypeAndValue(PatternRewriter &rewriter,
