//===- RefineTypes.cpp ------------------------*- C++-*-===//
//
// This file is licensed under the Apache License v2.0 with LLVM Exceptions.
// See https://llvm.org/LICENSE.txt for license information.
// SPDX-License-Identifier: Apache-2.0 WITH LLVM-exception
// Also available under a BSD-style license. See LICENSE.
//
//===----------------------------------------------------------------------===//
//
// This file implements a dataflow analysis primarily used to infer dtypes
// of tensors in the program. Shapes are handled separately with a
// more involved mechanism (see createTorchShapeRefinementPipeline).
//
// The analysis performed in this file is implemented with MLIR's dataflow
// analysis framework, which was originally developed for SCCP, and so is an
// optimistic framework. It proceeds by assuming that all Value's have a
// maximally optimistic ("bottom") lattice element associated with them, and
// then the `visitOperation` method (and some built-in handling for control
// flow) gradually relaxes that optimism until the lattice elements associated
// with each Value either settle to a (optimistic) fixed-point, or need to fall
// back on a suitable pessimistic lattice element.
//
// A note on dataflow analysis terminology:
// In dataflow analysis (or other contexts where lattices appear), it is
// frequently confusing because meet/join and related aspects of lattices
// (such as what is "up"/"down" or "top"/"bottom" in the lattice) are dual to
// each other and so a convention has to be chosen to ground the terminology.
//
// In the context of this dataflow analysis, we use the terms with the following
// senses (many examples are given to build intuition):
// - "top" means the state of least specific knowledge (i.e. most pessimistic
// possible knowledge)
// - "bottom" is the lattice element with such specific knowledge that "join"ing
// with it is an identity operation. (i.e. most optimistic possible knowledge)
// - "moving down the lattice" means moving towards having more specific
// knowledge
// - "moving up the lattice" means moving towards having less specific knowledge
// - "top" means the state of least specific knowledge (i.e. most pessimistic
// possible knowledge)
// - "meet" means
//   - "move down the lattice" (greatest lower bound)
//   - "constrict"
//   - "refine"
//   - "assume union of information from both lattice elements"
// - "join" means
//   - "move up the lattice" (least upper bound)
//   - "widen"
//   - "relax"
//   - "assume intersection of information from both lattice elements"
//
// Note: This pass is kept completely separate from
// createShapeRefinementPipeline because any interaction between the two would
// usually require a fixed-point iteration to work in generality.
//
//===----------------------------------------------------------------------===//

#include "PassDetail.h"

#include "mlir/Analysis/DataFlowAnalysis.h"
#include "mlir/IR/BlockAndValueMapping.h"
#include "mlir/IR/Builders.h"
#include "mlir/IR/BuiltinDialect.h"
#include "mlir/IR/BuiltinOps.h"
#include "mlir/IR/Matchers.h"
#include "mlir/Transforms/DialectConversion.h"
#include "mlir/Transforms/GreedyPatternRewriteDriver.h"
#include "torch-mlir/Dialect/Torch/IR/TorchDialect.h"
#include "torch-mlir/Dialect/Torch/IR/TorchOps.h"
#include "torch-mlir/Dialect/Torch/Transforms/Passes.h"
#include "torch-mlir/Dialect/Torch/Utils/TorchUpstream.h"
#include "torch-mlir/Dialect/Torch/Utils/Utils.h"

using namespace mlir;
using namespace mlir::torch;
using namespace mlir::torch::Torch;

// -----------------------------------------------------------------------------
// Analysis.
// -----------------------------------------------------------------------------

static Type getTypeForScalarType(MLIRContext *context,
                                 torch_upstream::ScalarType dtypeInt) {
  switch (dtypeInt) {
  case torch_upstream::ScalarType::Float:
    return Float32Type::get(context);
  case torch_upstream::ScalarType::Double:
    return Float64Type::get(context);
  case torch_upstream::ScalarType::Long:
    return IntegerType::get(context, 64, IntegerType::Signed);
  case torch_upstream::ScalarType::Int:
    return IntegerType::get(context, 32, IntegerType::Signed);
  case torch_upstream::ScalarType::Bool:
    return IntegerType::get(context, 1);
  default:
    return Type();
  }
}

static Type getTypeForDTypeInteger(MLIRContext *context, int64_t dtypeInt) {
  return getTypeForScalarType(context, (torch_upstream::ScalarType)dtypeInt);
}

static Type getDtypeOrDefault(MLIRContext *context, Value optionalDtype,
                              Type defaultDtype) {
  int64_t dtypeInt;
  if (matchPattern(optionalDtype, m_TorchConstantInt(&dtypeInt)))
    return getTypeForDTypeInteger(context, dtypeInt);
  else if (optionalDtype.getType().isa<Torch::NoneType>())
    return defaultDtype;
  return Type();
}

static Type joinElementTypes(Type lhs, Type rhs) {
  if (lhs == rhs)
    return lhs;
  return Type();
}

/// Returns the dtype that assumes information from both `lhs` and `rhs`.
/// Returns `None` if the types are contradictory.
static Optional<Type> meetElementTypes(Type lhs, Type rhs) {
  if (!lhs)
    return rhs;
  if (!rhs)
    return lhs;
  if (lhs == rhs)
    return lhs;
  return None;
}

enum class OptionalKnowledge {
  unKnown,
  isNone,
  notNone,
};

/// Returns the OptionalKnowledge that assumes information from both `lhs` and
/// `rhs`. Returns `None` if the knowledges are contradictory.
static Optional<OptionalKnowledge>
meetOptionalKnowledge(OptionalKnowledge lhs, OptionalKnowledge rhs) {
  if (lhs == OptionalKnowledge::unKnown)
    return rhs;
  if (rhs == OptionalKnowledge::unKnown)
    return lhs;
  if (lhs == rhs)
    return lhs;
  return None;
}

static OptionalKnowledge joinOptionalKnowledge(OptionalKnowledge lhs,
                                               OptionalKnowledge rhs) {
  if (lhs == rhs)
    return lhs;
  return OptionalKnowledge::unKnown;
}

namespace {
// Statically known information for a particular Value.
//
// This struct currently tracks information relevant for tensor/array-like
// shaped types as well as whether an object is None or not, namely
// !torch.optional. It is fine to associate a `ValueKnowledge` with a non-shaped
// type or non OptionalType as long as it is in the default "no knowledge"
// state returned by `getPessimisticValueState`. The important invariant is that
// we cannot claim to know something about a value which is false.
// This class could also be called "dataflow facts", "lattice value", etc.
struct ValueKnowledge {
  ValueKnowledge() = delete;
  ValueKnowledge(Type dtype, OptionalKnowledge optionalKnowledge)
      : dtype(dtype), optional(optionalKnowledge) {}

  // Get the static knowledge intrinsic to `type`.
  static ValueKnowledge getKnowledgeFromType(Type type) {
    ValueKnowledge result = getPessimisticValueState(type.getContext());
    if (auto tensorType = type.dyn_cast<BaseTensorType>()) {
      result.dtype = tensorType.getOptionalDtype();
      result.optional = OptionalKnowledge::notNone;
    } else if (auto optionalType = type.dyn_cast<Torch::NoneType>()) {
      result.optional = OptionalKnowledge::isNone;
    } else if (!type.isa<OptionalType>()) {
      result.optional = OptionalKnowledge::notNone;
    }
    return result;
  }

  // Return a pessimistic/conservative value state without assuming any knowlege
  // about the IR.
  static ValueKnowledge getPessimisticValueState(MLIRContext *context) {
    return ValueKnowledge(Type(), OptionalKnowledge::unKnown);
  }
  // Return a pessimistic/conservative value state only using knowlege already
  // recorded in the IR.
  static ValueKnowledge getPessimisticValueState(Value value) {
    return getKnowledgeFromType(value.getType());
  }

  static ValueKnowledge getNotNonePessimisticValueState(MLIRContext *context) {
    return ValueKnowledge(Type(), OptionalKnowledge::notNone);
  }

  bool operator==(const ValueKnowledge &rhs) const {
    return std::make_tuple(dtype, optional) ==
           std::make_tuple(rhs.dtype, rhs.optional);
  }

  // Given two pieces of static knowledge, intersect the facts that are known in
  // both knowledges. This always produces knowledge that has less (or equal)
  // facts than both the lhs and rhs.
  //
  // This operator is used, for example, at control flow join points: if
  // predecessors A and B forward a block argument to a common successor C, then
  // we need to calculate what can be known for sure about the block argument if
  // the control flow is coming from either A or B. So we can't assume facts
  // just because they are true on one control flow edge. They must be true on
  // both.
  static ValueKnowledge join(const ValueKnowledge &lhs,
                             const ValueKnowledge &rhs) {
    // Mental model: All conditions are checking how to change from the safe "no
    // knowledge" default-initialized state to a state with more knowledge
    // consistent with lhs and rhs.
    ValueKnowledge result = getPessimisticValueState(nullptr);

    result.optional = joinOptionalKnowledge(lhs.optional, rhs.optional);
    result.dtype = joinElementTypes(lhs.dtype, rhs.dtype);

    return result;
  }

  // Given two pieces of static knowledge, calculate new knowledge that assumes
  // the facts from both.
  // If the two pieces of knowledge are contradictory, None is returned.
  static Optional<ValueKnowledge> meet(const ValueKnowledge &lhs,
                                       const ValueKnowledge &rhs) {
    ValueKnowledge result = getPessimisticValueState(nullptr);

    Optional<OptionalKnowledge> optional =
        meetOptionalKnowledge(lhs.optional, rhs.optional);
    if (!optional.hasValue())
      return None;
    result.optional = optional.getValue();

    Optional<Type> dtype = meetElementTypes(lhs.dtype, rhs.dtype);
    if (!dtype.hasValue())
      return None;
    result.dtype = dtype.getValue();

    return result;
  }

  // The dtype of a tensor.
  // This is equal to nullptr if we don't know that it is a specific concrete
  // type.
  Type dtype;
  // What is known about an optional value.
  OptionalKnowledge optional;
};

// Forward intraprocedural dataflow for type information.
class TypeAnalyzer : public ForwardDataFlowAnalysis<ValueKnowledge> {
public:
  using ForwardDataFlowAnalysis<ValueKnowledge>::ForwardDataFlowAnalysis;

  // Compute the knowledge for the results of an op, based on the knowledge of
  // the operands and any information intrinsic to `op`.
  ChangeResult
  visitOperation(Operation *op,
                 ArrayRef<LatticeElement<ValueKnowledge> *> operands) final;

private:
  /// Incorporates `knowledge` into the lattice state of `v`.
  ///
  /// This method should be used instead of
  /// `getLatticeElement(v).join(knowledge)`, because this method knows how to
  /// correctly handle the case of existing static knowledge from the type
  /// of `v`.
  ChangeResult incorporateKnowledge(Value v, const ValueKnowledge &knowledge);

  ChangeResult
  visitAtenLinearOp(AtenLinearOp op,
                    ArrayRef<LatticeElement<ValueKnowledge> *> operands);
  ChangeResult visitAtenArangeStartStepOp(AtenArangeStartStepOp op);
  ChangeResult visitAtenArangeStartOp(AtenArangeStartOp op);
  ChangeResult visitAtenArangeOp(AtenArangeOp op);
  ChangeResult visitAtenArangeLikeOpHelper(Operation *op,
                                           llvm::Optional<Value> start,
                                           Value end,
                                           llvm::Optional<Value> step,
                                           Value dtype);
  ChangeResult visitReductionAlongAllDimsOp(
      Operation *op, Type dtype,
      ArrayRef<LatticeElement<ValueKnowledge> *> operands);
  ChangeResult visitReductionAlongDimIntListOp(
      Operation *op, Value dim, Value keepdim, Type dtype,
      ArrayRef<LatticeElement<ValueKnowledge> *> operands);
  ChangeResult visitReductionAlongDimIntOp(
      Operation *op, Value dim, Value keepdim, Type dtype,
      ArrayRef<LatticeElement<ValueKnowledge> *> operands, int resNum = 0);
  template <typename OpTy>
  ChangeResult visitScalarToTensorConversionOp(OpTy op);
  ChangeResult visitAtenTensorOp(AtenTensorOp op);
  template <typename OpTy>
  ChangeResult visitConstantTensorAllocOp(OpTy op,
                                          llvm::Optional<Type> dataType);
  template <typename OpTy>
  ChangeResult visitConstantTensorAllocLikeOp(
      OpTy op, ArrayRef<LatticeElement<ValueKnowledge> *> operands);
  template <typename OpTy>
  ChangeResult visitConstantTensorNewLikeOp(
      OpTy op, ArrayRef<LatticeElement<ValueKnowledge> *> operands);
  ChangeResult
  visitAtenToDtypeOp(AtenToDtypeOp op,
                     ArrayRef<LatticeElement<ValueKnowledge> *> operands);
  template <typename OpTy>
  ChangeResult
  visitTypeConversionOp(OpTy op,
                        ArrayRef<LatticeElement<ValueKnowledge> *> operands);
  ChangeResult
  visitAtenCatOp(AtenCatOp op,
                 ArrayRef<LatticeElement<ValueKnowledge> *> operands);

  template <typename OpTy>
  ChangeResult
  visitAtenSoftmaxLikeOp(OpTy op,
                         ArrayRef<LatticeElement<ValueKnowledge> *> operands);
  template <typename OpTy>
  ChangeResult
  visitAten_SoftmaxLikeOp(OpTy op,
                          ArrayRef<LatticeElement<ValueKnowledge> *> operands);

  ChangeResult visitNumToTensorOp(PrimNumToTensorScalarOp op);
  ChangeResult
  visitBinaryScalarOp(Operation *op,
                      ArrayRef<LatticeElement<ValueKnowledge> *> operands);
};
} // namespace

// This is the type rule used for deciding dtype for:
// 1. A new tensor created from given data.
// 2. The scalar type for type promotion when a scalar is an operand of a tensor
// and scalar binary operation.
// If the data is floating-point, the `dtype` is inferred to be the
// default dtype, see `torch.get_default_dtype`.
static Type getDefaultDtypeForTorchScalar(Type type) {
  MLIRContext *context = type.getContext();
  if (type.isa<Torch::FloatType>()) {
    // For now, use float32 which is the initial default dtype returned by
    // `torch.get_default_dtype`.
    return Float32Type::get(context);
  }
  if (type.isa<Torch::IntType>())
    return IntegerType::get(context, 64, IntegerType::Signed);
  if (type.isa<Torch::BoolType>())
    return IntegerType::get(context, 1);
  llvm_unreachable(
      "getDefaultDtypeForTorchScalar called on an unsupported type");
}

static torch_upstream::ResultTypeState
updateResultTypeState(Type scalarType,
                      const torch_upstream::ResultTypeState &inState) {
  torch_upstream::ResultTypeState new_state = inState;
  torch_upstream::ScalarType current =
      getScalarTypeForType(getDefaultDtypeForTorchScalar(scalarType));
  new_state.wrappedResult =
      promote_skip_undefined(inState.wrappedResult, current);
  return new_state;
}

// This mostly mirrors the update_result_type_state in
// aten/src/ATen/native/TypeProperties.* except that we don't not support
// is_wrapped_number as it is a runtime property. From perspective of
// torch-mlir, all zero dim tensor are the same priority.
//
// Normally, tensor dimensions need to be known at compile time to do type
// promotion. `skipRankCheck`, when equal to `true`, is used for special cases
// where rank doesn't matter. This could be because that operands can sometimes
// guaranteed to be none zero rank or that the result
// torch_upstream::ResultTypeState is promoted with a scalar which is guaranteed
// to be lower priority.
//
// The `rankIsNonZero` argument indicates whether the rank is nonzero, zero, or
// unknown (None variant of the optional).
static torch_upstream::ResultTypeState
updateResultTypeState(ValueKnowledge *tensor, Optional<bool> rankIsNonZero,
                      const torch_upstream::ResultTypeState &inState,
                      bool skipRankCheck = false) {
  if (!rankIsNonZero.hasValue() && !skipRankCheck)
    return torch_upstream::ResultTypeState{};
  assert(tensor->dtype && "tensor.dtype must be not none");

  torch_upstream::ResultTypeState new_state = inState;
  torch_upstream::ScalarType current = getScalarTypeForType(tensor->dtype);
  if (skipRankCheck || rankIsNonZero.getValue())
    new_state.dimResult = promote_skip_undefined(inState.dimResult, current);
  else
    new_state.zeroResult = promote_skip_undefined(inState.zeroResult, current);

  return new_state;
}

static Type getPromotedResultType(ArrayRef<Type> scalarTypes) {
  torch_upstream::ResultTypeState state = {};
  for (const Type &scalarType : scalarTypes)
    state = updateResultTypeState(scalarType, state);
  return getTypeForScalarType(scalarTypes[0].getContext(), result_type(state));
}

// Returns most generic type Type() if the tensor dtype is unknown.
static Type getPromotedResultType(ValueKnowledge *tensor, Type scalarType) {
  if (!tensor->dtype)
    return Type();
  torch_upstream::ResultTypeState state = {};
  // No need to check if rank is zero for tensor because scalar uses
  // wrappedResult which is a lower priority than both dimResult and zeroResult.
  state = updateResultTypeState(tensor, /*rankIsNonZero=*/None, state,
                                /*skipRankCheck=*/true);
  state = updateResultTypeState(scalarType, state);
  return getTypeForScalarType(scalarType.getContext(), result_type(state));
}

static SmallVector<Optional<bool>> getRankIsNonZeroArray(ValueRange values) {
  SmallVector<Optional<bool>> rankIsNonZero;
  for (Value v : values) {
    if (auto tensorType = v.getType().dyn_cast<BaseTensorType>()) {
      if (tensorType.hasSizes()) {
        rankIsNonZero.push_back(tensorType.getSizes().size() != 0);
      } else {
        rankIsNonZero.push_back(None);
      }
    }
  }
  return rankIsNonZero;
}

// Normally, tensor dimensions need to be known at compile time to do type
// promotion. `skipRankCheck`, when equal to true, can be used to indicate
// special cases that tensor operands are guaranteed to be not zero dimension
// like operands of `aten.conv2d` or `aten.mm` assuming no runtime error.
//
// Returns most generic type Type() if the tensor dtype is unknown.
static Type getPromotedResultType(MLIRContext *context,
                                  ArrayRef<ValueKnowledge *> tensors,
                                  ArrayRef<Optional<bool>> rankIsNonZero,
                                  bool skipRankCheck = false) {
  torch_upstream::ResultTypeState state = {};
  assert(tensors.size() == rankIsNonZero.size());
  for (auto t : llvm::zip(tensors, rankIsNonZero)) {
    ValueKnowledge *tensor = std::get<0>(t);
    Optional<bool> rankIsNonZero = std::get<1>(t);
    if (!tensor->dtype)
      return Type();
    state = updateResultTypeState(tensor, rankIsNonZero, state, skipRankCheck);
  }
  return getTypeForScalarType(context, result_type(state));
}

static Type
getPromotedResultTypeAssumingNonZeroRank(MLIRContext *context,
                                         ArrayRef<ValueKnowledge *> tensors) {
  SmallVector<Optional<bool>> rankIsNonZero(tensors.size(), true);
  return getPromotedResultType(context, tensors, rankIsNonZero,
                               /*skipRankCheck=*/true);
}

// Get the MLIR type of the tensor dtype given the dtype integer value and the
// input dtype. When DType is None the type is inferred from the input dtype.
static void fillInDTypeGivenDTypeIntAndInputDType(ValueKnowledge &knowledge,
                                                  Value dtype,
                                                  Type inputDType) {
  assert(isa<BuiltinDialect>(inputDType.getDialect()) &&
         "`inputDType` must be a builtin type");
  int64_t dtypeInt;
  if (dtype.getType().isa<Torch::NoneType>())
    knowledge.dtype = inputDType;
  else if (matchPattern(dtype, m_TorchConstantInt(&dtypeInt)))
    knowledge.dtype = getTypeForDTypeInteger(dtype.getContext(), dtypeInt);
}

// Get the MLIR type of the tensor dtype given the dtype integer value and data
// type of torch type. When DType is None the type is inferred from the data
// type.
static void fillInDTypeGivenDTypeAndDataType(ValueKnowledge &knowledge,
                                             Value dtype, Type dataType) {
  assert(isa<TorchDialect>(dataType.getDialect()) &&
         "`dataType` must be a torch type");
  Type dtypeForDataType = getDefaultDtypeForTorchScalar(dataType);
  fillInDTypeGivenDTypeIntAndInputDType(knowledge, dtype, dtypeForDataType);
}

ChangeResult TypeAnalyzer::visitOperation(
    Operation *op, ArrayRef<LatticeElement<ValueKnowledge> *> operands) {

  // These ops have results that are dynamically the same as their operands.
  if (isa<TensorStaticInfoCastOp, DerefineOp>(op)) {
    return incorporateKnowledge(op->getResult(0), operands[0]->getValue());
  }

  // Take dtype from first operand.
  if (isa<CopyToValueTensorOp, CopyToNonValueTensorOp, AtenBatchNormOp,
          AtenReluOp, AtenGeluOp, AtenCeilOp, AtenGeluBackwardOp,
          AtenBitwiseNotOp, AtenToPrimDeviceOp, AtenCpuOp, AtenContiguousOp,
          AtenFill_ScalarOp, AtenDetachOp, AtenMaskedFill_ScalarOp, AtenCopy_Op,
          AtenCumsumOp, AtenLayerNormOp, AtenClampOp, AtenNegOp, AtenFloorOp,
          Aten_SoftmaxBackwardDataOp, AtenDropoutOp, AtenTanhBackwardOp,
          Aten_LogSoftmaxBackwardDataOp, AtenAddIntOp, AtenAbsOp,
          AtenThresholdOp, AtenSquareOp, ValsemVariantAtenUniformOp,
          AtenBernoulliOp, AtenBernoulli_FloatOp, AtenBernoulli_TensorOp,
          ValsemVariantAtenBernoulliFloatOp, ValsemVariantAtenBernoulliTensorOp,
          ValsemVariantAtenFillScalarOp, AtenHardsigmoidOp, AtenCloneOp,
          AtenHardswishOp, AtenSiluOp, AtenHardtanhOp, AtenMaskedSelectOp,
          AtenMaxPool2dOp, AtenAdaptiveAvgPool2dOp, AtenFlattenUsingIntsOp,
          AtenSqueezeOp, AtenSqueezeDimOp, AtenUnsqueezeOp, AtenViewOp,
          Aten_UnsafeViewOp, AtenReshapeOp, AtenResize_Op, AtenTransposeIntOp,
          AtenTOp, AtenPermuteOp, AtenIndexSelectOp, AtenSelectIntOp,
          AtenSliceTensorOp, AtenGatherOp, AtenExpandOp, AtenExpandAsOp,
          AtenBroadcastToOp, AtenRepeatOp, AtenConstantPadNdOp, AtenZero_Op,
          AtenIndexTensorOp, ValsemVariantAtenIndexPutImplOp, AtenIndexPutOp,
<<<<<<< HEAD
          ValsemVariantAtenCopyOp,AtenMaxPool2dWithIndicesBackwardOp>(op)) {
=======
          ValsemVariantAtenCopyOp, ValsemVariantAtenZeroOp>(op)) {
>>>>>>> 02b6d04e
    ValueKnowledge knowledge =
        ValueKnowledge::getNotNonePessimisticValueState(op->getContext());
    knowledge.dtype = operands[0]->getValue().dtype;
    return incorporateKnowledge(op->getResult(0), knowledge);
  }

  // Dtype is always float32, except for float64 and nullptr.
  if (isa<AtenTanhOp, AtenExpOp, AtenSinOp, AtenCosOp, AtenSigmoidOp,
          AtenReciprocalOp, AtenLogOp, AtenSqrtOp, AtenLog2Op, AtenRsqrtOp,
          AtenErfOp>(op)) {
    ValueKnowledge knowledge =
        ValueKnowledge::getNotNonePessimisticValueState(op->getContext());
    Type dtype = operands[0]->getValue().dtype;
    if (dtype) {
      knowledge.dtype = Float32Type::get(op->getContext());
      if (dtype.isa<Float64Type>())
        knowledge.dtype = dtype;
    }
    return incorporateKnowledge(op->getResult(0), knowledge);
  }

  // Take dtype from second operand.
  if (isa<AtenNllLossBackwardOp>(op)) {
    auto self = operands[1]->getValue();
    auto knowledge =
        ValueKnowledge::getNotNonePessimisticValueState(op->getContext());
    knowledge.dtype = self.dtype;
    return incorporateKnowledge(op->getResult(0), knowledge);
  }

  // Dtype is always i1.
  if (isa<AtenEqScalarOp, AtenGeScalarOp, AtenGtScalarOp, AtenLtScalarOp,
          AtenLeScalarOp, AtenNeScalarOp, AtenAnyOp, AtenAllOp, AtenEqTensorOp,
          AtenGtTensorOp, AtenLtTensorOp>(op)) {
    auto knowledge =
        ValueKnowledge::getNotNonePessimisticValueState(op->getContext());
    knowledge.dtype = IntegerType::get(op->getContext(), 1);
    return incorporateKnowledge(op->getResult(0), knowledge);
  }

  // Dtype is always si64.
  if (isa<AtenBincountOp>(op)) {
    auto knowledge =
        ValueKnowledge::getNotNonePessimisticValueState(op->getContext());
    knowledge.dtype =
        IntegerType::get(op->getContext(), 64, IntegerType::Signed);
    return incorporateKnowledge(op->getResult(0), knowledge);
  }

  // Promote the two dtypes assuming non-zero rank.
  if (isa<AtenMmOp, AtenBmmOp, AtenMatmulOp, AtenConv2dOp>(op)) {
    auto knowledge =
        ValueKnowledge::getNotNonePessimisticValueState(op->getContext());
    knowledge.dtype = getPromotedResultTypeAssumingNonZeroRank(
        op->getContext(), {&operands[0]->getValue(), &operands[1]->getValue()});
    return incorporateKnowledge(op->getResult(0), knowledge);
  }

  // Promote the two dtypes assuming possibly-zero rank.
  if (isa<AtenAddTensorOp, AtenSubTensorOp, AtenMulTensorOp, AtenDivTensorOp,
          Aten__And__TensorOp, AtenMinimumOp, AtenMaximumOp,
          AtenBitwiseAndTensorOp, AtenThresholdBackwardOp>(op)) {
    auto knowledge =
        ValueKnowledge::getNotNonePessimisticValueState(op->getContext());
    knowledge.dtype = getPromotedResultType(
        op->getContext(), {&operands[0]->getValue(), &operands[1]->getValue()},
        getRankIsNonZeroArray(op->getOperands()));
    return incorporateKnowledge(op->getResult(0), knowledge);
  }

  // Promote three dtypes.
  if (isa<AtenAddmmOp, AtenLerpTensorOp, AtenAddcmulOp, AtenAddcdivOp>(op)) {
    auto knowledge =
        ValueKnowledge::getNotNonePessimisticValueState(op->getContext());
    knowledge.dtype = getPromotedResultTypeAssumingNonZeroRank(
        op->getContext(), {&operands[0]->getValue(), &operands[1]->getValue(),
                           &operands[2]->getValue()});
    return incorporateKnowledge(op->getResult(0), knowledge);
  }

  if (auto linear = llvm::dyn_cast<AtenLinearOp>(op)) {
    return visitAtenLinearOp(linear, operands);
  }

  // Promote LHS with scalar RHS.
  if (isa<AtenAddScalarOp, AtenSubScalarOp, AtenMulScalarOp, AtenDivScalarOp,
          AtenFmodScalarOp, AtenFloorDivideScalarOp, AtenPowTensorScalarOp,
          AtenRsubScalarOp, AtenLeakyReluOp>(op)) {
    auto lhs = operands[0]->getValue();
    Value scalar = op->getOperand(1);
    auto knowledge =
        ValueKnowledge::getNotNonePessimisticValueState(getContext());
    knowledge.dtype = getPromotedResultType(&lhs, scalar.getType());
    return incorporateKnowledge(op->getResult(0), knowledge);
  }

  // Promote 2nd and 3rd operands.
  if (isa<AtenWhereSelfOp>(op)) {
    auto knowledge =
        ValueKnowledge::getNotNonePessimisticValueState(getContext());
    knowledge.dtype = getPromotedResultType(
        getContext(), {&operands[1]->getValue(), &operands[2]->getValue()},
        getRankIsNonZeroArray(op->getOperands().slice(1, 2)));
    return incorporateKnowledge(op->getResult(0), knowledge);
  }

  // 2 results take dtype from first operand.
  if (isa<AtenNllLossForwardOp>(op)) {
    auto self = operands[0]->getValue();
    auto result0Knowledge =
        ValueKnowledge::getNotNonePessimisticValueState(op->getContext());
    result0Knowledge.dtype = self.dtype;
    auto result1Knowledge =
        ValueKnowledge::getNotNonePessimisticValueState(op->getContext());
    result1Knowledge.dtype = self.dtype;
    auto changed = incorporateKnowledge(op->getResult(0), result0Knowledge);
    changed |= incorporateKnowledge(op->getResult(1), result1Knowledge);
    return changed;
  }

  // 3 results take dtype from first operand.
  if (isa<AtenNativeLayerNormOp, AtenNativeBatchNormOp>(op)) {
    auto self = operands[0]->getValue();
    auto result0Knowledge =
        ValueKnowledge::getNotNonePessimisticValueState(op->getContext());
    result0Knowledge.dtype = self.dtype;
    auto result1Knowledge =
        ValueKnowledge::getNotNonePessimisticValueState(op->getContext());
    result1Knowledge.dtype = self.dtype;
    auto result2Knowledge =
        ValueKnowledge::getNotNonePessimisticValueState(op->getContext());
    result2Knowledge.dtype = self.dtype;
    auto changed = incorporateKnowledge(op->getResult(0), result0Knowledge);
    changed |= incorporateKnowledge(op->getResult(1), result1Knowledge);
    changed |= incorporateKnowledge(op->getResult(2), result1Knowledge);
    return changed;
  }

  if (auto arange = dyn_cast<AtenArangeOp>(op)) {
    return visitAtenArangeOp(arange);
  }
  if (auto arangeStart = dyn_cast<AtenArangeStartOp>(op)) {
    return visitAtenArangeStartOp(arangeStart);
  }
  if (auto arangeStartStep = dyn_cast<AtenArangeStartStepOp>(op)) {
    return visitAtenArangeStartStepOp(arangeStartStep);
  }

  if (auto sum = dyn_cast<AtenSumOp>(op)) {
    Type defaultDtype = operands[0]->getValue().dtype;
    Type dtype = getDtypeOrDefault(sum.getContext(), sum.dtype(), defaultDtype);
    auto knowledge =
        ValueKnowledge::getNotNonePessimisticValueState(op->getContext());
    knowledge.dtype = dtype;
    return incorporateKnowledge(op->getResult(0), knowledge);
  }
  if (auto sumDimIntList = dyn_cast<AtenSumDimIntListOp>(op)) {
    Type defaultDtype = operands[0]->getValue().dtype;
    Type dtype = getDtypeOrDefault(sumDimIntList.getContext(),
                                   sumDimIntList.dtype(), defaultDtype);
    return visitReductionAlongDimIntListOp(sumDimIntList, sumDimIntList.dim(),
                                           sumDimIntList.keepdim(), dtype,
                                           operands);
  }
  if (auto meanDim = dyn_cast<AtenMeanDimOp>(op)) {
    Type defaultDtype = operands[0]->getValue().dtype;
    Type dtype =
        getDtypeOrDefault(meanDim.getContext(), meanDim.dtype(), defaultDtype);
    return visitReductionAlongDimIntListOp(meanDim, meanDim.dim(),
                                           meanDim.keepdim(), dtype, operands);
  }
  if (auto argmax = dyn_cast<AtenArgmaxOp>(op)) {
    Value dim = argmax.dim();
    Type dtype = IntegerType::get(op->getContext(), 64, IntegerType::Signed);
    if (dim.getType().isa<Torch::NoneType>())
      return visitReductionAlongAllDimsOp(op, dtype, operands);
    if (dim.getType().isa<Torch::IntType>())
      return visitReductionAlongDimIntOp(argmax, argmax.dim(), argmax.keepdim(),
                                         dtype, operands);
  }
  if (auto anyDim = dyn_cast<AtenAnyDimOp>(op)) {
    Type dtype = operands[0]->getValue().dtype;
    return visitReductionAlongDimIntOp(anyDim, anyDim.dim(), anyDim.keepdim(),
                                       dtype, operands);
  }
  if (auto maxDim = dyn_cast<AtenMaxDimOp>(op)) {
    Type firstResDtype = operands[0]->getValue().dtype;
    Type secondResDtype =
        IntegerType::get(op->getContext(), 64, IntegerType::Signed);
    ChangeResult firstRes = visitReductionAlongDimIntOp(
        maxDim, maxDim.dim(), maxDim.keepdim(), firstResDtype, operands);
    return firstRes |
           visitReductionAlongDimIntOp(maxDim, maxDim.dim(), maxDim.keepdim(),
                                       secondResDtype, operands, /*resNum=*/1);
  }
  if (auto mean = dyn_cast<AtenMeanOp>(op)) {
    Type defaultDtype = operands[0]->getValue().dtype;
    Type dtype =
        getDtypeOrDefault(mean.getContext(), mean.dtype(), defaultDtype);
    return visitReductionAlongAllDimsOp(mean, dtype, operands);
  } else if (auto max = dyn_cast<AtenMaxOp>(op)) {
    Type dtype = operands[0]->getValue().dtype;
    return visitReductionAlongAllDimsOp(max, dtype, operands);
  } else if (isa<AtenStdOp, AtenVarOp>(op)) {
    auto input = operands[0]->getValue();
    return visitReductionAlongAllDimsOp(op, input.dtype, operands);
  }

  if (auto tensorFloat = dyn_cast<AtenTensorFloatOp>(op)) {
    return visitScalarToTensorConversionOp<AtenTensorFloatOp>(tensorFloat);
  } else if (auto tensorInt = dyn_cast<AtenTensorIntOp>(op)) {
    return visitScalarToTensorConversionOp<AtenTensorIntOp>(tensorInt);
  } else if (auto tensorBool = dyn_cast<AtenTensorBoolOp>(op)) {
    return visitScalarToTensorConversionOp<AtenTensorBoolOp>(tensorBool);
  }

  if (auto tensor = dyn_cast<AtenTensorOp>(op)) {
    return visitAtenTensorOp(tensor);
  }

  if (auto zeros = dyn_cast<AtenZerosOp>(op)) {
    return visitConstantTensorAllocOp<AtenZerosOp>(zeros, /*dataType=*/{});
  } else if (auto ones = dyn_cast<AtenOnesOp>(op)) {
    return visitConstantTensorAllocOp<AtenOnesOp>(ones, /*dataType=*/{});
  } else if (auto emptyMemoryFormat = dyn_cast<AtenEmptyMemoryFormatOp>(op)) {
    return visitConstantTensorAllocOp<AtenEmptyMemoryFormatOp>(
        emptyMemoryFormat, /*dataType=*/{});
  } else if (auto full = dyn_cast<AtenFullOp>(op)) {
    return visitConstantTensorAllocOp<AtenFullOp>(
        full, /*dataType=*/full.fill_value().getType());
  } else if (auto zerosLike = dyn_cast<AtenZerosLikeOp>(op)) {
    return visitConstantTensorAllocLikeOp<AtenZerosLikeOp>(zerosLike, operands);
  } else if (auto onesLike = dyn_cast<AtenOnesLikeOp>(op)) {
    return visitConstantTensorAllocLikeOp<AtenOnesLikeOp>(onesLike, operands);
  } else if (auto emptyLike = dyn_cast<AtenEmptyLikeOp>(op)) {
    return visitConstantTensorAllocLikeOp<AtenEmptyLikeOp>(emptyLike, operands);
  } else if (auto fullLike = dyn_cast<AtenFullLikeOp>(op)) {
    return visitConstantTensorAllocLikeOp<AtenFullLikeOp>(fullLike, operands);
  } else if (auto newZeros = dyn_cast<AtenNewZerosOp>(op)) {
    return visitConstantTensorNewLikeOp<AtenNewZerosOp>(newZeros, operands);
  } else if (auto newOnes = dyn_cast<AtenNewOnesOp>(op)) {
    return visitConstantTensorNewLikeOp<AtenNewOnesOp>(newOnes, operands);
  } else if (auto randLike = dyn_cast<AtenRandLikeOp>(op)) {
    return visitConstantTensorAllocLikeOp<AtenRandLikeOp>(randLike, operands);
  } else if (auto toCopy = dyn_cast<Aten_ToCopyOp>(op)) {
    return visitConstantTensorAllocLikeOp<Aten_ToCopyOp>(toCopy, operands);
  }

  if (auto toDtype = dyn_cast<AtenToDtypeOp>(op)) {
    auto knowledge =
        ValueKnowledge::getNotNonePessimisticValueState(op->getContext());
    int64_t dtypeInt;
    if (matchPattern(toDtype.dtype(), m_TorchConstantInt(&dtypeInt)))
      knowledge.dtype = getTypeForDTypeInteger(op->getContext(), dtypeInt);
    return incorporateKnowledge(toDtype.getResult(), knowledge);
  }

  if (auto toOther = dyn_cast<AtenToOtherOp>(op)) {
    return visitTypeConversionOp<AtenToOtherOp>(toOther, operands);
  } else if (auto typeAs = dyn_cast<AtenTypeAsOp>(op)) {
    return visitTypeConversionOp<AtenTypeAsOp>(typeAs, operands);
  }

  if (auto cat = dyn_cast<AtenCatOp>(op)) {
    return visitAtenCatOp(cat, operands);
  }

  if (auto shapeAsTensor = dyn_cast<Aten_ShapeAsTensorOp>(op)) {
    auto knowledge =
        ValueKnowledge::getNotNonePessimisticValueState(op->getContext());
    knowledge.dtype =
        IntegerType::get(op->getContext(), 64, IntegerType::Signed);
    return incorporateKnowledge(shapeAsTensor.getResult(), knowledge);
  }

  if (auto embedding = dyn_cast<AtenEmbeddingOp>(op)) {
    auto knowledge =
        ValueKnowledge::getNotNonePessimisticValueState(op->getContext());
    knowledge.dtype = Float32Type::get(op->getContext());
    return incorporateKnowledge(embedding.getResult(), knowledge);
  }

  if (auto softmaxIntOp = dyn_cast<AtenSoftmaxIntOp>(op)) {
    return visitAtenSoftmaxLikeOp(softmaxIntOp, operands);
  }
  if (auto _softmaxOp = dyn_cast<Aten_SoftmaxOp>(op)) {
    return visitAten_SoftmaxLikeOp(_softmaxOp, operands);
  } else if (auto _logSoftmaxOp = dyn_cast<Aten_LogSoftmaxOp>(op)) {
    return visitAten_SoftmaxLikeOp(_logSoftmaxOp, operands);
  } else if (auto logSoftmaxIntOp = dyn_cast<AtenLogSoftmaxIntOp>(op)) {
    return visitAtenSoftmaxLikeOp(logSoftmaxIntOp, operands);
  }

  if (auto numToTensorOp = dyn_cast<PrimNumToTensorScalarOp>(op)) {
    return visitNumToTensorOp(numToTensorOp);
  }

  if (isa<AtenAddIntOp, AtenSubIntOp, AtenMulIntOp>(op)) {
    return visitBinaryScalarOp(op, operands);
  }

  // Otherwise, this is an unknown operation. Just mark all results as
  // having reached a pessimistic fixpoint.
  return markAllPessimisticFixpoint(op->getResults());
}

ChangeResult
TypeAnalyzer::incorporateKnowledge(Value v, const ValueKnowledge &knowledge) {
  auto updatedKnowledge = ValueKnowledge::meet(
      knowledge, ValueKnowledge::getPessimisticValueState(v));
  assert(updatedKnowledge.hasValue() && "IR has contradictory type!");
  return getLatticeElement(v).join(updatedKnowledge.getValue());
}

ChangeResult TypeAnalyzer::visitAtenLinearOp(
    AtenLinearOp op, ArrayRef<LatticeElement<ValueKnowledge> *> operands) {
  auto knowledge =
      ValueKnowledge::getNotNonePessimisticValueState(op->getContext());
  auto input = operands[0]->getValue();
  auto weight = operands[1]->getValue();
  auto bias = operands[2]->getValue();
  switch (bias.optional) {
  case OptionalKnowledge::isNone:
    knowledge.dtype = getPromotedResultTypeAssumingNonZeroRank(
        op->getContext(), {&input, &weight});
    break;
  case OptionalKnowledge::notNone:
    knowledge.dtype = getPromotedResultTypeAssumingNonZeroRank(
        op->getContext(), {&input, &weight, &bias});
    break;
  case OptionalKnowledge::unKnown:
    // When it's unknown, type promotion can't be decided at compile time.
    break;
  }
  return incorporateKnowledge(op->getResult(0), knowledge);
}

// Arange like ops returns a 1-D tensor of size ceil(end - start).
ChangeResult TypeAnalyzer::visitAtenArangeLikeOpHelper(
    Operation *op, llvm::Optional<Value> start, Value end,
    llvm::Optional<Value> step, Value dtype) {
  auto knowledge =
      ValueKnowledge::getNotNonePessimisticValueState(op->getContext());
  int64_t dtypeInt;
  if (matchPattern(dtype, m_TorchConstantInt(&dtypeInt))) {
    knowledge.dtype = getTypeForDTypeInteger(op->getContext(), dtypeInt);
  } else if (dtype.getType().isa<Torch::NoneType>()) {
    // From torch/_torch_docs.py:
    // If `dtype` is not given, infer the data type from the other input
    // arguments. If any of `start`, `end`, or `step` are floating-point, the
    // `dtype` is inferred to be the default dtype, see
    // `torch.get_default_dtype`. Otherwise, the `dtype` is inferred to
    // be `torch.int64`
    if ((start.hasValue() && (*start).getType().isa<Torch::FloatType>()) ||
        end.getType().isa<Torch::FloatType>() ||
        (step.hasValue() && (*step).getType().isa<Torch::FloatType>())) {
      // TODO: Should get the dtype from torch.get_default_dtype().
      // For now, use float32 which is the initial default dtype.
      knowledge.dtype = Float32Type::get(op->getContext());
    } else
      knowledge.dtype =
          IntegerType::get(op->getContext(), 64, IntegerType::Signed);
  }
  return incorporateKnowledge(op->getResult(0), knowledge);
}

ChangeResult
TypeAnalyzer::visitAtenArangeStartStepOp(AtenArangeStartStepOp op) {
  return visitAtenArangeLikeOpHelper(op, op.start(), op.end(), op.step(),
                                     op.dtype());
}

ChangeResult TypeAnalyzer::visitAtenArangeStartOp(AtenArangeStartOp op) {
  return visitAtenArangeLikeOpHelper(op, op.start(), op.end(), {}, op.dtype());
}

ChangeResult TypeAnalyzer::visitAtenArangeOp(AtenArangeOp op) {
  return visitAtenArangeLikeOpHelper(op, {}, op.end(), {}, op.dtype());
}

ChangeResult TypeAnalyzer::visitReductionAlongAllDimsOp(
    Operation *op, Type dtype,
    ArrayRef<LatticeElement<ValueKnowledge> *> operands) {
  auto knowledge = ValueKnowledge::getPessimisticValueState(op->getContext());
  knowledge.dtype = dtype;
  return incorporateKnowledge(op->getResult(0), knowledge);
}

// These ops do caculation along the dims given by the integer list and reduce
// each dim to size one. If \p keepdim is false, the dims are squeezed.
ChangeResult TypeAnalyzer::visitReductionAlongDimIntListOp(
    Operation *op, Value dim, Value keepdim, Type dtype,
    ArrayRef<LatticeElement<ValueKnowledge> *> operands) {
  auto knowledge =
      ValueKnowledge::getNotNonePessimisticValueState(op->getContext());
  knowledge.dtype = dtype;
  return incorporateKnowledge(op->getResult(0), knowledge);
}

ChangeResult TypeAnalyzer::visitReductionAlongDimIntOp(
    Operation *op, Value dim, Value keepdim, Type dtype,
    ArrayRef<LatticeElement<ValueKnowledge> *> operands, int resNum) {
  assert(dim.getType().isa<Torch::IntType>() && "dim must be int type");
  auto knowledge =
      ValueKnowledge::getNotNonePessimisticValueState(op->getContext());
  knowledge.dtype = dtype;
  return incorporateKnowledge(op->getResult(resNum), knowledge);
}

template <typename OpTy>
ChangeResult TypeAnalyzer::visitScalarToTensorConversionOp(OpTy op) {
  auto knowledge =
      ValueKnowledge::getNotNonePessimisticValueState(op.getContext());
  Value t = op.t();
  Value dtype = op.dtype();
  fillInDTypeGivenDTypeAndDataType(knowledge, dtype, t.getType());
  return incorporateKnowledge(op.getResult(), knowledge);
}

ChangeResult TypeAnalyzer::visitBinaryScalarOp(
    Operation *op, ArrayRef<LatticeElement<ValueKnowledge> *> operands) {
  auto knowledge =
      ValueKnowledge::getNotNonePessimisticValueState(op->getContext());
  knowledge.dtype = getPromotedResultType(
      {op->getOperand(0).getType(), op->getOperand(1).getType()});
  return incorporateKnowledge(op->getResult(0), knowledge);
}

ChangeResult TypeAnalyzer::visitAtenTensorOp(AtenTensorOp op) {
  auto knowledge =
      ValueKnowledge::getNotNonePessimisticValueState(op.getContext());
  Value data = op.data();
  Value dtype = op.dtype();
  Type type = data.getType();
  while (auto listType = type.dyn_cast<ListType>()) {
    type = listType.getContainedType();
  }
  fillInDTypeGivenDTypeAndDataType(knowledge, dtype, type);
  return incorporateKnowledge(op.getResult(), knowledge);
}

template <typename OpTy>
ChangeResult
TypeAnalyzer::visitConstantTensorAllocOp(OpTy op,
                                         llvm::Optional<Type> dataType) {
  auto knowledge =
      ValueKnowledge::getNotNonePessimisticValueState(op->getContext());
  if (!dataType)
    dataType = Torch::FloatType::get(op->getContext());
  fillInDTypeGivenDTypeAndDataType(knowledge, op.dtype(), dataType.getValue());
  return incorporateKnowledge(op.getResult(), knowledge);
}

template <typename OpTy>
ChangeResult TypeAnalyzer::visitConstantTensorAllocLikeOp(
    OpTy op, ArrayRef<LatticeElement<ValueKnowledge> *> operands) {
  auto input = operands[0]->getValue();
  auto knowledge =
      ValueKnowledge::getNotNonePessimisticValueState(op->getContext());
  fillInDTypeGivenDTypeIntAndInputDType(knowledge, op.dtype(), input.dtype);
  return incorporateKnowledge(op.getResult(), knowledge);
}

template <typename OpTy>
ChangeResult TypeAnalyzer::visitConstantTensorNewLikeOp(
    OpTy op, ArrayRef<LatticeElement<ValueKnowledge> *> operands) {
  auto input = operands[0]->getValue();
  auto knowledge =
      ValueKnowledge::getNotNonePessimisticValueState(op->getContext());
  fillInDTypeGivenDTypeIntAndInputDType(knowledge, op.dtype(), input.dtype);
  return incorporateKnowledge(op.getResult(), knowledge);
}

// Convert input tensor type to the given `dtype`.
ChangeResult TypeAnalyzer::visitAtenToDtypeOp(
    AtenToDtypeOp op, ArrayRef<LatticeElement<ValueKnowledge> *> operands) {
  auto knowledge =
      ValueKnowledge::getNotNonePessimisticValueState(op->getContext());
  Value dtype = op.dtype();
  int64_t dtypeInt;
  if (matchPattern(dtype, m_TorchConstantInt(&dtypeInt)))
    knowledge.dtype = getTypeForDTypeInteger(op->getContext(), dtypeInt);
  return incorporateKnowledge(op.getResult(), knowledge);
}

// Convert input tensor type to the same as the other tensor.
template <typename OpTy>
ChangeResult TypeAnalyzer::visitTypeConversionOp(
    OpTy op, ArrayRef<LatticeElement<ValueKnowledge> *> operands) {
  auto knowledge =
      ValueKnowledge::getNotNonePessimisticValueState(op->getContext());
  Value other = op.other();
  BaseTensorType type = other.getType().cast<BaseTensorType>();
  if (type.hasDtype())
    knowledge.dtype = type.getDtype();
  return incorporateKnowledge(op->getResult(0), knowledge);
}

// `torch.aten.cat` concatenates the given sequence of seq tensors in the given
// dimension. The output has the same sizes as the input for all dimensions
// except the given dimension.
ChangeResult TypeAnalyzer::visitAtenCatOp(
    AtenCatOp op, ArrayRef<LatticeElement<ValueKnowledge> *> operands) {
  auto tensorList = op.tensors();
  auto knowledge =
      ValueKnowledge::getNotNonePessimisticValueState(op->getContext());
  auto listConstruct = tensorList.getDefiningOp<PrimListConstructOp>();
  if (!listConstruct)
    return incorporateKnowledge(op.getResult(), knowledge);

  auto tensors = llvm::to_vector<4>(
      llvm::map_range(listConstruct.elements(), [&](Value v) -> ValueKnowledge {
        return getLatticeElement(v).getValue();
      }));
  for (auto tensor : tensors) {
    auto newDtype = meetElementTypes(knowledge.dtype, tensor.dtype);
    if (!newDtype.hasValue())
      return incorporateKnowledge(op.getResult(), knowledge);
    knowledge.dtype = newDtype.getValue();
  }
  return incorporateKnowledge(op.getResult(), knowledge);
}

ChangeResult TypeAnalyzer::visitNumToTensorOp(PrimNumToTensorScalarOp op) {
  auto knowledge =
      ValueKnowledge::getNotNonePessimisticValueState(op->getContext());
  // The resulting type from converting a Scalar into a Tensor is different
  // if the scalar is part of a tensor operation (such as AtenMulScalar) or
  // not. In the former case, the type promotion rules are captured by the
  // `getDefaultDtypeForTorchScalar` helper above. The latter case follows the
  // rules in
  // https://github.com/pytorch/pytorch/blob/master/aten/src/ATen/ScalarOps.h.
  // `NumToTensor` falls in the latter case.
  Type type = op.a().getType();
  if (type.isa<Torch::FloatType>())
    knowledge.dtype = Float64Type::get(op.getContext());
  else if (type.isa<Torch::IntType>())
    knowledge.dtype =
        IntegerType::get(op.getContext(), 64, IntegerType::Signed);

  return incorporateKnowledge(op.getResult(), knowledge);
}

// Common template for softmax like ops, eg., log_softmax.
template <typename OpTy>
ChangeResult TypeAnalyzer::visitAtenSoftmaxLikeOp(
    OpTy op, ArrayRef<LatticeElement<ValueKnowledge> *> operands) {
  auto input = operands[0]->getValue();
  auto dtype = op.dtype();
  ValueKnowledge knowledge =
      ValueKnowledge::getNotNonePessimisticValueState(op->getContext());
  fillInDTypeGivenDTypeIntAndInputDType(knowledge, dtype, input.dtype);
  return incorporateKnowledge(op.getResult(), knowledge);
}

// Common template for softmax like ops, eg., log_softmax.(underscore variant)
template <typename OpTy>
ChangeResult TypeAnalyzer::visitAten_SoftmaxLikeOp(
    OpTy op, ArrayRef<LatticeElement<ValueKnowledge> *> operands) {
  auto input = operands[0]->getValue();
  ValueKnowledge knowledge =
      ValueKnowledge::getNotNonePessimisticValueState(op->getContext());
  bool halfToFloat;
  if (matchPattern(op.half_to_float(), m_TorchConstantBool(&halfToFloat))) {
    knowledge.dtype =
        halfToFloat ? Float32Type::get(op->getContext()) : input.dtype;
  }
  return incorporateKnowledge(op.getResult(), knowledge);
}

// -----------------------------------------------------------------------------
// Transforms.
// -----------------------------------------------------------------------------

// Get a the most refined type compatible with ValueKnowledge, or null if that
// is not possible.
static Type getMostRefinedStaticType(Value v, TypeAnalyzer &analyzer) {
  auto getRefinedTensorType = [](BaseTensorType tensorType,
                                 ValueKnowledge const &knowledge) {
    return tensorType
        .getWithSizesAndDtype(tensorType.getOptionalSizes(), knowledge.dtype)
        .cast<BaseTensorType>();
  };

  if (auto tensorType = v.getType().dyn_cast<BaseTensorType>()) {
    LatticeElement<ValueKnowledge> *latticeElement =
        analyzer.lookupLatticeElement(v);
    if (!latticeElement)
      return nullptr;
    const ValueKnowledge &knowledge = latticeElement->getValue();
    return getRefinedTensorType(tensorType, knowledge);
  } else if (auto optionalType = v.getType().dyn_cast<OptionalType>()) {
    LatticeElement<ValueKnowledge> *latticeElement =
        analyzer.lookupLatticeElement(v);
    if (!latticeElement)
      return nullptr;
    const ValueKnowledge &knowledge = latticeElement->getValue();
    if (knowledge.optional == OptionalKnowledge::isNone)
      return Torch::NoneType::get(v.getContext());
    else if (knowledge.optional == OptionalKnowledge::notNone) {
      auto containedType = optionalType.getContainedType();
      if (auto tensorType = containedType.dyn_cast<BaseTensorType>())
        return getRefinedTensorType(tensorType, knowledge);
      else
        return containedType;
    }
  }
  return nullptr;
}

// Return true if we can safely change the operands or results of `op`.
//
// The most trivial case is when the op has the AllowsTypeRefinement trait,
// which allows arbitrary refinements. But some other cases are safe too,
// such as when an op has two types that are coupled, but we know that our
// analysis and updating logic will correctly maintain the invariants of the op.
// The `torch.copy.to_tensor` / `torch.copy.to_vtensor` are examples of the
// latter case, since their operand and result types must have the same shape
// and dtype -- we know that our transfer functions and updating logic will do
// the right thing forthose ops.
//
static bool allowsTypeRefinementOrIsSafeToRefine(Operation *op) {
  return op->hasTrait<mlir::torch::Torch::OpTrait::AllowsTypeRefinement>() ||
         isa<CopyToNonValueTensorOp, CopyToValueTensorOp>(op);
}

// Some operations have extra verification logic regarding the relationship
// between the input types and output types. Adding more refined type info to
// the operand might change a valid instruction to be invalid.
static bool operationIsValidWithRefinedType(OpOperand *use, Type newType) {
  Operation *op = use->getOwner();
  if (auto uncheckedCast = llvm::dyn_cast<PrimUncheckedCastOp>(op))
    return uncheckedCast.areCastCompatible(newType, uncheckedCast.getType());
  return true;
}

static bool isSafeToRefineOperandInPlace(OpOperand *use, Type newOperandType) {
  Operation *op = use->getOwner();
  if (!allowsTypeRefinementOrIsSafeToRefine(op))
    return false;
  return operationIsValidWithRefinedType(use, newOperandType);
}

void optimize(FuncOp func, TypeAnalyzer &analyzer) {
  func.walk([&](Operation *op) {
    auto convertValuesToMostRefinedType = [&](ValueRange values, OpBuilder &b) {
      for (Value v : values) {
        Type refinedType = getMostRefinedStaticType(v, analyzer);
        Type originalType = v.getType();
        // No type? Nothing to do.
        if (!refinedType)
          continue;
        // Type is same as existing one? Nothing to do.
        if (refinedType == originalType)
          continue;
        // If we have an op that allows adding/removing static information from
        // this type, then we can rewrite. We make sure to always embed the
        // static information in the IR, and insert the minimal number of casts
        // needed to do so.
        using CreateStaticInfoCastFn =
            std::function<Value(Location, Type, Value)>;
        CreateStaticInfoCastFn createStaticInfoDownCast;
        CreateStaticInfoCastFn createStaticInfoUpCast;
        if (originalType.isa<BaseTensorType>()) {
          createStaticInfoDownCast = [&](Location loc, Type newType,
                                         Value v) -> Value {
            return b.create<TensorStaticInfoCastOp>(loc, newType, v);
          };
          createStaticInfoUpCast = createStaticInfoDownCast;
        } else if (originalType.isa<OptionalType>()) {
          createStaticInfoDownCast = [&](Location loc, Type newType,
                                         Value v) -> Value {
            return b.create<PrimUncheckedCastOp>(loc, newType, v);
          };
          createStaticInfoUpCast = [&](Location loc, Type newType,
                                       Value v) -> Value {
            return b.create<DerefineOp>(loc, newType, v);
          };
        }

        if (createStaticInfoUpCast) {
          assert(createStaticInfoDownCast &&
                 "createStaticInfoDownCast and createStaticInfoUpCast must be "
                 "defined in pairs");
          // Save off the original uses to avoid iterator invalidation issues
          // or other unexpected behavior since we are creating new ops here
          // that use the value.
          auto originalUses = llvm::to_vector<6>(llvm::map_range(
              v.getUses(), [](OpOperand &use) { return &use; }));
          OpBuilder b(op->getBlock(), std::next(op->getIterator()));
          Value newTypedValue;
          // Always make sure that the new static information is reflected in
          // the IR, either by updating the type in place, or inserting a static
          // info cast.
          if (allowsTypeRefinementOrIsSafeToRefine(op)) {
            newTypedValue = v;
            v.setType(refinedType);
          } else {
            if (auto derefineOp = llvm::dyn_cast<DerefineOp>(op)) {
              newTypedValue = derefineOp.operand();
            } else {
              newTypedValue =
                  createStaticInfoDownCast(op->getLoc(), refinedType, v);
            }
          }

          Value oldTypedValue;
          for (OpOperand *use : originalUses) {
            // If the use can be updated to the new type directly, do it!
            if (isSafeToRefineOperandInPlace(use, refinedType)) {
              use->set(newTypedValue);
              continue;
            } else if (auto overwriteTensorContents =
                           dyn_cast<OverwriteTensorContentsOp>(
                               use->getOwner())) {
              // `OverwriteTensorContentsOp` has special handling here because
              // it requires that both of its operands always have the same
              // shape and dtype.
              //
              // WARNING: In order to simplify the implementation, the type
              // used for both operands is the type of the overwritten tensor.
              // A better way of doing this would be to join the two operand
              // types to create the most specific type possible and use that
              // for both arguments, allowing static sizes to always propagate.
              const unsigned overwriterOperandIndex = 0;
              const unsigned overwrittenOperandIndex = 1;
              unsigned operandNumber = use->getOperandNumber();
              if (operandNumber != overwrittenOperandIndex)
                continue;

              Location loc = overwriteTensorContents.getLoc();
              Value overwriterTensor = overwriteTensorContents.value();
              Type overwriterTensorType = overwriterTensor.getType();
              Type overwrittenTensorType = newTypedValue.getType()
                                               .dyn_cast<NonValueTensorType>()
                                               .getWithValueSemantics();
              if (overwriterTensorType == overwrittenTensorType)
                continue;

              {
                OpBuilder::InsertionGuard guard(b);
                b.setInsertionPoint(overwriteTensorContents);
                Value castedOverwriterTensor = b.create<TensorStaticInfoCastOp>(
                    loc, overwrittenTensorType, overwriterTensor);
                overwriteTensorContents.setOperand(overwriterOperandIndex,
                                                   castedOverwriterTensor);
              }
              continue;
            }

            // If needed, create a value of the original type to appease users
            // that cannot accept the new type.
            if (!oldTypedValue) {
              if (auto derefineOp = llvm::dyn_cast<DerefineOp>(op)) {
                oldTypedValue = derefineOp.result();
              } else {
                oldTypedValue = createStaticInfoUpCast(
                    op->getLoc(), originalType, newTypedValue);
              }
            }
            use->set(oldTypedValue);
          }
        }
      }
    };

    if (auto branch = dyn_cast<RegionBranchOpInterface>(op)) {
      for (auto &region : branch->getRegions()) {
        OpBuilder b(region);
        convertValuesToMostRefinedType(region.front().getArguments(), b);
      }
    }
    OpBuilder b(op->getBlock(), std::next(op->getIterator()));
    convertValuesToMostRefinedType(op->getResults(), b);
  });
}

namespace {
class RefineTypesPass : public RefineTypesBase<RefineTypesPass> {
  void runOnOperation() override {
    auto func = getOperation();
    TypeAnalyzer analyzer(&getContext());
    analyzer.run(func);
    optimize(func, analyzer);
  }
};
} // namespace

std::unique_ptr<OperationPass<FuncOp>>
mlir::torch::Torch::createRefineTypesPass() {
  return std::make_unique<RefineTypesPass>();
}<|MERGE_RESOLUTION|>--- conflicted
+++ resolved
@@ -515,11 +515,8 @@
           AtenSliceTensorOp, AtenGatherOp, AtenExpandOp, AtenExpandAsOp,
           AtenBroadcastToOp, AtenRepeatOp, AtenConstantPadNdOp, AtenZero_Op,
           AtenIndexTensorOp, ValsemVariantAtenIndexPutImplOp, AtenIndexPutOp,
-<<<<<<< HEAD
-          ValsemVariantAtenCopyOp,AtenMaxPool2dWithIndicesBackwardOp>(op)) {
-=======
-          ValsemVariantAtenCopyOp, ValsemVariantAtenZeroOp>(op)) {
->>>>>>> 02b6d04e
+          ValsemVariantAtenCopyOp, ValsemVariantAtenZeroOp, 
+          AtenMaxPool2dWithIndicesBackwardOp>(op)) {
     ValueKnowledge knowledge =
         ValueKnowledge::getNotNonePessimisticValueState(op->getContext());
     knowledge.dtype = operands[0]->getValue().dtype;
