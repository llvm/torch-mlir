--- conflicted
+++ resolved
@@ -23,17 +23,10 @@
   MLIRTransforms
   NPCOMPTorchDialect
   NPCOMPBasicpyDialect
-<<<<<<< HEAD
   NPCOMPATenDialect
   NPCOMPATenPasses
-=======
->>>>>>> b7b7fd49
   NPCOMPNumpyPasses
   NPCOMPTorchToLinalg
   NPCOMPTCFToStd
-<<<<<<< HEAD
-
-=======
   NPCOMPInterfaces
->>>>>>> b7b7fd49
 )