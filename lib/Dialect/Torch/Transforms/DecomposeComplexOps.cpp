//===----------------------------------------------------------------------===//
//
// Part of the LLVM Project, under the Apache License v2.0 with LLVM Exceptions.
// See https://llvm.org/LICENSE.txt for license information.
// SPDX-License-Identifier: Apache-2.0 WITH LLVM-exception
// Also available under a BSD-style license. See LICENSE.
//
//===----------------------------------------------------------------------===//

#include "PassDetail.h"

#include "mlir/Transforms/DialectConversion.h"
#include "torch-mlir/Dialect/Torch/IR/TorchDialect.h"
#include "torch-mlir/Dialect/Torch/IR/TorchOps.h"
#include "torch-mlir/Dialect/Torch/Transforms/Passes.h"
#include "torch-mlir/Dialect/Torch/Utils/Utils.h"
#include "llvm/ADT/StringExtras.h"

using namespace mlir;
using namespace mlir::torch;
using namespace mlir::torch::Torch;

// Helper funtion to get rank of `Base tensor type`.
// -1 is returned if the tensorRank can't be determined.
static int getTensorRank(Value tensor) {
  int tensorRank = -1;
  BaseTensorType tensorType = tensor.getType().cast<BaseTensorType>();

  if (tensorType.hasSizes()) {
    ArrayRef<int64_t> tensorShape = tensorType.getSizes();
    tensorRank = tensorShape.size();
  }
  return tensorRank;
}

static Value createSumAlongDimension(PatternRewriter &rewriter, Location loc,
                           Operation *op, Value input, Value dim,
                           bool keepDim) {
  BaseTensorType tensorType = input.getType().cast<BaseTensorType>();
  Value dimList = rewriter.create<PrimListConstructOp>(
      loc, Torch::ListType::get(dim.getType()), dim);
  Value keepDimCst = rewriter.create<ConstantBoolOp>(loc, keepDim);
  Value dtype = rewriter.create<ConstantNoneOp>(loc);
  SmallVector<int64_t> sizes;
  int64_t dimInt;
  if (tensorType.hasSizes()) {
    ArrayRef<int64_t> inputShape = tensorType.getSizes();
    int64_t inputRank = inputShape.size();
    if (matchPattern(dim, m_TorchConstantInt(&dimInt))) {
      dimInt = toPositiveDim(dimInt, inputRank);
      if (!isValidDim(dimInt, inputRank)) {
        (void)rewriter.notifyMatchFailure(op, "dim is not a valid dim");
        return nullptr;
      }
      sizes.append(inputShape.begin(), inputShape.end());
      sizes[dimInt] = 1;
    } else {
      sizes.resize(inputRank, kUnknownSize);
    }
  }

  Type resultType = tensorType.getWithSizesAndDtype(
      sizes.size() == 0 ? Optional<ArrayRef<int64_t>>()
                        : llvm::makeArrayRef(sizes),
      tensorType.getDtype());
  Value sum = rewriter.create<AtenSumDimIntListOp>(loc, resultType, input,
                                                   dimList, keepDimCst, dtype);
  return sum;
}

// Helper for creating `aten::sub_tensor_op`.
static Value createTensorSub(PatternRewriter &rewriter, Location loc,
                                   Type tensorType, Value lhs, Value rhs) {
  Value alpha =
      rewriter.create<ConstantFloatOp>(loc, rewriter.getF64FloatAttr(1));
  Value sub =
      rewriter.create<AtenSubTensorOp>(loc, tensorType, lhs, rhs, alpha);
  return sub;
}

// Share code between `softmax_backward` and `log_softmax_backward` ops.
// Returns x - y * sum(z, dim).
static Value createSoftmaxBackwardCommonKernel(PatternRewriter &rewriter,
                                               Location loc, Operation *op,
                                               Type tensorType, Value x,
                                               Value y, Value z, Value dim) {
  Value sum = createSumAlongDimension(rewriter, loc, op, z, dim, /*keepDim=*/true);
  if (!sum)
    return nullptr;
  auto broadcastSizeType =
      Torch::ListType::get(Torch::IntType::get(op->getContext()));
  Value broadcastSize = rewriter.create<AtenSizeOp>(loc, broadcastSizeType, z);
  Value sumBroadcast =
      rewriter.create<AtenBroadcastToOp>(loc, tensorType, sum, broadcastSize);
  Value temp =
      rewriter.create<AtenMulTensorOp>(loc, tensorType, y, sumBroadcast);

  Value sub = createTensorSub(rewriter, loc, tensorType, x, temp);
  return sub;
}

namespace {
class DecomposeAtenSizeOp : public OpRewritePattern<AtenSizeOp> {
public:
  using OpRewritePattern::OpRewritePattern;
  LogicalResult matchAndRewrite(AtenSizeOp op,
                                PatternRewriter &rewriter) const override {
    Location loc = op.getLoc();
    Value self = op.self();
    MLIRContext *context = op.getContext();
    int64_t rank = getTensorRank(self);
    if (rank < 0)
      return rewriter.notifyMatchFailure(op, "Unimplemented: unranked tensor");
    SmallVector<Value> sizes;
    for (int i = 0; i < rank; i++) {
      Value dim = rewriter.create<Torch::ConstantIntOp>(
          loc, rewriter.getI64IntegerAttr(i));
      sizes.push_back(rewriter.create<AtenSizeIntOp>(loc, self, dim));
    }

    Value sizeList = rewriter.create<PrimListConstructOp>(
        loc, Torch::ListType::get(Torch::IntType::get(context)), sizes);
    rewriter.replaceOp(op, sizeList);
    return success();
  }
};
} // namespace

namespace {
class DecomposeAtenSelectIntOp : public OpRewritePattern<AtenSelectIntOp> {
public:
  using OpRewritePattern::OpRewritePattern;
  LogicalResult matchAndRewrite(AtenSelectIntOp op,
                                PatternRewriter &rewriter) const override {
    Location loc = op.getLoc();
    Value one =
        rewriter.create<ConstantIntOp>(loc, rewriter.getI64IntegerAttr(1));
    Value end =
        rewriter.create<AtenAddIntOp>(loc, one.getType(), op.index(), one);
    rewriter.replaceOpWithNewOp<AtenSliceTensorOp>(op, op.getResult().getType(),
                                                   op.self(), op.dim(),
                                                   op.index(), end, one);

    return success();
  }
};
} // namespace

namespace {
class DecomposeAtenReshapeOp : public OpRewritePattern<AtenReshapeOp> {
public:
  using OpRewritePattern::OpRewritePattern;
  LogicalResult matchAndRewrite(AtenReshapeOp op,
                                PatternRewriter &rewriter) const override {
    rewriter.replaceOpWithNewOp<AtenViewOp>(op, op.getType(), op.self(),
                                            op.shape());
    return success();
  }
};
} // namespace

// Calculates the softmax function on the given `input` tensor. Softmax(x) =
// exp(x)/sum(exp(x)).
template <typename OpTy>
static Value getSoftmaxResult(OpTy op, Type resultType,
                              PatternRewriter &rewriter) {
  Location loc = op.getLoc();
  Value dim = op.dim();
  Value self = op.self();

  // exp(x)
  Value exp = rewriter.create<AtenExpOp>(loc, resultType, self);
  // sum(exp(x))
  Value sum =
      createSumAlongDimension(rewriter, loc, op, exp, dim, /*keepDim=*/true);
  if (!sum)
    return nullptr;
  // exp(x) / sum(exp(x))
  return rewriter.create<AtenDivTensorOp>(loc, resultType, exp, sum);
}

// Decompose softmax into: exp(x) / sum(exp(x))
namespace {
class DecomposeAtenSoftmaxIntOp : public OpRewritePattern<AtenSoftmaxIntOp> {
public:
  using OpRewritePattern::OpRewritePattern;
  LogicalResult matchAndRewrite(AtenSoftmaxIntOp op,
                                PatternRewriter &rewriter) const override {
    Value self = op.self();
    if (!op.dtype().getType().isa<Torch::NoneType>())
      return rewriter.notifyMatchFailure(
          op, "Unimplemented non-None dtype for softmax");

    BaseTensorType tensorType = self.getType().cast<BaseTensorType>();
    if (!tensorType.hasDtype() || !tensorType.getDtype().isa<mlir::FloatType>())
      return rewriter.notifyMatchFailure(op, "Only support floating type");

    Value result = getSoftmaxResult(op, tensorType, rewriter);
    if (!result)
      return failure();
    rewriter.replaceOpWithNewOp<TensorStaticInfoCastOp>(op, op.getType(),
                                                        result);
    return success();
  }
};
} // namespace

namespace {
class DecomposeAten_SoftmaxOp : public OpRewritePattern<Aten_SoftmaxOp> {
public:
  using OpRewritePattern::OpRewritePattern;
  LogicalResult matchAndRewrite(Aten_SoftmaxOp op,
                                PatternRewriter &rewriter) const override {
    Value self = op.self();
    BaseTensorType tensorType = self.getType().cast<BaseTensorType>();
    if (!tensorType.hasDtype() || !tensorType.getDtype().isa<mlir::FloatType>())
      return rewriter.notifyMatchFailure(op, "Only support floating type");
    bool halfToFloat;
    if (!matchPattern(op.half_to_float(), m_TorchConstantBool(&halfToFloat)))
      return rewriter.notifyMatchFailure(
          op, "Expected a boolean value for half_to_float");

    // Currently, setting `halfToFloat` is not supported as the E2E testing for
    // the same is not present on CPU.
    if (halfToFloat)
      return rewriter.notifyMatchFailure(
          op, "halfToFloat is currently not supported.");

    Value result = getSoftmaxResult(op, tensorType, rewriter);
    if (!result)
      return op.emitError("failed to get softmax result");
    rewriter.replaceOpWithNewOp<TensorStaticInfoCastOp>(op, op.getType(),
                                                        result);
    return success();
  }
};
} // namespace

// Aten_SoftmaxBackwardDataOp(gradOutput, output, dim) =>
//    newGrad = gradOutput * output
//    result = newGrad - output * sum(newGrad, dim))
//
// Refer to
// https://github.com/pytorch/pytorch/blob/15fecc4c830a3907fde4b44c9962dc4144da50a4/torch/csrc/jit/codegen/cuda/ops/normalization.cpp#L31
namespace {
class DecomposeAten_SoftmaxBackwardDataOp
    : public OpRewritePattern<Aten_SoftmaxBackwardDataOp> {
public:
  using OpRewritePattern::OpRewritePattern;
  LogicalResult matchAndRewrite(Aten_SoftmaxBackwardDataOp op,
                                PatternRewriter &rewriter) const override {
    Location loc = op.getLoc();
    Value gradOutput = op.grad_output();
    Value output = op.output();
    Value dim = op.dim();

    BaseTensorType tensorType = gradOutput.getType().cast<BaseTensorType>();
    if (!tensorType.hasDtype() || !tensorType.getDtype().isa<mlir::FloatType>())
      return rewriter.notifyMatchFailure(op, "Only support floating type");

    Value newGrad =
        rewriter.create<AtenMulTensorOp>(loc, tensorType, gradOutput, output);
    Value result = createSoftmaxBackwardCommonKernel(
        rewriter, loc, op, tensorType, newGrad, output, newGrad, dim);
    if (!result)
      return rewriter.notifyMatchFailure(
          op,
          "nullptr returned by createSoftmaxBackwardCommonKernel function.");
    rewriter.replaceOp(op, result);
    return success();
  }
};
} // namespace

// AtenTanhBackwardOp(gradOutput, output) =>
//    result = gradOutput * (1 - output^2)
// To get away from broadcasts the above formula is expanded i.e.,
// result = gradOutput - (gradOutput * output^2)
namespace {
class DecomposeAtenTanhBackwardOp
    : public OpRewritePattern<AtenTanhBackwardOp> {
public:
  using OpRewritePattern::OpRewritePattern;
  LogicalResult matchAndRewrite(AtenTanhBackwardOp op,
                                PatternRewriter &rewriter) const override {
    Location loc = op.getLoc();
    Value gradOutput = op.grad_output();

    // `output` is the value flowing out from tanh. Hence, tanh(x) = output.
    //  Since, dTanh(x) = (1 - tanh(x)^2) hence, dOutput = (1 - output^2).
    Value output = op.output();

    BaseTensorType tensorType = gradOutput.getType().cast<BaseTensorType>();
    if (!tensorType.hasDtype() || !tensorType.getDtype().isa<mlir::FloatType>())
      return rewriter.notifyMatchFailure(op, "Only support floating type");

    Value tanhSquare =
        rewriter.create<AtenMulTensorOp>(loc, tensorType, output, output);
    Value gradMulTanhSquare = rewriter.create<AtenMulTensorOp>(
        loc, tensorType, tanhSquare, gradOutput);

    Value newGrad = createTensorSub(rewriter, loc, tensorType, gradOutput,
                                          gradMulTanhSquare);
    rewriter.replaceOp(op, newGrad);
    return success();
  }
};
} // namespace

// Aten_LogSoftmaxBackwardDataOp(gradOutput, output, dim) =>
//    result = gradOutput - (exp(output) * sum(gradOutput, dim))
namespace {
class DecomposeAten_LogSoftmaxBackwardDataOp
    : public OpRewritePattern<Aten_LogSoftmaxBackwardDataOp> {
public:
  using OpRewritePattern::OpRewritePattern;
  LogicalResult matchAndRewrite(Aten_LogSoftmaxBackwardDataOp op,
                                PatternRewriter &rewriter) const override {
    Location loc = op.getLoc();
    Value gradOutput = op.grad_output();
    Value output = op.output();
    Value dim = op.dim();

    BaseTensorType tensorType = gradOutput.getType().cast<BaseTensorType>();
    if (!tensorType.hasDtype() || !tensorType.getDtype().isa<mlir::FloatType>())
      return rewriter.notifyMatchFailure(op, "Only support floating type");

    Value expOut = rewriter.create<AtenExpOp>(loc, tensorType, output);
    Value result = createSoftmaxBackwardCommonKernel(
        rewriter, loc, op, tensorType, gradOutput, expOut, gradOutput, dim);
    if (!result)
      return rewriter.notifyMatchFailure(
          op,
          "nullptr returned by createSoftmaxBackwardCommonKernel function.");
    rewriter.replaceOp(op, result);
    return success();
  }
};
} // namespace

// Decompose aten.log_softmax op into: log(softmax(x))
namespace {
class DecomposeAtenLogSoftmaxIntOp
    : public OpRewritePattern<AtenLogSoftmaxIntOp> {
public:
  using OpRewritePattern::OpRewritePattern;
  LogicalResult matchAndRewrite(AtenLogSoftmaxIntOp op,
                                PatternRewriter &rewriter) const override {
    Location loc = op.getLoc();
    Value self = op.self();
    Value dim = op.dim();
    if (!op.dtype().getType().isa<Torch::NoneType>())
      return rewriter.notifyMatchFailure(
          op, "Unimplemented non-None dtype for log_softmax");

    BaseTensorType tensorType = self.getType().cast<BaseTensorType>();
    if (!tensorType.hasDtype() || !tensorType.getDtype().isa<mlir::FloatType>())
      return rewriter.notifyMatchFailure(op, "Only support floating type");

    // softmax(x, dim)
    Value softmax = rewriter.create<AtenSoftmaxIntOp>(loc, tensorType, self,
                                                      dim, op.dtype());
    rewriter.replaceOpWithNewOp<AtenLogOp>(op, op.getType(), softmax);
    return success();
  }
};
} // namespace

// Decompose torch.matmul into: torch.mm and torch.bmm according to ranks.
namespace {
class DecomposeAtenMatmulOp : public OpRewritePattern<AtenMatmulOp> {
public:
  using OpRewritePattern::OpRewritePattern;
  LogicalResult matchAndRewrite(AtenMatmulOp op,
                                PatternRewriter &rewriter) const override {
    Value lhs = op.self();
    Value rhs = op.other();

    int lhsRank = getTensorRank(lhs);
    int rhsRank = getTensorRank(rhs);

    // If both lhs and rhs ranks are 2 then map it to `aten.mm` op.
    if (lhsRank == 2 && rhsRank == 2)
      rewriter.replaceOpWithNewOp<AtenMmOp>(op, op.getType(), lhs, rhs);

    // If both lhs and rhs ranks are 3 then map it to `aten.bmm` op.
    if (lhsRank == 3 && rhsRank == 3)
      rewriter.replaceOpWithNewOp<AtenBmmOp>(op, op.getType(), lhs, rhs);

    return success();
  }
};
} // namespace

namespace {
class DecomposeAtenTOp : public OpRewritePattern<AtenTOp> {
public:
  using OpRewritePattern::OpRewritePattern;
  LogicalResult matchAndRewrite(AtenTOp op,
                                PatternRewriter &rewriter) const override {
    Value lhs = op.self();
    int lhsRank = getTensorRank(lhs);
    auto loc = op.getLoc();

    if (lhsRank > 2 || lhsRank < 0) {
      std::string errorMessage =
          "t() expects a tensor with <=2 dimensions, but self is " +
          std::to_string(lhsRank) + "D";
      return rewriter.notifyMatchFailure(op, errorMessage.c_str());
    } else if (lhsRank < 2)
      rewriter.replaceOp(op, lhs);
    else {
      Value zero =
          rewriter.create<ConstantIntOp>(loc, rewriter.getI64IntegerAttr(0));
      Value one =
          rewriter.create<ConstantIntOp>(loc, rewriter.getI64IntegerAttr(1));
      rewriter.replaceOpWithNewOp<AtenTransposeIntOp>(op, op.getType(), lhs,
                                                      zero, one);
    }
    return success();
  }
};
} // namespace

// Decompose torch.expand into torch.broadcast_to op.
namespace {
class DecomposeAtenExpandOp : public OpRewritePattern<AtenExpandOp> {
public:
  using OpRewritePattern::OpRewritePattern;
  LogicalResult matchAndRewrite(AtenExpandOp op,
                                PatternRewriter &rewriter) const override {
    bool implicit = false;
    if (!matchPattern(op.implicit(), m_TorchConstantBool(&implicit)) ||
        implicit) {
      return rewriter.notifyMatchFailure(
          op, "unimplemented: requires implicit to be false");
    }
    rewriter.replaceOpWithNewOp<AtenBroadcastToOp>(op, op.getType(), op.self(),
                                                   op.size());
    return success();
  }
};
} // namespace

// Decompose torch.addmm into torch.mm and torch.add.Tensor op.
namespace {
class DecomposeAtenAddmmOp : public OpRewritePattern<AtenAddmmOp> {
public:
  using OpRewritePattern::OpRewritePattern;
  LogicalResult matchAndRewrite(AtenAddmmOp op,
                                PatternRewriter &rewriter) const override {
    Location loc = op.getLoc();
    Value input = op.self();
    Value mat1 = op.mat1();
    Value mat2 = op.mat2();

    // The operands `mat1`, `mat2` to aten.addmm must be of rank 2.
    if (getTensorRank(mat1) != 2 || getTensorRank(mat2) != 2) {
      return rewriter.notifyMatchFailure(
          op, "expected mat1, mat2 operands to aten.addmm to be rank 2");
    }

    // TODO: Handle integer type operands.
    if (!input.getType()
             .cast<ValueTensorType>()
             .getDtype()
             .isa<mlir::FloatType>()) {
      return rewriter.notifyMatchFailure(
          op, "unimplemented: non-floating point dtype");
    }

    // matrix multiplication: matmul = mat1 @ mat2
    Value matmul = rewriter.create<AtenMmOp>(loc, op.getType(), mat1, mat2);
    // scaledInput = self * beta
    Value scaledInput = rewriter.create<AtenMulScalarOp>(loc, input.getType(),
                                                         input, op.beta());
    // result = scaledInput + alpha * matmul
    rewriter.replaceOpWithNewOp<AtenAddTensorOp>(op, op.getType(), scaledInput,
                                                 matmul, op.alpha());
    return success();
  }
};
} // namespace

// Decompose torch.mean into: sum(x)/div(numTensorElements).
namespace {
class DecomposeAtenMeanOp : public OpRewritePattern<AtenMeanOp> {
public:
  using OpRewritePattern::OpRewritePattern;
  LogicalResult matchAndRewrite(AtenMeanOp op,
                                PatternRewriter &rewriter) const override {
    Location loc = op.getLoc();
    Value input = op.self();
    Value output = op.result();
    BaseTensorType outputTensorType = output.getType().cast<BaseTensorType>();
    Value sum = rewriter.create<AtenSumOp>(loc, outputTensorType, input, op.dtype());
    Value numTensorElements = rewriter.create<AtenNumelOp>(loc, input);
    rewriter.replaceOpWithNewOp<AtenDivScalarOp>(op, outputTensorType, sum,
                                                 numTensorElements);
    return success();
  }
};
} // namespace

namespace {
template<typename OpTy, typename T1T2Op>
class DecomposeAtenAddCLikeOp : public OpRewritePattern<OpTy> {
  using OpRewritePattern<OpTy>::OpRewritePattern;
  LogicalResult matchAndRewrite(OpTy op,
                                 PatternRewriter &rewriter) const override {
    Location loc = op.getLoc();
    Value input = op.self();
    Value tensor1 = op.tensor1();
    Value tensor2 = op.tensor2();
    Value value = op.value();

    Value product = rewriter.create<T1T2Op>(loc, op.getType(), tensor1, tensor2);
    rewriter.replaceOpWithNewOp<AtenAddTensorOp>(op, op.getType(), input, product,
                                                  value);
    return success();
  }
};

class DecomposeAtenLayerNormOp : public OpRewritePattern<AtenLayerNormOp> {
  using OpRewritePattern<AtenLayerNormOp>::OpRewritePattern;
  LogicalResult matchAndRewrite(AtenLayerNormOp op,
                                PatternRewriter &rewriter) const override {
    Location loc = op.getLoc();

    auto input = op.input().getType().cast<BaseTensorType>();
    if (!input.hasSizes())
      return rewriter.notifyMatchFailure(
          op, "input tensor should have known sizes.");
    int64_t inputRank = input.getSizes().size();
    Value normalizedShape = op.normalized_shape();
    SmallVector<Value> normalizedShapeSizesTorchInt;
    getListConstructElements(normalizedShape, normalizedShapeSizesTorchInt);
    std::vector<int64_t> meanVarSizes;
    for (int i = normalizedShapeSizesTorchInt.size(); i < inputRank; i++)
      meanVarSizes.push_back(input.getSizes()[i]);
    auto meanVarType = input.getWithSizesAndDtype(
        llvm::makeArrayRef(meanVarSizes), input.getDtype());
    auto nativeLayerNorm = rewriter.create<AtenNativeLayerNormOp>(
        loc, op.getType(), meanVarType, meanVarType, op.input(),
        op.normalized_shape(), op.weight(), op.bias(), op.eps());
    rewriter.replaceOp(op, nativeLayerNorm.getResult(0));
    return success();
  }
};
} // namespace

// Decompose `aten.empty_like` op into `aten.size` and `aten.empty` ops.
namespace {
class DecomposeAtenEmptyLikeOp : public OpRewritePattern<AtenEmptyLikeOp> {
public:
  using OpRewritePattern::OpRewritePattern;
  LogicalResult matchAndRewrite(AtenEmptyLikeOp op,
                                PatternRewriter &rewriter) const override {
    auto sizeListType =
        Torch::ListType::get(Torch::IntType::get(op.getContext()));
    Value sizeList =
        rewriter.create<AtenSizeOp>(op.getLoc(), sizeListType, op.self());

    // TODO: Handle the case when `dtype` is NoneType.
    Type dtype = op.dtype().getType();
    if (dtype.isa<OptionalType>() || dtype.isa<Torch::NoneType>() ||
        dtype.isa<mlir::NoneType>())
      return rewriter.notifyMatchFailure(
          op, "unimplemented: None dtype is not supported");

    rewriter.replaceOpWithNewOp<AtenEmptyMemoryFormatOp>(
        op, op.getType(), sizeList, op.dtype(), op.layout(), op.device(),
        op.pin_memory(), op.memory_format());
    return success();
  }
};
} // namespace

// Helper function for generating TorchConstantOp either float or int based
// on `isFloatDtype` with constant value `val`.
static Value createConstantOp(Location loc, PatternRewriter &rewriter,
                              bool isFloatDtype, int64_t val) {
  if (isFloatDtype)
    return rewriter.create<Torch::ConstantFloatOp>(
        loc, rewriter.getF64FloatAttr((double)val));
  else
    return rewriter.create<Torch::ConstantIntOp>(
        loc, rewriter.getI64IntegerAttr(val));
}

namespace {
// Both the `aten.arange` and `aten.arange.start` op are converted into
// `aten.arange.start_step` op.
template <typename OpTy>
class DecomposeAtenArangeLikeOp : public OpRewritePattern<OpTy> {
  using OpRewritePattern<OpTy>::OpRewritePattern;
  LogicalResult matchAndRewrite(OpTy op,
                                PatternRewriter &rewriter) const override {
    Location loc = op.getLoc();
    Value start, step;
    Value end = op.end();
    Value result = op.result();
    BaseTensorType resultType = result.getType().cast<BaseTensorType>();
    bool isFloatDtype =
        resultType.hasDtype() && resultType.getDtype().isa<mlir::FloatType>();
    // If the op is a AtenArangeStartOp then it has a start value. Otherwise we
    // set it as default value 0.
    if (isa<AtenArangeStartOp>(op)) {
      auto arangeStartOp = cast<AtenArangeStartOp>(op);
      start = arangeStartOp.start();
    } else
      start = createConstantOp(loc, rewriter, isFloatDtype, 0);
    // Both the `aten.arange` and `aten.arange.start` op doesn't have a step
    // value. We set it to default value 1.
    step = createConstantOp(loc, rewriter, isFloatDtype, 1);
    rewriter.replaceOpWithNewOp<AtenArangeStartStepOp>(
        op, resultType, start, end, step, op.dtype(), op.layout(), op.device(),
        op.pin_memory());
    return success();
  }
};
} // namespace

namespace {
// The `aten.arange` op is converted to `aten.arange.start_step` op.
class DecomposeAtenArangeOp : public OpRewritePattern<AtenArangeOp> {
  using OpRewritePattern::OpRewritePattern;
  LogicalResult matchAndRewrite(AtenArangeOp op,
                                PatternRewriter &rewriter) const override {
    Location loc = op.getLoc();
    // The AtenArangeOp doesn't have a start and step value. Therefore we set
    // them as default values 0 and 1, respectively.
    Value start, step;
    start = rewriter.create<Torch::ConstantIntOp>(
        loc, rewriter.getI64IntegerAttr(0));
    step = rewriter.create<Torch::ConstantIntOp>(loc,
                                                 rewriter.getI64IntegerAttr(1));
    rewriter.replaceOpWithNewOp<AtenArangeStartStepOp>(
        op, op.getType(), start, op.end(), step, op.dtype(), op.layout(),
        op.device(), op.pin_memory());
    return success();
  }
};
} // namespace

namespace {
// The `aten.arange.start` op is converted to `aten.arange.start_step` op.
class DecomposeAtenArangeStartOp : public OpRewritePattern<AtenArangeStartOp> {
  using OpRewritePattern::OpRewritePattern;
  LogicalResult matchAndRewrite(AtenArangeStartOp op,
                                PatternRewriter &rewriter) const override {
    Location loc = op.getLoc();
    // The AtenArangeStartOp doesn't have a step value. Therefore we set it as
    // default value 1.
    Value step;
    step = rewriter.create<Torch::ConstantIntOp>(loc,
                                                 rewriter.getI64IntegerAttr(1));
    rewriter.replaceOpWithNewOp<AtenArangeStartStepOp>(
        op, op.getType(), op.start(), op.end(), step, op.dtype(), op.layout(),
        op.device(), op.pin_memory());
    return success();
  }
};
} // namespace

namespace {
class DecomposeComplexOpsPass
    : public DecomposeComplexOpsBase<DecomposeComplexOpsPass> {
  void runOnOperation() override {
    MLIRContext *context = &getContext();
    RewritePatternSet patterns(context);
    ConversionTarget target(*context);
    target.addLegalDialect<Torch::TorchDialect>();

    patterns.add<DecomposeAtenSoftmaxIntOp>(context);
    target.addIllegalOp<AtenSoftmaxIntOp>();
    patterns.add<DecomposeAten_SoftmaxOp>(context);
    target.addIllegalOp<Aten_SoftmaxOp>();
    patterns.add<DecomposeAtenLogSoftmaxIntOp>(context);
    target.addIllegalOp<AtenLogSoftmaxIntOp>();
    patterns.add<DecomposeAtenEmptyLikeOp>(context);
    target.addIllegalOp<AtenEmptyLikeOp>();
    patterns.add<DecomposeAtenExpandOp>(context);
    target.addIllegalOp<AtenExpandOp>();
    patterns.add<DecomposeAtenSizeOp>(context);
    target.addIllegalOp<AtenSizeOp>();
    patterns.add<DecomposeAtenReshapeOp>(context);
    target.addIllegalOp<AtenReshapeOp>();
    patterns.add<DecomposeAten_SoftmaxBackwardDataOp>(context);
    target.addIllegalOp<Aten_SoftmaxBackwardDataOp>();
    patterns.add<DecomposeAtenTanhBackwardOp>(context);
    target.addIllegalOp<AtenTanhBackwardOp>();
    patterns.add<DecomposeAtenAddmmOp>(context);
    target.addIllegalOp<AtenAddmmOp>();
    patterns.add<DecomposeAtenMeanOp>(context);
    target.addIllegalOp<AtenMeanOp>();
    patterns.add<DecomposeAtenSelectIntOp>(context);
    target.addIllegalOp<AtenSelectIntOp>();
    patterns.add<DecomposeAtenMatmulOp>(context);
    target.addIllegalOp<AtenTOp>();
    patterns.add<DecomposeAtenTOp>(context);
    patterns.add<DecomposeAten_LogSoftmaxBackwardDataOp>(context);
    target.addIllegalOp<Aten_LogSoftmaxBackwardDataOp>();
    target.addDynamicallyLegalOp<AtenMatmulOp>([](AtenMatmulOp op) {
      int lhsRank = getTensorRank(op.self());
      int rhsRank = getTensorRank(op.other());

      // Make aten.matmul legal if the following condition is satisfied.
      return (lhsRank != 2 || rhsRank != 2) && (lhsRank != 3 || rhsRank != 3);
    });
    patterns.add<DecomposeAtenAddCLikeOp<AtenAddcmulOp, AtenMulTensorOp>>(context);
    target.addIllegalOp<AtenAddcmulOp>();
    patterns.add<DecomposeAtenAddCLikeOp<AtenAddcdivOp, AtenDivTensorOp>>(context);
    target.addIllegalOp<AtenAddcdivOp>();
    target.addIllegalOp<AtenLayerNormOp>();
    patterns.add<DecomposeAtenLayerNormOp>(context);
<<<<<<< HEAD
    patterns.add<DecomposeAtenArangeOp>(context);
    target.addIllegalOp<AtenArangeOp>();
    patterns.add<DecomposeAtenArangeStartOp>(context);
=======
    patterns.add<DecomposeAtenArangeLikeOp<AtenArangeOp>>(context);
    target.addIllegalOp<AtenArangeOp>();
    patterns.add<DecomposeAtenArangeLikeOp<AtenArangeStartOp>>(context);
>>>>>>> 7145279e
    target.addIllegalOp<AtenArangeStartOp>();

    if (failed(applyPartialConversion(getOperation(), target,
                                      std::move(patterns)))) {
      return signalPassFailure();
    }
  }
};
} // namespace
std::unique_ptr<OperationPass<FuncOp>>
mlir::torch::Torch::createDecomposeComplexOpsPass() {
  return std::make_unique<DecomposeComplexOpsPass>();
}<|MERGE_RESOLUTION|>--- conflicted
+++ resolved
@@ -714,15 +714,9 @@
     target.addIllegalOp<AtenAddcdivOp>();
     target.addIllegalOp<AtenLayerNormOp>();
     patterns.add<DecomposeAtenLayerNormOp>(context);
-<<<<<<< HEAD
     patterns.add<DecomposeAtenArangeOp>(context);
     target.addIllegalOp<AtenArangeOp>();
     patterns.add<DecomposeAtenArangeStartOp>(context);
-=======
-    patterns.add<DecomposeAtenArangeLikeOp<AtenArangeOp>>(context);
-    target.addIllegalOp<AtenArangeOp>();
-    patterns.add<DecomposeAtenArangeLikeOp<AtenArangeStartOp>>(context);
->>>>>>> 7145279e
     target.addIllegalOp<AtenArangeStartOp>();
 
     if (failed(applyPartialConversion(getOperation(), target,
