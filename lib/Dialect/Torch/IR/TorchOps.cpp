--- conflicted
+++ resolved
@@ -881,15 +881,9 @@
     return rewriter.notifyMatchFailure(
         op, "only int scalar lhs or rhs is supported");
   }
-<<<<<<< HEAD
   if (isa<AtenSubTensorOp, AtenSubScalarOp, AtenRsubScalarOp, AtenAddTensorOp,
           AtenAddScalarOp>(op)) {
-    Value alpha = getScalarValue(op->getOperand(2), loc, rewriter);
-=======
-  if (isa<AtenSubTensorOp, AtenSubScalarOp, AtenAddTensorOp, AtenAddScalarOp>(
-          op)) {
     Value alpha = getScalarIntValue(op->getOperand(2), loc, rewriter);
->>>>>>> 671be048
     if (!alpha) {
       return rewriter.notifyMatchFailure(op,
                                          "only int scalar alpha is supported");
