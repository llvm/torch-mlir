--- conflicted
+++ resolved
@@ -25,16 +25,10 @@
     strategy:
       fail-fast: true
       matrix:
-<<<<<<< HEAD
         os-arch: [ubuntu-x86_64]
         llvm-build: [in-tree]
         torch-binary: [ON]
-=======
-        os-arch: [ubuntu-x86_64, macos-arm64, windows-x86_64]
-        llvm-build: [in-tree, out-of-tree]
-        torch-binary: [ON, OFF]
         torch-version: [nightly, stable]
->>>>>>> f3aa8055
         exclude:
           # Exclude llvm in-tree and pytorch source
           - llvm-build: in-tree
@@ -49,21 +43,7 @@
             torch-version: stable
           - os-arch: windows-x86_64
             llvm-build: out-of-tree
-<<<<<<< HEAD
     runs-on: ubuntu-latest
-=======
-          - os-arch: windows-x86_64
-            torch-version: stable
-        include:
-          # Specify OS versions
-          - os-arch: ubuntu-x86_64
-            os: a100
-          - os-arch: macos-arm64
-            os: macos-latest
-          - os-arch: windows-x86_64
-            os: windows-latest
-    runs-on: ${{ matrix.os }}
->>>>>>> f3aa8055
 
     steps:
     
