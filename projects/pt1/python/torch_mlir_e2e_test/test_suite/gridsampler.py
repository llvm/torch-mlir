# Part of the LLVM Project, under the Apache License v2.0 with LLVM Exceptions.
# See https://llvm.org/LICENSE.txt for license information.
# SPDX-License-Identifier: Apache-2.0 WITH LLVM-exception
# Also available under a BSD-style license. See LICENSE.

import torch

from torch_mlir_e2e_test.framework import TestUtils
from torch_mlir_e2e_test.registry import register_test_case
from torch_mlir_e2e_test.annotations import annotate_args, export

# ==============================================================================


class GridSamplerBasic1(torch.nn.Module):
    def __init__(self):
        super().__init__()

    @export
    @annotate_args(
        [
            None,
            ([7, 8, 12, 4], torch.float32, True),
            ([7, 11, 13, 2], torch.float32, True),
        ]
    )
    def forward(self, x, g):
        interpolation_mode = (0,)
        padding_mode = (0,)
        align_corners = (True,)
        tRes = torch.ops.aten.grid_sampler(
            x, g, interpolation_mode[0], padding_mode[0], align_corners[0]
        )
        return tRes


@register_test_case(module_factory=lambda: GridSamplerBasic1())
def GridSamplerBasic1_basic(module, tu: TestUtils):
    inp = torch.rand(7, 8, 12, 4)
    grd = torch.rand(7, 11, 13, 2) * 2.0 - 1.0
    module.forward(inp, grd)


class GridSamplerBasic2(torch.nn.Module):
    def __init__(self):
        super().__init__()

    @export
    @annotate_args(
        [None, ([1, 1, 4, 4], torch.float32, True), ([1, 1, 3, 2], torch.float32, True)]
    )
    def forward(self, x, g):
        interpolation_mode = (0,)
        padding_mode = (0,)
        align_corners = (True,)
        tRes = torch.ops.aten.grid_sampler(
            x, g, interpolation_mode[0], padding_mode[0], align_corners[0]
        )
        return tRes


@register_test_case(module_factory=lambda: GridSamplerBasic2())
def GridSamplerBasic2_basic(module, tu: TestUtils):
    inp = torch.tensor(
        [
            [
                [
                    [0.4963, 0.7682, 0.0885, 0.1320],
                    [0.3074, 0.6341, 0.4901, 0.8964],
                    [0.4556, 0.6323, 0.3489, 0.4017],
                    [0.0223, 0.1689, 0.2939, 0.5185],
                ]
            ]
        ]
    ).type(torch.FloatTensor)
    grd = torch.tensor(
        [[[[-0.3498, -0.8196], [-0.2127, 0.2138], [-0.6515, -0.0513]]]]
    ).type(torch.FloatTensor)
    module.forward(inp, grd)


class GridSamplerBasic3(torch.nn.Module):
    def __init__(self):
        super().__init__()

    @export
    @annotate_args(
        [None, ([1, 1, 4, 4], torch.float32, True), ([1, 1, 3, 2], torch.float32, True)]
    )
    def forward(self, x, g):
        interpolation_mode = (0,)
        padding_mode = (0,)
        align_corners = (False,)
        tRes = torch.ops.aten.grid_sampler(
            x, g, interpolation_mode[0], padding_mode[0], align_corners[0]
        )
        return tRes


@register_test_case(module_factory=lambda: GridSamplerBasic3())
def GridSamplerBasic3_basic(module, tu: TestUtils):
    inp = torch.tensor(
        [
            [
                [
                    [0.4963, 0.7682, 0.0885, 0.1320],
                    [0.3074, 0.6341, 0.4901, 0.8964],
                    [0.4556, 0.6323, 0.3489, 0.4017],
                    [0.0223, 0.1689, 0.2939, 0.5185],
                ]
            ]
        ]
    ).type(torch.FloatTensor)
    grd = torch.tensor(
        [[[[-0.3498, -0.8196], [-0.2127, 0.2138], [-0.6515, -0.0513]]]]
    ).type(torch.FloatTensor)
    module.forward(inp, grd)

<<<<<<< HEAD
class GridSamplerBasic3(torch.nn.Module):

    def __init__(self):
        super().__init__()

    @export
    @annotate_args([
        None,
        ([7, 8, 12, 4], torch.float32, True),
        ([7, 11, 13, 2], torch.float32, True)
    ])
    def forward(self, x, g):
        interpolation_mode=1,
        padding_mode=0,
        align_corners=True,
        tRes = torch.ops.aten.grid_sampler(x, g, interpolation_mode[0],
                                           padding_mode[0], align_corners[0])
        return tRes

@register_test_case(
    module_factory=lambda: GridSamplerBasic3())
def GridSamplerBasic3_basic(
        module, tu: TestUtils):
    inp = torch.rand(7,8,12,4)
    grd = torch.rand(7,11,13,2)*2-1
    module.forward(inp, grd)


class GridSamplerBasic4(torch.nn.Module):

=======

class GridSamplerBasic4(torch.nn.Module):
>>>>>>> 43f961ec
    def __init__(self):
        super().__init__()

    @export
<<<<<<< HEAD
    @annotate_args([
        None,
        ([7, 8, 12, 4], torch.float32, True),
        ([7, 11, 13, 2], torch.float32, True)
    ])
    def forward(self, x, g):
        interpolation_mode=1,
        padding_mode=1,
        align_corners=True,
        tRes = torch.ops.aten.grid_sampler(x, g, interpolation_mode[0],
                                           padding_mode[0], align_corners[0])
        return tRes

@register_test_case(
    module_factory=lambda: GridSamplerBasic4())
def GridSamplerBasic4_basic(
        module, tu: TestUtils):
    inp = torch.rand(7,8,12,4)
    grd = torch.rand(7,11,13,2)*2-1
=======
    @annotate_args(
        [None, ([1, 1, 4, 4], torch.float32, True), ([1, 1, 3, 2], torch.float32, True)]
    )
    def forward(self, x, g):
        interpolation_mode = (1,)
        padding_mode = (0,)
        align_corners = (False,)
        tRes = torch.ops.aten.grid_sampler(
            x, g, interpolation_mode[0], padding_mode[0], align_corners[0]
        )
        return tRes


@register_test_case(module_factory=lambda: GridSamplerBasic4())
def GridSamplerBasic4_basic(module, tu: TestUtils):
    inp = torch.tensor(
        [
            [
                [
                    [0.4963, 0.7682, 0.0885, 0.1320],
                    [0.3074, 0.6341, 0.4901, 0.8964],
                    [0.4556, 0.6323, 0.3489, 0.4017],
                    [0.0223, 0.1689, 0.2939, 0.5185],
                ]
            ]
        ]
    ).type(torch.FloatTensor)
    grd = torch.tensor(
        [[[[-0.3498, -0.8196], [-0.2127, 0.2138], [-0.6515, -0.0513]]]]
    ).type(torch.FloatTensor)
>>>>>>> 43f961ec
    module.forward(inp, grd)<|MERGE_RESOLUTION|>--- conflicted
+++ resolved
@@ -116,66 +116,12 @@
     ).type(torch.FloatTensor)
     module.forward(inp, grd)
 
-<<<<<<< HEAD
-class GridSamplerBasic3(torch.nn.Module):
 
+class GridSamplerBasic4(torch.nn.Module):
     def __init__(self):
         super().__init__()
 
     @export
-    @annotate_args([
-        None,
-        ([7, 8, 12, 4], torch.float32, True),
-        ([7, 11, 13, 2], torch.float32, True)
-    ])
-    def forward(self, x, g):
-        interpolation_mode=1,
-        padding_mode=0,
-        align_corners=True,
-        tRes = torch.ops.aten.grid_sampler(x, g, interpolation_mode[0],
-                                           padding_mode[0], align_corners[0])
-        return tRes
-
-@register_test_case(
-    module_factory=lambda: GridSamplerBasic3())
-def GridSamplerBasic3_basic(
-        module, tu: TestUtils):
-    inp = torch.rand(7,8,12,4)
-    grd = torch.rand(7,11,13,2)*2-1
-    module.forward(inp, grd)
-
-
-class GridSamplerBasic4(torch.nn.Module):
-
-=======
-
-class GridSamplerBasic4(torch.nn.Module):
->>>>>>> 43f961ec
-    def __init__(self):
-        super().__init__()
-
-    @export
-<<<<<<< HEAD
-    @annotate_args([
-        None,
-        ([7, 8, 12, 4], torch.float32, True),
-        ([7, 11, 13, 2], torch.float32, True)
-    ])
-    def forward(self, x, g):
-        interpolation_mode=1,
-        padding_mode=1,
-        align_corners=True,
-        tRes = torch.ops.aten.grid_sampler(x, g, interpolation_mode[0],
-                                           padding_mode[0], align_corners[0])
-        return tRes
-
-@register_test_case(
-    module_factory=lambda: GridSamplerBasic4())
-def GridSamplerBasic4_basic(
-        module, tu: TestUtils):
-    inp = torch.rand(7,8,12,4)
-    grd = torch.rand(7,11,13,2)*2-1
-=======
     @annotate_args(
         [None, ([1, 1, 4, 4], torch.float32, True), ([1, 1, 3, 2], torch.float32, True)]
     )
@@ -206,5 +152,4 @@
     grd = torch.tensor(
         [[[[-0.3498, -0.8196], [-0.2127, 0.2138], [-0.6515, -0.0513]]]]
     ).type(torch.FloatTensor)
->>>>>>> 43f961ec
     module.forward(inp, grd)