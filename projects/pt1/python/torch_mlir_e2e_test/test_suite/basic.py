# Part of the LLVM Project, under the Apache License v2.0 with LLVM Exceptions.
# See https://llvm.org/LICENSE.txt for license information.
# SPDX-License-Identifier: Apache-2.0 WITH LLVM-exception
# Also available under a BSD-style license. See LICENSE.

import functorch
import torch

from torch_mlir_e2e_test.framework import TestUtils
from torch_mlir_e2e_test.registry import register_test_case
from torch_mlir_e2e_test.annotations import annotate_args, export


# ==============================================================================


class ScalarConstantTupleModule(torch.nn.Module):
    def __init__(self):
        super().__init__()

    @export
    @annotate_args(
        [
            None,
            ([-1, -1], torch.float32, True),
        ]
    )
    def forward(self, x):
        return (1, 2)


@register_test_case(module_factory=lambda: ScalarConstantTupleModule())
def ScalarConstantTupleModule_basic(module, tu: TestUtils):
    module.forward(tu.rand(4, 4))


# ==============================================================================


class MmModule(torch.nn.Module):
    def __init__(self):
        super().__init__()

    @export
    @annotate_args(
        [
            None,
            ([-1, -1], torch.float32, True),
            ([-1, -1], torch.float32, True),
        ]
    )
    def forward(self, lhs, rhs):
        return torch.mm(lhs, rhs)


@register_test_case(module_factory=lambda: MmModule())
def MmModule_basic(module, tu: TestUtils):
    module.forward(tu.rand(4, 4), tu.rand(4, 4))


@register_test_case(module_factory=lambda: MmModule())
def MmModule_chained(module, tu: TestUtils):
    res = module.forward(tu.rand(4, 4), tu.rand(4, 4))
    module.forward(res, res)


# ==============================================================================


class BmmFloatModule(torch.nn.Module):
    def __init__(self):
        super().__init__()

    @export
    @annotate_args(
        [
            None,
            ([-1, -1, -1], torch.float32, True),
            ([-1, -1, -1], torch.float32, True),
        ]
    )
    def forward(self, lhs, rhs):
        return torch.bmm(lhs, rhs)


@register_test_case(module_factory=lambda: BmmFloatModule())
def BmmFloatModule_basic(module, tu: TestUtils):
    module.forward(tu.rand(3, 4, 5), tu.rand(3, 5, 4))


class BmmFloat16Module(torch.nn.Module):
    def __init__(self):
        super().__init__()

    @export
    @annotate_args(
        [
            None,
            ([-1, -1, -1], torch.float16, True),
            ([-1, -1, -1], torch.float16, True),
        ]
    )
    def forward(self, lhs, rhs):
        return torch.bmm(lhs, rhs)


@register_test_case(module_factory=lambda: BmmFloat16Module())
def BmmFloat16Module_basic(module, tu: TestUtils):
    module.forward(
        tu.rand(3, 4, 5).to(torch.float16), tu.rand(3, 5, 4).to(torch.float16)
    )


class BmmIntModule(torch.nn.Module):
    def __init__(self):
        super().__init__()

    @export
    @annotate_args(
        [
            None,
            ([-1, -1, -1], torch.int64, True),
            ([-1, -1, -1], torch.int64, True),
        ]
    )
    def forward(self, lhs, rhs):
        return torch.bmm(lhs, rhs)


@register_test_case(module_factory=lambda: BmmIntModule())
def BmmIntModule_basic(module, tu: TestUtils):
    module.forward(tu.randint(3, 4, 5, high=100), tu.randint(3, 5, 4, high=100))


# ==============================================================================


class IsFloatingPointInt(torch.nn.Module):
    def __init__(self):
        super().__init__()

    @export
    @annotate_args(
        [
            None,
            ([-1, -1], torch.int32, True),
        ]
    )
    def forward(self, x):
        return torch.is_floating_point(x)


@register_test_case(module_factory=lambda: IsFloatingPointInt())
def IsFloatingPointInt_False(module, tu: TestUtils):
    module.forward(tu.randint(3, 3, high=100))


# ==============================================================================


class IsFloatingPointFloat(torch.nn.Module):
    def __init__(self):
        super().__init__()

    @export
    @annotate_args(
        [
            None,
            ([-1], torch.float32, True),
        ]
    )
    def forward(self, x):
        return torch.is_floating_point(x)


@register_test_case(module_factory=lambda: IsFloatingPointFloat())
def IsFloatingPointFloat_True(module, tu: TestUtils):
    module.forward(tu.rand(3))


# ==============================================================================


class ContainsIntList(torch.nn.Module):
    def __init__(self):
        super().__init__()

    @export
    @annotate_args([None])
    def forward(self):
        return torch.ops.aten.__contains__([1, 2, 3], 3)


@register_test_case(module_factory=lambda: ContainsIntList())
def ContainsIntList_True(module, tu: TestUtils):
    module.forward()


# ==============================================================================


class ContainsIntListFalse(torch.nn.Module):
    def __init__(self):
        super().__init__()

    @export
    @annotate_args([None])
    def forward(self):
        return torch.ops.aten.__contains__([1, 2, 3], 4)


@register_test_case(module_factory=lambda: ContainsIntListFalse())
def ContainsIntList_False(module, tu: TestUtils):
    module.forward()


# ==============================================================================


# A subgraph with multiple mm ops.
class MmDagModule(torch.nn.Module):
    def __init__(self):
        super().__init__()

    @export
    @annotate_args(
        [
            None,
            ([4, 4], torch.float32, True),
            ([4, 4], torch.float32, True),
        ]
    )
    def forward(self, lhs, rhs):
        return torch.mm(lhs, torch.mm(lhs, rhs))


@register_test_case(module_factory=lambda: MmDagModule())
def MmDagModule_basic(module, tu: TestUtils):
    module.forward(tu.rand(4, 4), tu.rand(4, 4))


# ==============================================================================


class MmTanhModule(torch.nn.Module):
    def __init__(self):
        super().__init__()

    @export
    @annotate_args(
        [
            None,
            ([-1, -1], torch.float32, True),
            ([-1, -1], torch.float32, True),
        ]
    )
    def forward(self, lhs, rhs):
        return torch.tanh(self.matmul(lhs, rhs))

    def matmul(self, lhs, rhs):
        return torch.mm(lhs, rhs)


@register_test_case(module_factory=lambda: MmTanhModule())
def MmTanhModule_basic(module, tu: TestUtils):
    module.forward(tu.rand(4, 2), tu.rand(2, 4))


# ==============================================================================


class AddmmModuleFloat(torch.nn.Module):
    def __init__(self):
        super().__init__()

    @export
    @annotate_args(
        [
            None,
            ([-1, -1], torch.float32, True),
            ([-1, -1], torch.float32, True),
            ([-1, -1], torch.float32, True),
        ]
    )
    def forward(self, M, mat1, mat2):
        return torch.addmm(M, mat1, mat2, beta=3.0, alpha=7.0)


@register_test_case(module_factory=lambda: AddmmModuleFloat())
def AddmmModuleFloat_basic(module, tu: TestUtils):
    module.forward(tu.rand(4, 4), tu.rand(4, 2), tu.rand(2, 4))


#  ==============================================================================


class AddmmModuleBroadcastable(torch.nn.Module):
    def __init__(self):
        super().__init__()

    @export
    @annotate_args(
        [
            None,
            ([1, -1], torch.float32, True),
            ([-1, -1], torch.float32, True),
            ([-1, -1], torch.float32, True),
        ]
    )
    def forward(self, M, mat1, mat2):
        return torch.addmm(M, mat1, mat2, beta=2.0, alpha=7.0)


@register_test_case(module_factory=lambda: AddmmModuleBroadcastable())
def AddmmModule_broadcastable(module, tu: TestUtils):
    module.forward(tu.rand(1, 2), tu.rand(3, 2), tu.rand(2, 2))


#  ==============================================================================


class AddmmModuleDifferentRankBroadcastable(torch.nn.Module):
    def __init__(self):
        super().__init__()

    @export
    @annotate_args(
        [
            None,
            ([-1], torch.float32, True),
            ([-1, -1], torch.float32, True),
            ([-1, -1], torch.float32, True),
        ]
    )
    def forward(self, M, mat1, mat2):
        return torch.addmm(M, mat1, mat2, beta=11.0, alpha=7.0)


@register_test_case(module_factory=lambda: AddmmModuleDifferentRankBroadcastable())
def AddmmModule_differentRankBroadcastable(module, tu: TestUtils):
    module.forward(tu.rand(3), tu.rand(3, 2), tu.rand(2, 3))


# ==============================================================================


class UnflattenStaticModule(torch.nn.Module):
    def __init__(self):
        super().__init__()

    @export
    @annotate_args(
        [
            None,
            ([1, 6, 4], torch.float32, True),
        ]
    )
    def forward(self, x):
        return torch.ops.aten.unflatten(x, 1, (2, 3))


@register_test_case(module_factory=lambda: UnflattenStaticModule())
def UnflattenStaticModule_basic(module, tu: TestUtils):
    module.forward(tu.rand(1, 6, 4))


# ==============================================================================


class FlattenStaticModule(torch.nn.Module):
    def __init__(self):
        super().__init__()
        self.flat = torch.nn.Flatten(2, 4)

    @export
    @annotate_args(
        [
            None,
            ([10, 3, 8, 9, 3, 4], torch.float32, True),
        ]
    )
    def forward(self, x):
        return self.flat(x)


@register_test_case(module_factory=lambda: FlattenStaticModule())
def FlattenStaticModule_basic(module, tu: TestUtils):
    module.forward(tu.rand(10, 3, 8, 9, 3, 4))


# ==============================================================================


class FlattenRank0Module(torch.nn.Module):
    def __init__(self):
        super().__init__()
        self.flat = torch.nn.Flatten(-1, -1)

    @export
    @annotate_args(
        [
            None,
            ([], torch.float32, True),
        ]
    )
    def forward(self, x):
        return self.flat(x)


@register_test_case(module_factory=lambda: FlattenRank0Module())
def FlattenRank0Module_basic(module, tu: TestUtils):
    module.forward(torch.tensor(4.0))


# ==============================================================================


class FlattenDynamicModule(torch.nn.Module):
    def __init__(self):
        super().__init__()
        self.flat = torch.nn.Flatten(2, 4)

    @export
    @annotate_args(
        [
            None,
            ([-1, -1, -1, 9, 3, -1], torch.float32, True),
        ]
    )
    def forward(self, x):
        return self.flat(x)


@register_test_case(module_factory=lambda: FlattenDynamicModule())
def FlattenDynamicModule_basic(module, tu: TestUtils):
    module.forward(tu.rand(10, 3, 8, 9, 3, 4))


class FlattenDynamicModuleCollapseAll(torch.nn.Module):
    def __init__(self):
        super().__init__()
        self.flat = torch.nn.Flatten(0)

    @export
    @annotate_args(
        [
            None,
            ([-1, -1, -1, 9, 3, -1], torch.float32, True),
        ]
    )
    def forward(self, x):
        return self.flat(x)


@register_test_case(module_factory=lambda: FlattenDynamicModuleCollapseAll())
def FlattenDynamicModuleCollapseAll_basic(module, tu: TestUtils):
    module.forward(tu.rand(10, 3, 8, 9, 3, 4))


# ==============================================================================


class AliasModule(torch.nn.Module):
    def __init__(self):
        super().__init__()

    @export
    @annotate_args(
        [
            None,
            ([-1, -1, -1, -1], torch.float32, True),
        ]
    )
    def forward(self, inp_tensor):
        return torch.ops.aten.alias(inp_tensor)


@register_test_case(module_factory=lambda: AliasModule())
def AliasModule_basic(module, tu: TestUtils):
    module.forward(tu.rand(1, 1, 20, 20, low=-1))


# ==============================================================================


class ConstantPad2dStaticModule(torch.nn.Module):
    def __init__(self):
        super().__init__()
        self.pad2d = torch.nn.ConstantPad2d((0, 1, 2, 3), -float("inf"))

    @export
    @annotate_args(
        [
            None,
            ([1, 1, 20, 20], torch.float32, True),
        ]
    )
    def forward(self, x):
        return self.pad2d(x)


@register_test_case(module_factory=lambda: ConstantPad2dStaticModule())
def ConstantPad2dStaticModule_basic(module, tu: TestUtils):
    module.forward(tu.rand(1, 1, 20, 20, low=-1))


# ==============================================================================


class PadModule(torch.nn.Module):
    def __init__(self):
        super().__init__()

    @export
    @annotate_args(
        [
            None,
            ([-1, -1, -1, -1], torch.float32, True),
        ]
    )
    def forward(self, x):
        pad = [0, 1, 2, 3]
        mode = "constant"
        return torch.ops.aten.pad(x, pad, mode, float(1.5))


@register_test_case(module_factory=lambda: PadModule())
def PadModule_basic(module, tu: TestUtils):
    module.forward(tu.rand(1, 1, 20, 20, low=-1))


# ==============================================================================


class PadWithNoneValModule(torch.nn.Module):
    def __init__(self):
        super().__init__()

    @export
    @annotate_args(
        [
            None,
            ([-1, -1, -1, -1], torch.float32, True),
        ]
    )
    def forward(self, x):
        pad = [0, 1, 2, 3]
        mode = "constant"
        return torch.ops.aten.pad(x, pad, mode, None)


@register_test_case(module_factory=lambda: PadWithNoneValModule())
def PadWithNoneValModule_basic(module, tu: TestUtils):
    module.forward(tu.rand(1, 1, 20, 20, low=-1))


# ==============================================================================


class ConstantPadNdModule(torch.nn.Module):
    def __init__(self):
        super().__init__()

    @export
    @annotate_args(
        [
            None,
            ([-1, -1, -1, -1, -1, -1], torch.float32, True),
        ]
    )
    def forward(self, x):
        return torch.ops.aten.constant_pad_nd(x, (0, 1), -float("inf"))


@register_test_case(module_factory=lambda: ConstantPadNdModule())
def ConstantPadNdModule_basic(module, tu: TestUtils):
    module.forward(tu.rand(1, 1, 20, 20, 4, 4, low=-1))


# ==============================================================================


class ConstantPadNdStaticModule(torch.nn.Module):
    def __init__(self):
        super().__init__()

    @export
    @annotate_args(
        [
            None,
            ([1, 1, 20, 20, 4, 4], torch.float32, True),
        ]
    )
    def forward(self, x):
        return torch.ops.aten.constant_pad_nd(x, (0, 1), -float("inf"))


@register_test_case(module_factory=lambda: ConstantPadNdStaticModule())
def ConstantPadNdStaticModule_basic(module, tu: TestUtils):
    module.forward(tu.rand(1, 1, 20, 20, 4, 4, low=-1))


# ==============================================================================


class ConstantPadNdPartialStaticModule(torch.nn.Module):
    def __init__(self):
        super().__init__()

    @export
    @annotate_args(
        [
            None,
            ([1, 1, 20, 20, -1, -1], torch.float32, True),
        ]
    )
    def forward(self, x):
        return torch.ops.aten.constant_pad_nd(x, (0, 1, 2, 3), -float("inf"))


@register_test_case(module_factory=lambda: ConstantPadNdPartialStaticModule())
def ConstantPadNdPartialStaticModule_basic(module, tu: TestUtils):
    module.forward(tu.rand(1, 1, 20, 20, 4, 4, low=-1))


# ==============================================================================
class ReflectionPad1dModule3dInput(torch.nn.Module):
    def __init__(self):
        super().__init__()

    @export
    @annotate_args(
        [
            None,
            ([1, 2, 4], torch.float32, True),
        ]
    )
    def forward(self, x):
        return torch.ops.aten.reflection_pad1d(x, (3, 1))


class ReplicationPad2dModule_basic_module(torch.nn.Module):
    def __init__(self):
        super().__init__()

    @export
    @annotate_args(
        [
            None,
            ([1, 1, 3, 3], torch.float32, True),
        ]
    )
    def forward(self, x):
        return torch.ops.aten.replication_pad2d(x, (1, 2, 3, 4))


@register_test_case(module_factory=lambda: ReplicationPad2dModule_basic_module())
def ReplicationPad2dModule_basic(module, tu: TestUtils):
    module.forward(tu.rand(1, 1, 3, 3, low=-1))


# ==============================================================================


class ReplicationPad2dModule_left0_module(torch.nn.Module):
    def __init__(self):
        super().__init__()

    @export
    @annotate_args(
        [
            None,
            ([1, 1, 3, 3], torch.float32, True),
        ]
    )
    def forward(self, x):
        return torch.ops.aten.replication_pad2d(x, (0, 2, 3, 4))


@register_test_case(module_factory=lambda: ReplicationPad2dModule_left0_module())
def ReplicationPad2dModule_left0(module, tu: TestUtils):
    module.forward(tu.rand(1, 1, 3, 3, low=-1))


# ==============================================================================


class ReplicationPad2dModule_right0_module(torch.nn.Module):
    def __init__(self):
        super().__init__()

    @export
    @annotate_args(
        [
            None,
            ([1, 1, 3, 3], torch.float32, True),
        ]
    )
    def forward(self, x):
        return torch.ops.aten.replication_pad2d(x, (1, 0, 3, 4))


@register_test_case(module_factory=lambda: ReplicationPad2dModule_right0_module())
def ReplicationPad2dModule_right0(module, tu: TestUtils):
    module.forward(tu.rand(1, 1, 3, 3, low=-1))


# ==============================================================================


class ReplicationPad2dModule_top0_module(torch.nn.Module):
    def __init__(self):
        super().__init__()

    @export
    @annotate_args(
        [
            None,
            ([1, 1, 3, 3], torch.float32, True),
        ]
    )
    def forward(self, x):
        return torch.ops.aten.replication_pad2d(x, (1, 2, 0, 4))


@register_test_case(module_factory=lambda: ReplicationPad2dModule_top0_module())
def ReplicationPad2dModule_top0(module, tu: TestUtils):
    module.forward(tu.rand(1, 1, 3, 3, low=-1))


# ==============================================================================


class ReplicationPad2dModule_bottom0_module(torch.nn.Module):
    def __init__(self):
        super().__init__()

    @export
    @annotate_args(
        [
            None,
            ([1, 1, 3, 3], torch.float32, True),
        ]
    )
    def forward(self, x):
        return torch.ops.aten.replication_pad2d(x, (1, 2, 3, 0))


@register_test_case(module_factory=lambda: ReplicationPad2dModule_bottom0_module())
def ReplicationPad2dModule_bottom0(module, tu: TestUtils):
    module.forward(tu.rand(1, 1, 3, 3, low=-1))


# ==============================================================================


@register_test_case(module_factory=lambda: ReflectionPad1dModule3dInput())
def ReflectionPad1dModule3dInput_basic(module, tu: TestUtils):
    module.forward(tu.rand(1, 2, 4))


class ReflectionPad1dModule2dInput(torch.nn.Module):
    def __init__(self):
        super().__init__()

    @export
    @annotate_args(
        [
            None,
            ([2, 4], torch.float32, True),
        ]
    )
    def forward(self, x):
        return torch.ops.aten.reflection_pad1d(x, (3, 2))


@register_test_case(module_factory=lambda: ReflectionPad1dModule2dInput())
def ReflectionPad1dModule2dInput_basic(module, tu: TestUtils):
    module.forward(tu.rand(2, 4))


class ReflectionPad1dModule3dInputLeft(torch.nn.Module):
    def __init__(self):
        super().__init__()

    @export
    @annotate_args(
        [
            None,
            ([1, 4, 5], torch.float32, True),
        ]
    )
    def forward(self, x):
        return torch.ops.aten.reflection_pad1d(x, (2, 0))


@register_test_case(module_factory=lambda: ReflectionPad1dModule3dInputLeft())
def ReflectionPad1dModule3dInput_Left(module, tu: TestUtils):
    module.forward(tu.rand(1, 4, 5))


class ReflectionPad1dModule2dInputRight(torch.nn.Module):
    def __init__(self):
        super().__init__()

    @export
    @annotate_args(
        [
            None,
            ([3, 6], torch.float32, True),
        ]
    )
    def forward(self, x):
        return torch.ops.aten.reflection_pad1d(x, (0, 3))


@register_test_case(module_factory=lambda: ReflectionPad1dModule2dInputRight())
def ReflectionPad1dModule2dInput_Right(module, tu: TestUtils):
    module.forward(tu.rand(3, 6))


# ==============================================================================
class TransposeIntModule(torch.nn.Module):
    def __init__(self):
        super().__init__()

    @export
    @annotate_args(
        [
            None,
            ([3, 4, 2], torch.float32, True),
        ]
    )
    def forward(self, x):
        return torch.transpose(x, 0, 1)


@register_test_case(module_factory=lambda: TransposeIntModule())
def TransposeIntModule_basic(module, tu: TestUtils):
    module.forward(tu.rand(3, 4, 2))


# ==============================================================================


class PermuteModule(torch.nn.Module):
    def __init__(self):
        super().__init__()

    @export
    @annotate_args([None, ([3, 4, 2], torch.float32, True)])
    def forward(self, x):
        return x.permute(0, 2, 1)


@register_test_case(module_factory=lambda: PermuteModule())
def PermuteModule_basic(module, tu: TestUtils):
    module.forward(tu.rand(3, 4, 2))


# ==============================================================================


class PermuteNegativeIndexModule(torch.nn.Module):
    def __init__(self):
        super().__init__()

    @export
    @annotate_args([None, ([3, 4, 2], torch.float32, True)])
    def forward(self, x):
        return x.permute(0, -1, 1)


@register_test_case(module_factory=lambda: PermuteNegativeIndexModule())
def PermuteNegativeIndexModule_basic(module, tu: TestUtils):
    module.forward(tu.rand(3, 4, 2))


# ==============================================================================


class Permute0RankModule(torch.nn.Module):
    def __init__(self):
        super().__init__()

    @export
    @annotate_args([None, ([], torch.float32, True)])
    def forward(self, x):
        return x.permute([])


@register_test_case(module_factory=lambda: Permute0RankModule())
def Permute0RankModule_basic(module, tu: TestUtils):
    module.forward(torch.tensor(3.0))


# ==============================================================================


class TransposeIntNegDimsModule(torch.nn.Module):
    def __init__(self):
        super().__init__()

    @export
    @annotate_args(
        [
            None,
            ([3, 4, 2], torch.float32, True),
        ]
    )
    def forward(self, x):
        return torch.transpose(x, -1, -2)


@register_test_case(module_factory=lambda: TransposeIntNegDimsModule())
def TransposeIntNegDimsModule_basic(module, tu: TestUtils):
    module.forward(tu.rand(3, 4, 2))


# ==============================================================================


class PixelShuffleModuleStaticRank4Float32(torch.nn.Module):
    def __init__(self):
        super().__init__()

    @export
    @annotate_args([None, ([3, 18, 2, 2], torch.float32, True)])
    def forward(self, x):
        return torch.ops.aten.pixel_shuffle(x, 3)


@register_test_case(module_factory=lambda: PixelShuffleModuleStaticRank4Float32())
def PixelShuffleModuleStaticRank4Float32_basic(module, tu: TestUtils):
    module.forward(tu.rand(3, 18, 2, 2))


# ==============================================================================


class PixelShuffleModuleStaticRank3Int64(torch.nn.Module):
    def __init__(self):
        super().__init__()

    @export
    @annotate_args([None, ([12, 2, 3], torch.int64, True)])
    def forward(self, x):
        return torch.ops.aten.pixel_shuffle(x, 2)


@register_test_case(module_factory=lambda: PixelShuffleModuleStaticRank3Int64())
def PixelShuffleModuleStaticRank3Int64_basic(module, tu: TestUtils):
    module.forward(tu.randint(12, 2, 3, low=0, high=100))


# ==============================================================================


class PixelShuffleModuleFullDynamic(torch.nn.Module):
    def __init__(self):
        super().__init__()

    @export
    @annotate_args([None, ([-1, -1, -1, -1], torch.int64, True)])
    def forward(self, x):
        return torch.ops.aten.pixel_shuffle(x, 2)


@register_test_case(module_factory=lambda: PixelShuffleModuleFullDynamic())
def PixelShuffleModuleFullDynamic_basic(module, tu: TestUtils):
    module.forward(tu.randint(1, 8, 3, 3, low=0, high=100))


# ==============================================================================


class PixelShuffleModuleSpatiallyDynamic(torch.nn.Module):
    def __init__(self):
        super().__init__()

    @export
    @annotate_args([None, ([2, 1, 8, -1, -1], torch.int64, True)])
    def forward(self, x):
        return torch.ops.aten.pixel_shuffle(x, 2)


@register_test_case(module_factory=lambda: PixelShuffleModuleSpatiallyDynamic())
def PixelShuffleModuleSpatiallyDynamic_basic(module, tu: TestUtils):
    module.forward(tu.randint(2, 1, 8, 2, 3, low=0, high=100))


# ==============================================================================


class PixelShuffleModuleSpatiallyStatic(torch.nn.Module):
    def __init__(self):
        super().__init__()

    @export
    @annotate_args([None, ([-1, -1, -1, 3, 1], torch.int64, True)])
    def forward(self, x):
        return torch.ops.aten.pixel_shuffle(x, 2)


@register_test_case(module_factory=lambda: PixelShuffleModuleSpatiallyStatic())
def PixelShuffleModuleSpatiallyStatic_basic(module, tu: TestUtils):
    module.forward(tu.randint(1, 2, 12, 3, 1, low=0, high=100))


# ==============================================================================


<<<<<<< HEAD
class PixelUnshuffleModuleStaticRank4Float32(torch.nn.Module):
    # Basic test case for PixelUnshuffle operation
    def __init__(self):
        super().__init__()

    @export
    @annotate_args([None, ([1, 1, 12, 12], torch.float32, True)])
    def forward(self, x):
        return torch.ops.aten.pixel_unshuffle(x, 3)


@register_test_case(module_factory=lambda: PixelUnshuffleModuleStaticRank4Float32())
def PixelUnshuffleModuleStaticRank4Float32_basic(module, tu: TestUtils):
    module.forward(tu.rand(1, 1, 12, 12))


# ==============================================================================


class PixelUnshuffleModuleStaticRank5Float32(torch.nn.Module):
    # Basic test case for PixelUnshuffle operation
    def __init__(self):
        super().__init__()

    @export
    @annotate_args([None, ([4, 1, 8, 4, 4], torch.float32, True)])
    def forward(self, x):
        return torch.ops.aten.pixel_unshuffle(x, 2)


@register_test_case(module_factory=lambda: PixelUnshuffleModuleStaticRank5Float32())
def PixelUnshuffleModuleStaticRank5Float32_basic(module, tu: TestUtils):
    module.forward(tu.rand(4, 1, 8, 4, 4))


# ==============================================================================


class PixelUnshuffleModuleStaticRank3Int64(torch.nn.Module):
    def __init__(self):
        super().__init__()

    @export
    @annotate_args([None, ([1, 8, 8], torch.int64, True)])
    def forward(self, x):
        return torch.ops.aten.pixel_unshuffle(x, 2)


@register_test_case(module_factory=lambda: PixelUnshuffleModuleStaticRank3Int64())
def PixelUnshuffleModuleStaticRank3Int64_basic(module, tu: TestUtils):
    module.forward(tu.randint(1, 8, 8, low=0, high=100))


# ==============================================================================


class PixelUnshuffleModuleFullDynamic(torch.nn.Module):
    def __init__(self):
        super().__init__()

    @export
    @annotate_args([None, ([-1, -1, -1, -1], torch.int64, True)])
    def forward(self, x):
        return torch.ops.aten.pixel_unshuffle(x, 2)


@register_test_case(module_factory=lambda: PixelUnshuffleModuleFullDynamic())
def PixelUnshuffleModuleFullDynamic_basic(module, tu: TestUtils):
    module.forward(tu.randint(1, 2, 6, 6, low=0, high=100))


# ==============================================================================


class PixelUnshuffleModuleSpatiallyDynamic(torch.nn.Module):
    def __init__(self):
        super().__init__()

    @export
    @annotate_args([None, ([4, 1, 6, -1, -1], torch.int64, True)])
    def forward(self, x):
        return torch.ops.aten.pixel_unshuffle(x, 2)


@register_test_case(module_factory=lambda: PixelUnshuffleModuleSpatiallyDynamic())
def PixelUnshuffleModuleSpatiallyDynamic_basic(module, tu: TestUtils):
    module.forward(tu.randint(4, 1, 6, 4, 6, low=0, high=100))


# ==============================================================================


class PixelUnshuffleModuleSpatiallyStatic(torch.nn.Module):
    def __init__(self):
        super().__init__()

    @export
    @annotate_args([None, ([-1, -1, -1, 6, 3], torch.int64, True)])
    def forward(self, x):
        return torch.ops.aten.pixel_unshuffle(x, 3)


@register_test_case(module_factory=lambda: PixelUnshuffleModuleSpatiallyStatic())
def PixelUnshuffleModuleSpatiallyStatic_basic(module, tu: TestUtils):
    module.forward(tu.randint(2, 2, 3, 6, 3, low=0, high=100))
=======
class ChannelShuffleBasic(torch.nn.Module):
    # Basic test case for ChannelShuffle operation.
    def __init__(self):
        super().__init__()
        self.shuffle = torch.nn.ChannelShuffle(groups=4)

    @export
    @annotate_args(
        [
            None,
            ([1, 8, 4, 4], torch.float32, True),
        ]
    )
    def forward(self, x):
        return self.shuffle(x)


@register_test_case(module_factory=lambda: ChannelShuffleBasic())
def ChannelShuffleBasic_basic(module, tu: TestUtils):
    module.forward(torch.arange(1, 129, dtype=torch.float32).reshape(1, 8, 4, 4))


# ==============================================================================


class ChannelShuffleUnitaryGroup(torch.nn.Module):
    # Test case where group = 1.
    def __init__(self):
        super().__init__()
        self.shuffle = torch.nn.ChannelShuffle(groups=1)

    @export
    @annotate_args(
        [
            None,
            ([3, 8, 3, 4], torch.float32, True),
        ]
    )
    def forward(self, x):
        return self.shuffle(x)


@register_test_case(module_factory=lambda: ChannelShuffleUnitaryGroup())
def ChannelShuffleUnitaryGroup_basic(module, tu: TestUtils):
    module.forward(torch.arange(1, 289, dtype=torch.float32).reshape(3, 8, 3, 4))


# ==============================================================================


class ChannelShuffle1D(torch.nn.Module):
    def __init__(self):
        super().__init__()
        self.shuffle = torch.nn.ChannelShuffle(groups=3)

    @export
    @annotate_args(
        [
            None,
            ([2, 9, 3], torch.float32, True),
        ]
    )
    def forward(self, x):
        return self.shuffle(x)


@register_test_case(module_factory=lambda: ChannelShuffle1D())
def ChannelShuffle1D_basic(module, tu: TestUtils):
    module.forward(torch.arange(1, 55, dtype=torch.float32).reshape(2, 9, 3))


# ==============================================================================


class ChannelShuffle4D(torch.nn.Module):
    def __init__(self):
        super().__init__()
        self.shuffle = torch.nn.ChannelShuffle(groups=2)

    @export
    @annotate_args(
        [
            None,
            ([1, 4, 1, 2, 3, 4], torch.float32, True),
        ]
    )
    def forward(self, x):
        return self.shuffle(x)


@register_test_case(module_factory=lambda: ChannelShuffle4D())
def ChannelShuffle4D_basic(module, tu: TestUtils):
    module.forward(torch.arange(1, 97, dtype=torch.float32).reshape(1, 4, 1, 2, 3, 4))


# ==============================================================================


class ChannelShuffleTrailingOnes(torch.nn.Module):
    # Test case where ChannelShuffle last dimensions are ones.
    def __init__(self):
        super().__init__()
        self.shuffle = torch.nn.ChannelShuffle(groups=2)

    @export
    @annotate_args(
        [
            None,
            ([1, 8, 1, 1], torch.float32, True),
        ]
    )
    def forward(self, x):
        return self.shuffle(x)


@register_test_case(module_factory=lambda: ChannelShuffleTrailingOnes())
def ChannelShuffleTrailingOnes_basic(module, tu: TestUtils):
    module.forward(torch.arange(1, 9, dtype=torch.float32).reshape(1, 8, 1, 1))


# ==============================================================================


class ChannelShuffleDynamicDims(torch.nn.Module):
    # Test case for dynamic dimensions in ChannelShuffle operation.
    def __init__(self):
        super().__init__()
        self.shuffle = torch.nn.ChannelShuffle(groups=4)

    @export
    @annotate_args(
        [
            None,
            ([-1, -1, -1, -1], torch.float32, True),
        ]
    )
    def forward(self, x):
        return self.shuffle(x)


@register_test_case(module_factory=lambda: ChannelShuffleDynamicDims())
def ChannelShuffleDynamicDims_basic(module, tu: TestUtils):
    module.forward(torch.arange(1, 129, dtype=torch.float32).reshape(1, 8, 4, 4))
>>>>>>> b1053f87


# ==============================================================================


class TensorsConcatModule(torch.nn.Module):
    def __init__(self):
        super().__init__()

    @export
    @annotate_args(
        [
            None,
            ([-1, -1, -1], torch.float32, True),
            ([-1, -1, -1], torch.float32, True),
            ([-1, -1, -1], torch.float32, True),
        ]
    )
    def forward(self, x, y, z):
        return torch.cat([x, y, z], 1)


@register_test_case(module_factory=lambda: TensorsConcatModule())
def TensorsConcatModule_basic(module, tu: TestUtils):
    module.forward(tu.rand(2, 2, 4), tu.rand(2, 1, 4), tu.rand(2, 3, 4))


# ==============================================================================


class TensorsConcatComplex64FloatModule(torch.nn.Module):
    def __init__(self):
        super().__init__()

    @export
    @annotate_args(
        [
            None,
            ([-1, -1, -1], torch.complex64, True),
            ([-1, -1, -1], torch.float64, True),
            ([-1, -1, -1], torch.float32, True),
            ([-1, -1, -1], torch.float16, True),
        ]
    )
    def forward(self, a, b, c, d):
        return torch.cat([a, b, c, d], 1)


@register_test_case(module_factory=lambda: TensorsConcatComplex64FloatModule())
def TensorsConcatComplex64FloatModule_basic(module, tu: TestUtils):
    module.forward(
        tu.rand(2, 1, 4, low=1, high=10).to(torch.complex64),
        tu.rand(2, 3, 4, low=1, high=10).to(torch.float64),
        tu.rand(2, 3, 4, low=1, high=10).to(torch.float32),
        tu.rand(2, 3, 4, low=1, high=10).to(torch.float16),
    )


# ==============================================================================


class TensorsConcatComplex128FloatModule(torch.nn.Module):
    def __init__(self):
        super().__init__()

    @export
    @annotate_args(
        [
            None,
            ([-1, -1, -1], torch.complex128, True),
            ([-1, -1, -1], torch.float64, True),
            ([-1, -1, -1], torch.float32, True),
            ([-1, -1, -1], torch.float16, True),
        ]
    )
    def forward(self, a, b, c, d):
        return torch.cat([a, b, c, d], 1)


@register_test_case(module_factory=lambda: TensorsConcatComplex128FloatModule())
def TensorsConcatComplex128FloatModule_basic(module, tu: TestUtils):
    module.forward(
        tu.rand(2, 1, 4, low=1, high=10).to(torch.complex128),
        tu.rand(2, 3, 4, low=1, high=10).to(torch.float64),
        tu.rand(2, 3, 4, low=1, high=10).to(torch.float32),
        tu.rand(2, 3, 4, low=1, high=10).to(torch.float16),
    )


# ==============================================================================


class TensorsConcatComplex128IntModule(torch.nn.Module):
    def __init__(self):
        super().__init__()

    @export
    @annotate_args(
        [
            None,
            ([-1, -1, -1], torch.complex128, True),
            ([-1, -1, -1], torch.int64, True),
            ([-1, -1, -1], torch.int32, True),
        ]
    )
    def forward(self, a, b, c):
        return torch.cat([a, b, c], 1)


@register_test_case(module_factory=lambda: TensorsConcatComplex128IntModule())
def TensorsConcatComplex128IntModule_basic(module, tu: TestUtils):
    module.forward(
        tu.rand(2, 1, 4, low=1, high=10).to(torch.complex128),
        tu.rand(2, 3, 4, low=1, high=10).to(torch.int64),
        tu.rand(2, 3, 4, low=1, high=10).to(torch.int32),
    )


# ==============================================================================


class TensorsConcatNegativeDimModule(torch.nn.Module):
    def __init__(self):
        super().__init__()

    @export
    @annotate_args(
        [
            None,
            ([-1, -1, -1], torch.float32, True),
            ([-1, -1, -1], torch.float32, True),
            ([-1, -1, -1], torch.float32, True),
        ]
    )
    def forward(self, x, y, z):
        return torch.cat([x, y, z], dim=-2)


@register_test_case(module_factory=lambda: TensorsConcatNegativeDimModule())
def TensorsConcatNegativeDimModule_basic(module, tu: TestUtils):
    module.forward(tu.rand(2, 2, 4), tu.rand(2, 1, 4), tu.rand(2, 3, 4))


# ==============================================================================


class TensorsConcatPromoteDTypeModule(torch.nn.Module):
    def __init__(self):
        super().__init__()

    @export
    @annotate_args(
        [
            None,
            ([-1, -1, -1], torch.bool, True),
            ([-1, -1, -1], torch.int32, True),
            ([-1, -1, -1], torch.int64, True),
        ]
    )
    def forward(self, x, y, z):
        return torch.cat([x, y, z], dim=-2)


@register_test_case(module_factory=lambda: TensorsConcatPromoteDTypeModule())
def TensorsConcatPromoteDTypeModule_basic(module, tu: TestUtils):
    module.forward(
        tu.randint(2, 2, 4, low=0, high=2).bool(),
        tu.randint(2, 1, 4, low=0, high=100).int(),
        tu.randint(2, 3, 4, low=0, high=100).long(),
    )


# ==============================================================================


class TensorsConcatStaticModule(torch.nn.Module):
    def __init__(self):
        super().__init__()

    @export
    @annotate_args(
        [
            None,
            ([2, 2, 4], torch.float32, True),
            ([2, 1, 4], torch.float32, True),
            ([2, 3, 4], torch.float32, True),
        ]
    )
    def forward(self, x, y, z):
        return torch.cat([x, y, z], dim=1)


@register_test_case(module_factory=lambda: TensorsConcatStaticModule())
def TensorsConcatStaticModule_basic(module, tu: TestUtils):
    module.forward(tu.rand(2, 2, 4), tu.rand(2, 1, 4), tu.rand(2, 3, 4))


# ==============================================================================


class TensorsConcatNegativeDimStaticModule(torch.nn.Module):
    def __init__(self):
        super().__init__()

    @export
    @annotate_args(
        [
            None,
            ([2, 2, 4], torch.float32, True),
            ([2, 1, 4], torch.float32, True),
            ([2, 3, 4], torch.float32, True),
        ]
    )
    def forward(self, x, y, z):
        return torch.cat([x, y, z], dim=-2)


@register_test_case(module_factory=lambda: TensorsConcatNegativeDimStaticModule())
def TensorsConcatNegativeDimStaticModule_basic(module, tu: TestUtils):
    module.forward(tu.rand(2, 2, 4), tu.rand(2, 1, 4), tu.rand(2, 3, 4))


# ==============================================================================


class TensorsStackModule(torch.nn.Module):
    def __init__(self):
        super().__init__()

    @export
    @annotate_args(
        [
            None,
            ([-1, -1, -1], torch.float32, True),
            ([-1, -1, -1], torch.float32, True),
            ([-1, -1, -1], torch.float32, True),
        ]
    )
    def forward(self, x, y, z):
        return torch.stack([x, y, z], dim=1)


@register_test_case(module_factory=lambda: TensorsStackModule())
def TensorsStackModule_basic(module, tu: TestUtils):
    module.forward(tu.rand(2, 3, 4), tu.rand(2, 3, 4), tu.rand(2, 3, 4))


# ==============================================================================


class TensorsStackSingleElementListModule(torch.nn.Module):
    def __init__(self):
        super().__init__()

    @export
    @annotate_args(
        [
            None,
            ([-1, -1], torch.float32, True),
        ]
    )
    def forward(self, x):
        return torch.stack([x], dim=1)


@register_test_case(module_factory=lambda: TensorsStackSingleElementListModule())
def TensorsStackSingleElementListModule_basic(module, tu: TestUtils):
    module.forward(tu.rand(10, 32))


# ==============================================================================


class TensorsStackNegativeDimModule(torch.nn.Module):
    def __init__(self):
        super().__init__()

    @export
    @annotate_args(
        [
            None,
            ([-1, -1, -1], torch.float32, True),
            ([-1, -1, -1], torch.float32, True),
            ([-1, -1, -1], torch.float32, True),
        ]
    )
    def forward(self, x, y, z):
        return torch.stack([x, y, z], dim=-2)


@register_test_case(module_factory=lambda: TensorsStackNegativeDimModule())
def TensorsStackNegativeDimModule_basic(module, tu: TestUtils):
    module.forward(tu.rand(2, 3, 4), tu.rand(2, 3, 4), tu.rand(2, 3, 4))


# ==============================================================================


class TensorsStackPromoteDTypeModule(torch.nn.Module):
    def __init__(self):
        super().__init__()

    @export
    @annotate_args(
        [
            None,
            ([-1, -1, -1], torch.bool, True),
            ([-1, -1, -1], torch.int32, True),
            ([-1, -1, -1], torch.int64, True),
        ]
    )
    def forward(self, x, y, z):
        return torch.stack([x, y, z], dim=-2)


@register_test_case(module_factory=lambda: TensorsStackPromoteDTypeModule())
def TensorsStackPromoteDTypeModule_basic(module, tu: TestUtils):
    module.forward(
        tu.randint(2, 3, 4, low=0, high=2).bool(),
        tu.randint(2, 3, 4, low=0, high=100).int(),
        tu.randint(2, 3, 4, low=0, high=100).long(),
    )


# ==============================================================================


class HstackBasicIntModule(torch.nn.Module):
    def __init__(self):
        super().__init__()

    @export
    @annotate_args(
        [
            None,
            ([2, 3, 4], torch.bool, True),
            ([2, 3, 4], torch.int32, True),
            ([2, 3, 4], torch.int64, True),
        ]
    )
    def forward(self, x, y, z):
        return torch.ops.aten.hstack([x, y, z])


@register_test_case(module_factory=lambda: HstackBasicIntModule())
def HstackBasicIntModule_basic(module, tu: TestUtils):
    module.forward(
        tu.randint(2, 3, 4, low=0, high=2).bool(),
        tu.randint(2, 3, 4, low=0, high=100).int(),
        tu.randint(2, 3, 4, low=0, high=100).long(),
    )


class HstackBasicFloatModule(torch.nn.Module):
    def __init__(self):
        super().__init__()

    @export
    @annotate_args(
        [
            None,
            ([2, 6, 4], torch.int32, True),
            ([2, 3, 4], torch.float64, True),
        ]
    )
    def forward(self, x, y):
        return torch.ops.aten.hstack([x, y])


@register_test_case(module_factory=lambda: HstackBasicFloatModule())
def HstackBasicFloatModule_basic(module, tu: TestUtils):
    module.forward(
        tu.rand(2, 6, 4).int(),
        tu.rand(2, 3, 4).double(),
    )


class HstackBasicIntFloatModule(torch.nn.Module):
    def __init__(self):
        super().__init__()

    @export
    @annotate_args(
        [
            None,
            ([-1, -1, -1, -1], torch.int32, True),
            ([-1, -1, -1, -1], torch.float32, True),
        ]
    )
    def forward(self, x, y):
        return torch.ops.aten.hstack([x, y])


@register_test_case(module_factory=lambda: HstackBasicIntFloatModule())
def HstackBasicIntFloatModule_basic(module, tu: TestUtils):
    module.forward(
        tu.randint(4, 6, 4, 2, low=1, high=50).int(),
        tu.rand(4, 3, 4, 2),
    )


class HstackBasicComplexModule(torch.nn.Module):
    def __init__(self):
        super().__init__()

    @export
    @annotate_args(
        [
            None,
            ([-1, -1, -1, -1], torch.complex64, True),
            ([-1, -1, -1, -1], torch.complex128, True),
        ]
    )
    def forward(self, x, y):
        return torch.ops.aten.hstack([x, y])


@register_test_case(module_factory=lambda: HstackBasicComplexModule())
def HstackBasicComplexModule_basic(module, tu: TestUtils):
    module.forward(
        tu.rand(4, 6, 4, 2).type(torch.complex64),
        tu.rand(4, 3, 4, 2).type(torch.complex128),
    )


# ==============================================================================


class ColumnStackBasicIntModule(torch.nn.Module):
    def __init__(self):
        super().__init__()

    @export
    @annotate_args(
        [
            None,
            ([2, 3, 4], torch.bool, True),
            ([2, 3, 4], torch.int32, True),
            ([2, 3, 4], torch.int64, True),
        ]
    )
    def forward(self, x, y, z):
        return torch.ops.aten.column_stack([x, y, z])


@register_test_case(module_factory=lambda: ColumnStackBasicIntModule())
def ColumnStackBasicIntModule_basic(module, tu: TestUtils):
    module.forward(
        tu.randint(2, 3, 4, low=0, high=2).bool(),
        tu.randint(2, 3, 4, low=0, high=100).int(),
        tu.randint(2, 3, 4, low=0, high=100).long(),
    )


# ==============================================================================


class ColumnStack1dModule(torch.nn.Module):
    def __init__(self):
        super().__init__()

    @export
    @annotate_args(
        [
            None,
            ([4], torch.float32, True),
            ([4], torch.float32, True),
        ]
    )
    def forward(self, x, y):
        return torch.ops.aten.column_stack([x, y])


@register_test_case(module_factory=lambda: ColumnStack1dModule())
def ColumnStack1dModule_basic(module, tu: TestUtils):
    module.forward(tu.rand(4), tu.rand(4))


# ==============================================================================


class ColumnStack0dModule(torch.nn.Module):
    def __init__(self):
        super().__init__()

    @export
    @annotate_args(
        [
            None,
            ([], torch.float32, True),
            ([], torch.float32, True),
        ]
    )
    def forward(self, x, y):
        return torch.ops.aten.column_stack([x, y])


@register_test_case(module_factory=lambda: ColumnStack0dModule())
def ColumnStack0dModule_basic(module, tu: TestUtils):
    module.forward(torch.tensor(4.0), torch.tensor(1.0))


# ==============================================================================


class GatherModule(torch.nn.Module):
    def __init__(self):
        super().__init__()

    @export
    @annotate_args(
        [
            None,
            ([-1, -1, -1], torch.float32, True),
            ([-1, -1, -1], torch.int64, True),
        ]
    )
    def forward(self, tensor, indices):
        return torch.gather(tensor, 2, indices)


@register_test_case(module_factory=lambda: GatherModule())
def GatherModule_basic(module, tu: TestUtils):
    module.forward(tu.rand(2, 3, 4), torch.tensor([[[1, 2, 3], [1, 2, 3]]]))


# ==============================================================================


class GatherNegativeDimModule(torch.nn.Module):
    def __init__(self):
        super().__init__()

    @export
    @annotate_args(
        [
            None,
            ([-1, -1, -1], torch.float32, True),
            ([-1, -1, -1], torch.int64, True),
        ]
    )
    def forward(self, tensor, indices):
        return torch.gather(tensor, -1, indices)


@register_test_case(module_factory=lambda: GatherNegativeDimModule())
def GatherNegativeDimModule_basic(module, tu: TestUtils):
    module.forward(tu.rand(2, 3, 4), torch.tensor([[[1, 2, 3], [1, 2, 3]]]))


# ==============================================================================


class GatherRandomIndexModule(torch.nn.Module):
    def __init__(self):
        super().__init__()

    @export
    @annotate_args(
        [
            None,
            ([-1, -1, -1], torch.float32, True),
            ([-1, -1, -1], torch.int64, True),
        ]
    )
    def forward(self, tensor, indices):
        return torch.gather(tensor, 1, indices)


@register_test_case(module_factory=lambda: GatherRandomIndexModule())
def GatherRandomIndexModule_basic(module, tu: TestUtils):
    module.forward(tu.rand(2, 3, 4), tu.randint(2, 3, 4, high=3))


# ==============================================================================


class Gather2DInputModdule(torch.nn.Module):
    def __init__(self) -> None:
        super().__init__()

    @export
    @annotate_args(
        [
            None,
            ([-1, -1], torch.float32, True),
            ([-1, -1], torch.int64, True),
        ]
    )
    def forward(self, tensor, indices):
        return torch.gather(tensor, 1, indices)


@register_test_case(module_factory=lambda: Gather2DInputModdule())
def Gather2DInputModdule_basic(module, tu: TestUtils):
    module.forward(tu.rand(4, 5), torch.tensor([[1, 2, 3], [4, 3, 2]]))


# ==============================================================================


class GatherStaticModule(torch.nn.Module):
    def __init__(self):
        super().__init__()

    @export
    @annotate_args(
        [
            None,
            ([2, 3, 4], torch.float32, True),
            ([1, 2, 3], torch.int64, True),
        ]
    )
    def forward(self, tensor, indices):
        return torch.gather(tensor, 2, indices)


@register_test_case(module_factory=lambda: GatherStaticModule())
def GatherStaticModule_basic(module, tu: TestUtils):
    module.forward(tu.rand(2, 3, 4), torch.tensor([[[1, 2, 3], [1, 2, 3]]]))


# ==============================================================================


class AddSizeIntModule(torch.nn.Module):
    def __init__(self):
        super().__init__()

    @export
    @annotate_args(
        [
            None,
            ([-1, -1], torch.float32, True),
        ]
    )
    def forward(self, tensor):
        # This is a workaround for not supporting scalar arguments.
        # TODO: pass in dim as an argument to the forward method when scalar
        # arguments are supported.
        return tensor.add(tensor, alpha=tensor.size(1))


@register_test_case(module_factory=lambda: AddSizeIntModule())
def AddSizeIntModule_basic(module, tu: TestUtils):
    module.forward(tu.rand(3, 3))


# ==============================================================================


class AddSizeIntNegDimModule(torch.nn.Module):
    def __init__(self):
        super().__init__()

    @export
    @annotate_args(
        [
            None,
            ([-1, -1], torch.float32, True),
        ]
    )
    def forward(self, tensor):
        # This is a workaround for not supporting scalar arguments.
        # TODO: pass in dim as an argument to the forward method when scalar
        # arguments are supported.
        return tensor.add(tensor, alpha=tensor.size(-2))


@register_test_case(module_factory=lambda: AddSizeIntNegDimModule())
def AddSizeIntNegDimModule_basic(module, tu: TestUtils):
    module.forward(tu.rand(3, 3))


# ==============================================================================


class Add_MixPModule(torch.nn.Module):
    def __init__(self):
        super().__init__()

    @export
    @annotate_args(
        [
            None,
            ([-1, -1], torch.float32, True),
            ([-1, -1], torch.float64, True),
        ]
    )
    def forward(self, a, b):
        a += b
        return a


@register_test_case(module_factory=lambda: Add_MixPModule())
def Add_MixPModule_basic(module, tu: TestUtils):
    module.forward(tu.rand(3, 3), tu.rand(3, 3).double())


# ==============================================================================


class EmbeddingModuleI64(torch.nn.Module):
    def __init__(self):
        super().__init__()
        torch.manual_seed(0)
        self.embed = torch.nn.Embedding(
            num_embeddings=100, embedding_dim=50, padding_idx=4
        )

    @export
    @annotate_args(
        [
            None,
            ([-1, -1], torch.int64, True),
        ]
    )
    def forward(self, indices):
        return self.embed.forward(indices)


@register_test_case(module_factory=lambda: EmbeddingModuleI64())
def EmbeddingModuleI64_basic(module, tu: TestUtils):
    module.forward(tu.randint(3, 3, high=100))


# ==============================================================================


class EmbeddingModuleI32(torch.nn.Module):
    def __init__(self):
        super().__init__()
        torch.manual_seed(0)
        self.embed = torch.nn.Embedding(
            num_embeddings=100, embedding_dim=50, padding_idx=4
        )

    @export
    @annotate_args(
        [
            None,
            ([-1, -1], torch.int32, True),
        ]
    )
    def forward(self, indices):
        return self.embed.forward(indices)


@register_test_case(module_factory=lambda: EmbeddingModuleI32())
def EmbeddingModuleI32_basic(module, tu: TestUtils):
    module.forward(tu.randint(3, 3, high=100).to(torch.int32))


# ==============================================================================


class EmbeddingModuleF16(torch.nn.Module):
    def __init__(self):
        super().__init__()
        torch.manual_seed(0)
        self.embed = torch.nn.Embedding(
            num_embeddings=100, embedding_dim=50, padding_idx=4
        ).to(torch.half)

    @export
    @annotate_args(
        [
            None,
            ([-1, -1], torch.int32, True),
        ]
    )
    def forward(self, indices):
        return self.embed.forward(indices)


@register_test_case(module_factory=lambda: EmbeddingModuleF16())
def EmbeddingModuleF16_basic(module, tu: TestUtils):
    module.forward(tu.randint(3, 3, high=100).to(torch.int32))


# ==============================================================================


class EmbeddingModuleI32Static(torch.nn.Module):
    def __init__(self):
        super().__init__()
        torch.manual_seed(0)
        self.embed = torch.nn.Embedding(
            num_embeddings=100, embedding_dim=50, padding_idx=4
        )

    @export
    @annotate_args(
        [
            None,
            ([3, 3], torch.int32, True),
        ]
    )
    def forward(self, indices):
        return self.embed.forward(indices)


@register_test_case(module_factory=lambda: EmbeddingModuleI32Static())
def EmbeddingModuleI32Static_basic(module, tu: TestUtils):
    module.forward(tu.randint(3, 3, high=100).to(torch.int32))


# ==============================================================================


class EmbeddingModule1DIndices(torch.nn.Module):
    def __init__(self):
        super().__init__()
        torch.manual_seed(0)
        self.embed = torch.nn.Embedding(
            num_embeddings=100, embedding_dim=50, padding_idx=4
        )

    @export
    @annotate_args(
        [
            None,
            ([-1], torch.int32, True),
        ]
    )
    def forward(self, indices):
        return self.embed.forward(indices)


@register_test_case(module_factory=lambda: EmbeddingModule1DIndices())
def EmbeddingModule1DIndices_basic(module, tu: TestUtils):
    module.forward(tu.randint(3, high=100).to(torch.int32))


# ==============================================================================


class SoftmaxIntModule(torch.nn.Module):
    def __init__(self):
        super().__init__()
        self.softmax = torch.nn.Softmax(2)

    @export
    @annotate_args(
        [
            None,
            ([-1, -1, -1], torch.float32, True),
        ]
    )
    def forward(self, tensor):
        return self.softmax.forward(tensor)


@register_test_case(module_factory=lambda: SoftmaxIntModule())
def SoftmaxIntModule_basic(module, tu: TestUtils):
    module.forward(tu.rand(3, 2, 4))


class SoftmaxIntNonNoneDtypeModule(torch.nn.Module):
    def __init__(self):
        super().__init__()

    @export
    @annotate_args(
        [
            None,
            ([-1, -1, -1], torch.float32, True),
        ]
    )
    def forward(self, tensor):
        return torch.ops.aten.softmax(tensor, dim=2, dtype=torch.float64)


@register_test_case(module_factory=lambda: SoftmaxIntNonNoneDtypeModule())
def SoftmaxIntNonNoneDtypeModule_basic(module, tu: TestUtils):
    module.forward(tu.rand(3, 2, 4))


# ==============================================================================


class _SoftmaxModule(torch.nn.Module):
    def __init__(self):
        super().__init__()

    @export
    @annotate_args(
        [
            None,
            ([-1, -1, -1], torch.float32, True),
        ]
    )
    def forward(self, tensor):
        return torch.ops.aten._softmax(tensor, 0, False)


@register_test_case(module_factory=lambda: _SoftmaxModule())
def _SoftmaxModule_basic(module, tu: TestUtils):
    module.forward(tu.rand(3, 2, 4))


# ==============================================================================


class SoftmaxIntNegDimModule(torch.nn.Module):
    def __init__(self):
        super().__init__()
        torch.manual_seed(0)
        self.softmax = torch.nn.Softmax(-2)

    @export
    @annotate_args(
        [
            None,
            ([-1, -1, -1], torch.float32, True),
        ]
    )
    def forward(self, tensor):
        return self.softmax.forward(tensor)


@register_test_case(module_factory=lambda: SoftmaxIntNegDimModule())
def SoftmaxIntNegDimModule_basic(module, tu: TestUtils):
    module.forward(tu.rand(3, 2, 4))


# ==============================================================================


class SoftmaxIntArgTypeF64Module(torch.nn.Module):
    def __init__(self):
        super().__init__()
        torch.manual_seed(0)
        self.softmax = torch.nn.Softmax(2)

    @export
    @annotate_args(
        [
            None,
            ([-1, -1, -1], torch.float64, True),
        ]
    )
    def forward(self, tensor):
        return self.softmax.forward(tensor)


@register_test_case(module_factory=lambda: SoftmaxIntArgTypeF64Module())
def SoftmaxIntArgTypeF64Module_basic(module, tu: TestUtils):
    module.forward(tu.rand(3, 2, 4).double())


# ==============================================================================


class _LogSoftmaxModule(torch.nn.Module):
    def __init__(self):
        super().__init__()

    @export
    @annotate_args(
        [
            None,
            ([-1, -1, -1], torch.float32, True),
        ]
    )
    def forward(self, tensor):
        return torch.ops.aten._log_softmax(tensor, dim=0, half_to_float=False)


@register_test_case(module_factory=lambda: _LogSoftmaxModule())
def _LogSoftmaxModule_basic(module, tu: TestUtils):
    module.forward(tu.rand(3, 2, 4))


# ==============================================================================


class _LogSoftmaxModuleStable(torch.nn.Module):
    def __init__(self):
        super().__init__()

    @export
    @annotate_args(
        [
            None,
            ([-1], torch.float32, True),
        ]
    )
    def forward(self, tensor):
        return torch.ops.aten._log_softmax(tensor, dim=0, half_to_float=False)


@register_test_case(module_factory=lambda: _LogSoftmaxModuleStable())
def _LogSoftmaxModuleStable_basic(module, tu: TestUtils):
    # testing for numerical stability.
    # Should result in  tensor([-1e9, 0.00]) rather than tensor([-inf, 0.]).
    a = torch.tensor([0, 1e9])
    module.forward(a)


# ==============================================================================


class SafeSoftmaxModule(torch.nn.Module):
    def __init__(self):
        super().__init__()

    @export
    @annotate_args(
        [
            None,
            ([-1, -1, -1], torch.float32, True),
        ]
    )
    def forward(self, tensor):
        return torch.ops.aten._safe_softmax(tensor, dim=0)


@register_test_case(module_factory=lambda: SafeSoftmaxModule())
def SafeSoftmaxModule_basic(module, tu: TestUtils):
    module.forward(tu.rand(3, 2, 4))


# ==============================================================================


class SafeSoftmaxNonNoneDtypeModule(torch.nn.Module):
    def __init__(self):
        super().__init__()

    @export
    @annotate_args(
        [
            None,
            ([-1, -1, -1], torch.float32, True),
        ]
    )
    def forward(self, tensor):
        return torch.ops.aten._safe_softmax(tensor, dim=2, dtype=torch.float64)


@register_test_case(module_factory=lambda: SafeSoftmaxNonNoneDtypeModule())
def SafeSoftmaxNonNoneDtypeModule_basic(module, tu: TestUtils):
    module.forward(tu.rand(3, 2, 4))


# ==============================================================================


class SoftplusModule(torch.nn.Module):
    def __init__(self):
        super().__init__()

    @export
    @annotate_args(
        [
            None,
            ([-1, -1], torch.float32, True),
        ]
    )
    def forward(self, x):
        return torch.ops.aten.softplus(x)


@register_test_case(module_factory=lambda: SoftplusModule())
def SoftplusModule_basic(module, tu: TestUtils):
    module.forward(tu.rand(3, 3))


# ==============================================================================


class HardsigmoidModule(torch.nn.Module):
    def __init__(self):
        super().__init__()

    @export
    @annotate_args(
        [
            None,
            ([-1, -1], torch.float32, True),
        ]
    )
    def forward(self, x):
        return torch.ops.aten.hardsigmoid(x)


@register_test_case(module_factory=lambda: HardsigmoidModule())
def HardsigmoidModule_basic(module, tu: TestUtils):
    module.forward(torch.tensor([[4.0, -5.0, 3.0], [2.9, -1.5, -3.0]]))


# ==============================================================================


class HardsigmoidRandomModule(torch.nn.Module):
    def __init__(self):
        super().__init__()

    @export
    @annotate_args(
        [
            None,
            ([-1, -1], torch.float32, True),
        ]
    )
    def forward(self, x):
        return torch.ops.aten.hardsigmoid(x)


@register_test_case(module_factory=lambda: HardsigmoidRandomModule())
def HardsigmoidRandomModule_basic(module, tu: TestUtils):
    module.forward(tu.rand(3, 4, low=-10, high=10))


# ==============================================================================


class BroadcastToModule(torch.nn.Module):
    def __init__(self):
        super().__init__()

    @export
    @annotate_args(
        [
            None,
            ([-1, -1, 1], torch.float32, True),
        ]
    )
    def forward(self, x):
        return torch.broadcast_to(x, [1, -1, -1, 4])


@register_test_case(module_factory=lambda: BroadcastToModule())
def BroadcastToModule_basic(module, tu: TestUtils):
    module.forward(tu.rand(3, 1, 1))


# ==============================================================================


class BroadcastToSameRankStaticModule(torch.nn.Module):
    def __init__(self):
        super().__init__()

    @export
    @annotate_args(
        [
            None,
            ([3, 1, 8], torch.float32, True),
            ([3, 1, 1], torch.float32, True),
        ]
    )
    def forward(self, x, y):
        y = torch.broadcast_to(y, [3, 1, 8])
        return torch.ops.aten.sub(x, y)


@register_test_case(module_factory=lambda: BroadcastToSameRankStaticModule())
def BroadcastToSameRankStaticModule_basic(module, tu: TestUtils):
    module.forward(tu.rand(3, 1, 8), tu.rand(3, 1, 1))


# ==============================================================================


class BroadcastZeroRankInputStaticModule(torch.nn.Module):
    def __init__(self):
        super().__init__()

    @export
    @annotate_args(
        [
            None,
            ([3, 1, 8], torch.float32, True),
            ([], torch.float32, True),
        ]
    )
    def forward(self, x, y):
        y = torch.broadcast_to(y, [3, 1, 8])
        return torch.ops.aten.sub(x, y)


@register_test_case(module_factory=lambda: BroadcastZeroRankInputStaticModule())
def BroadcastZeroRankInputStaticModule_basic(module, tu: TestUtils):
    module.forward(tu.rand(3, 1, 8), tu.rand())


# ==============================================================================


class BroadcastListConstructWithMinusOneModule(torch.nn.Module):
    def __init__(self):
        super().__init__()

    @export
    @annotate_args(
        [
            None,
            ([3, 1, 8], torch.float32, True),
            ([3, 1, 8], torch.float32, True),
        ]
    )
    def forward(self, x, y):
        y = torch.broadcast_to(y, [-1, -1, -1])
        return torch.ops.aten.sub(x, y)


@register_test_case(module_factory=lambda: BroadcastListConstructWithMinusOneModule())
def BroadcastListConstructWithMinusOneModule_basic(module, tu: TestUtils):
    module.forward(tu.rand(3, 1, 8), tu.rand(3, 1, 8))


# ==============================================================================


class BroadcastDynamicDimModule(torch.nn.Module):
    def __init__(self):
        super().__init__()

    @export
    @annotate_args(
        [
            None,
            ([1, -1, 1, -1], torch.float32, True),
            ([1, -1, 1, -1], torch.float32, True),
        ]
    )
    def forward(self, x, y):
        dim_at_index_1 = torch.ops.aten.size(x, 1)
        dim_at_index_3 = torch.ops.aten.size(x, 3)
        res = torch.ops.aten.broadcast_to(y, [1, dim_at_index_1, 1, dim_at_index_3])
        return res


@register_test_case(module_factory=lambda: BroadcastDynamicDimModule())
def BroadcastDynamicDimModule_basic(module, tu: TestUtils):
    module.forward(tu.rand(1, 2, 1, 4), tu.rand(1, 1, 1, 1))


# ==============================================================================


class RollModule(torch.nn.Module):
    def __init__(self):
        super().__init__()

    @export
    @annotate_args(
        [
            None,
            ([3, -1, 2], torch.float32, True),
        ]
    )
    def forward(self, x):
        return x.roll([2, -1], [0, 2])


@register_test_case(module_factory=lambda: RollModule())
def RollModule_basic(module, tu: TestUtils):
    module.forward(tu.rand(3, 1, 2))


# ==============================================================================


class RepeatModule(torch.nn.Module):
    def __init__(self):
        super().__init__()

    @export
    @annotate_args(
        [
            None,
            ([3, 1, 2], torch.float32, True),
        ]
    )
    def forward(self, x):
        return x.repeat([2, 1, 3, 4])


@register_test_case(module_factory=lambda: RepeatModule())
def RepeatModule_basic(module, tu: TestUtils):
    module.forward(tu.rand(3, 1, 2))


# ==============================================================================


class RepeatInterleaveSelfIntModule(torch.nn.Module):
    def __init__(self):
        super().__init__()

    @export
    @annotate_args(
        [
            None,
            ([3, 4, 5], torch.float32, True),
        ]
    )
    def forward(self, x):
        return x.repeat_interleave(2, 1)


@register_test_case(module_factory=lambda: RepeatInterleaveSelfIntModule())
def RepeatInterleaveSelfIntModule_basic(module, tu: TestUtils):
    module.forward(tu.rand(3, 4, 5))


# ==============================================================================


class RepeatInterleaveSelfIntNoDimModule(torch.nn.Module):
    def __init__(self):
        super().__init__()

    @export
    @annotate_args(
        [
            None,
            ([3, 4, 5], torch.float32, True),
        ]
    )
    def forward(self, x):
        return x.repeat_interleave(2)


@register_test_case(module_factory=lambda: RepeatInterleaveSelfIntNoDimModule())
def RepeatInterleaveSelfIntNoDimModule_basic(module, tu: TestUtils):
    module.forward(tu.rand(3, 4, 5))


# ==============================================================================


class TileSmallDimsSizeModule(torch.nn.Module):
    def __init__(self):
        super().__init__()

    @export
    @annotate_args(
        [
            None,
            ([3, 1, 2], torch.float32, True),
        ]
    )
    def forward(self, x):
        return x.tile([3, 4])


@register_test_case(module_factory=lambda: TileSmallDimsSizeModule())
def TileSmallDimsSizeModule_basic(module, tu: TestUtils):
    module.forward(tu.rand(3, 1, 2))


# ==============================================================================


class TileBigDimsSizeModule(torch.nn.Module):
    def __init__(self):
        super().__init__()

    @export
    @annotate_args(
        [
            None,
            ([3, 1, 2], torch.float32, True),
        ]
    )
    def forward(self, x):
        return x.tile([3, 4, 5, 6])


@register_test_case(module_factory=lambda: TileBigDimsSizeModule())
def TileBigDimsSizeModule_basic(module, tu: TestUtils):
    module.forward(tu.rand(3, 1, 2))


# ==============================================================================


class ExpandModule(torch.nn.Module):
    def __init__(self):
        super().__init__()

    @export
    @annotate_args(
        [
            None,
            ([-1, -1, 1], torch.float32, True),
        ]
    )
    def forward(self, x):
        return x.expand([1, -1, -1, 4])


@register_test_case(module_factory=lambda: ExpandModule())
def ExpandModule_basic(module, tu: TestUtils):
    module.forward(tu.rand(3, 1, 1))


# ==============================================================================


class ContiguousModule(torch.nn.Module):
    def __init__(self):
        super().__init__()

    @export
    @annotate_args(
        [
            None,
            ([-1, -1], torch.float32, True),
        ]
    )
    def forward(self, x):
        return x.contiguous()


@register_test_case(module_factory=lambda: ContiguousModule())
def ContiguousModule_basic(module, tu: TestUtils):
    module.forward(tu.rand(3, 1))


# ==============================================================================


class LogSoftmaxIntModule(torch.nn.Module):
    def __init__(self):
        super().__init__()
        self.log_softmax = torch.nn.LogSoftmax(2)

    @export
    @annotate_args(
        [
            None,
            ([-1, -1, -1], torch.float64, True),
        ]
    )
    def forward(self, tensor):
        return self.log_softmax.forward(tensor)


@register_test_case(module_factory=lambda: LogSoftmaxIntModule())
def LogSoftmaxIntModule_basic(module, tu: TestUtils):
    module.forward(tu.rand(3, 2, 4).double())


# ==============================================================================


class PrimMinIntModule(torch.nn.Module):
    def __init__(self):
        super().__init__()

    @export
    @annotate_args(
        [
            None,
        ]
    )
    def forward(self):
        return torch.ops.prim.min(1, -1)


@register_test_case(module_factory=lambda: PrimMinIntModule())
def PrimMinIntModule_basic(module, tu: TestUtils):
    module.forward()


# ==============================================================================


class PrimMinIntDynamicModule(torch.nn.Module):
    def __init__(self):
        super().__init__()

    @export
    @annotate_args(
        [
            None,
            ([-1, -1], torch.float32, True),
        ]
    )
    def forward(self, a):
        return torch.ops.prim.min(a.size(0), a.size(1))


@register_test_case(module_factory=lambda: PrimMinIntDynamicModule())
def PrimMinIntDynamicModule_basic(module, tu: TestUtils):
    module.forward(tu.rand(2, 5))


# ==============================================================================


class PrimMaxIntModule(torch.nn.Module):
    def __init__(self):
        super().__init__()

    @export
    @annotate_args(
        [
            None,
            ([-1, -1], torch.float32, True),
        ]
    )
    def forward(self, a):
        return torch.ops.prim.max(a.size(0), a.size(1))


@register_test_case(module_factory=lambda: PrimMaxIntModule())
def PrimMaxIntModule_basic(module, tu: TestUtils):
    module.forward(tu.rand(2, 5))


# ==============================================================================


class NumToTensorIntModule(torch.nn.Module):
    def __init__(self):
        super().__init__()

    @export
    @annotate_args(
        [
            None,
        ]
    )
    def forward(self):
        return torch.ops.prim.NumToTensor(1)


@register_test_case(module_factory=lambda: NumToTensorIntModule())
def NumToTensorIntModule_basic(module, tu: TestUtils):
    module.forward()


# ==============================================================================


class NumToTensorFloatModule(torch.nn.Module):
    def __init__(self):
        super().__init__()

    @export
    @annotate_args(
        [
            None,
        ]
    )
    def forward(self):
        return torch.ops.prim.NumToTensor(1.0)


@register_test_case(module_factory=lambda: NumToTensorFloatModule())
def NumToTensorFloatModule_basic(module, tu: TestUtils):
    module.forward()


# ==============================================================================


# This test can be removed once we have one real op returning 3 float32 tensors
class ReturnThreeTensorFloat32(torch.nn.Module):
    def __init__(self):
        super().__init__()

    @export
    @annotate_args(
        [
            None,
            ([-1, -1], torch.float32, True),
            ([-1, -1], torch.float32, True),
            ([-1, -1], torch.float32, True),
        ]
    )
    def forward(self, a, b, c):
        return a, b, c


@register_test_case(module_factory=lambda: ReturnThreeTensorFloat32())
def ReturnThreeTensorFloat32_basic(module, tu: TestUtils):
    module.forward(tu.rand(2, 3), tu.rand(2, 3), tu.rand(2, 3))


# ==============================================================================


class AddCMulModule(torch.nn.Module):
    def __init__(self):
        super().__init__()

    @export
    @annotate_args(
        [
            None,
            ([-1, -1], torch.float32, True),
            ([-1, -1], torch.float32, True),
            ([-1, -1], torch.float32, True),
        ]
    )
    def forward(self, input, tensor1, tensor2):
        return torch.addcmul(input, tensor1, tensor2, value=1.0)


@register_test_case(module_factory=lambda: AddCMulModule())
def AddCMulModule_basic(module, tu: TestUtils):
    module.forward(tu.rand(1, 3), tu.rand(1, 3), tu.rand(1, 3))


# ==============================================================================


class AddCDivModule(torch.nn.Module):
    def __init__(self):
        super().__init__()

    @export
    @annotate_args(
        [
            None,
            ([-1, -1], torch.float32, True),
            ([-1, -1], torch.float32, True),
            ([-1, -1], torch.float32, True),
        ]
    )
    def forward(self, input, tensor1, tensor2):
        return torch.addcdiv(input, tensor1, tensor2, value=1.0)


@register_test_case(module_factory=lambda: AddCDivModule())
def AddCDivModule_basic(module, tu: TestUtils):
    module.forward(tu.rand(1, 3), tu.rand(1, 3), tu.rand(1, 3))


# ==============================================================================


class tensorIntModule(torch.nn.Module):
    def __init__(self):
        super().__init__()

    @export
    @annotate_args(
        [
            None,
        ]
    )
    def forward(self):
        a = 1
        return torch.tensor(a)


@register_test_case(module_factory=lambda: tensorIntModule())
def TensorIntModule_basic(module, tu: TestUtils):
    module.forward()


# ==============================================================================


class tensorFloatModule(torch.nn.Module):
    def __init__(self):
        super().__init__()

    @export
    @annotate_args(
        [
            None,
        ]
    )
    def forward(self):
        a = 1.0
        return torch.tensor(a)


@register_test_case(module_factory=lambda: tensorFloatModule())
def TensorFloatModule_basic(module, tu: TestUtils):
    module.forward()


# ==============================================================================


class DropoutEvalIntModule(torch.nn.Module):
    def __init__(self):
        super().__init__()

    @export
    @annotate_args(
        [
            None,
            ([-1, -1], torch.int64, True),
        ]
    )
    def forward(self, x):
        return torch.dropout(x, 0.2, train=False)


@register_test_case(module_factory=lambda: DropoutEvalIntModule())
def DropoutEvalIntModule_basic(module, tu: TestUtils):
    module.forward(tu.randint(3, 4, low=5, high=10))


# ==============================================================================


class DropoutEvalFloatModule(torch.nn.Module):
    def __init__(self):
        super().__init__()

    @export
    @annotate_args(
        [
            None,
            ([-1, -1], torch.float32, True),
        ]
    )
    def forward(self, x):
        return torch.dropout(x, 0.1, train=False)


@register_test_case(module_factory=lambda: DropoutEvalFloatModule())
def DropoutEvalFloatModule_basic(module, tu: TestUtils):
    module.forward(tu.rand(3, 4))


# ==============================================================================


class DropoutTrainModule(torch.nn.Module):
    def __init__(self):
        super().__init__()

    @export
    @annotate_args(
        [
            None,
            ([-1, -1], torch.float32, True),
        ]
    )
    def forward(self, x):
        res = torch.dropout(x, 0.3, train=True)
        return torch.mean(res), torch.std(res)


@register_test_case(module_factory=lambda: DropoutTrainModule())
def DropoutTrainModule_basic(module, tu: TestUtils):
    module.forward(tu.rand(1024, 1536))


# ==============================================================================


class DropoutTrainStaticShapeModule(torch.nn.Module):
    def __init__(self):
        super().__init__()

    @export
    @annotate_args(
        [
            None,
            ([1024, 1536], torch.float32, True),
        ]
    )
    def forward(self, x):
        res = torch.dropout(x, 0.3, train=True)
        return torch.mean(res), torch.std(res)


@register_test_case(module_factory=lambda: DropoutTrainStaticShapeModule())
def DropoutTrainStaticShapeModule_basic(module, tu: TestUtils):
    module.forward(tu.rand(1024, 1536))


# ==============================================================================


class NativeDropoutEvalFloatModule(torch.nn.Module):
    def __init__(self):
        super().__init__()

    @export
    @annotate_args(
        [
            None,
            ([-1, -1], torch.float32, True),
        ]
    )
    def forward(self, x):
        return torch.native_dropout(x, 0.1, train=False)


@register_test_case(module_factory=lambda: NativeDropoutEvalFloatModule())
def NativeDropoutEvalFloatModule_basic(module, tu: TestUtils):
    module.forward(tu.rand(3, 4))


# ==============================================================================


class NativeDropoutTrainModule(torch.nn.Module):
    def __init__(self):
        super().__init__()

    @export
    @annotate_args(
        [
            None,
            ([-1, -1], torch.float32, True),
        ]
    )
    def forward(self, x):
        res = torch.native_dropout(x, 0.3, train=True)
        return (
            torch.mean(res[0]),
            torch.std(res[0]),
            torch.mean(res[1].to(torch.float32)),
            torch.std(res[1].to(torch.float32)),
        )


@register_test_case(module_factory=lambda: NativeDropoutTrainModule())
def NativeDropoutTrainModule_basic(module, tu: TestUtils):
    module.forward(tu.rand(1024, 1536))


# ==============================================================================


class NativeDropoutTrainStaticShapeModule(torch.nn.Module):
    def __init__(self):
        super().__init__()

    @export
    @annotate_args(
        [
            None,
            ([1024, 1536], torch.float32, True),
        ]
    )
    def forward(self, x):
        res = torch.native_dropout(x, 0.3, train=True)
        return (
            torch.mean(res[0]),
            torch.std(res[0]),
            torch.mean(res[1].to(torch.float32)),
            torch.std(res[1].to(torch.float32)),
        )


@register_test_case(module_factory=lambda: NativeDropoutTrainStaticShapeModule())
def NativeDropoutTrainStaticShapeModule_basic(module, tu: TestUtils):
    module.forward(tu.rand(1024, 1536))


# ==============================================================================


class NumelModule(torch.nn.Module):
    def __init__(self):
        super().__init__()

    @export
    @annotate_args(
        [
            None,
            ([-1, -1, -1], torch.float32, True),
        ]
    )
    def forward(self, input):
        return torch.ops.aten.numel(input)


@register_test_case(module_factory=lambda: NumelModule())
def NumelModule_basic(module, tu: TestUtils):
    module.forward(tu.rand(4, 3, 5))


# ==============================================================================


class NumelZeroRankModule(torch.nn.Module):
    def __init__(self):
        super().__init__()

    @export
    @annotate_args(
        [
            None,
            ([], torch.int64, True),
        ]
    )
    def forward(self, input):
        return torch.ops.aten.numel(input)


@register_test_case(module_factory=lambda: NumelZeroRankModule())
def NumelZeroRankModule_basic(module, tu: TestUtils):
    module.forward(tu.randint(high=10))


# ==============================================================================


class BoolTensorReturnFalseModule(torch.nn.Module):
    def __init__(self):
        super().__init__()

    @export
    @annotate_args(
        [
            None,
            ([-1], torch.bool, True),
        ]
    )
    def forward(self, a):
        return a


@register_test_case(module_factory=lambda: BoolTensorReturnFalseModule())
def BoolTensorReturnFalseModule_basic(module, tu: TestUtils):
    module.forward(torch.tensor([0, 0], dtype=torch.bool))


# ==============================================================================


class BoolTensorReturnTrueModule(torch.nn.Module):
    def __init__(self):
        super().__init__()

    @export
    @annotate_args(
        [
            None,
            ([-1], torch.bool, True),
        ]
    )
    def forward(self, a):
        return a


@register_test_case(module_factory=lambda: BoolTensorReturnTrueModule())
def BoolTensorReturnTrueModule_basic(module, tu: TestUtils):
    module.forward(torch.tensor([1, 1, 1, 1, 1], dtype=torch.bool))


# ==============================================================================


class BoolTensorReturnMixedModule(torch.nn.Module):
    def __init__(self):
        super().__init__()

    @export
    @annotate_args(
        [
            None,
            ([-1, -1], torch.bool, True),
        ]
    )
    def forward(self, a):
        return a


@register_test_case(module_factory=lambda: BoolTensorReturnMixedModule())
def BoolTensorReturnMixedModule_basic(module, tu: TestUtils):
    module.forward(torch.tensor([[1, 0], [0, 1]], dtype=torch.bool))


# ==============================================================================


class BoolTensorHandleSignless(torch.nn.Module):
    def __init__(self):
        super().__init__()

    @export
    @annotate_args(
        [
            None,
            ([-1, -1], torch.bool, True),
            ([-1, -1], torch.bool, True),
        ]
    )
    def forward(self, a, b):
        return a * b


@register_test_case(module_factory=lambda: BoolTensorHandleSignless())
def BoolTensorHandleSignless_basic(module, tu: TestUtils):
    a = torch.tensor([[1, 1], [1, 1]], dtype=torch.bool)
    b = torch.tensor([[0, 0], [0, 0]], dtype=torch.bool)
    module.forward(a, b)


# ==============================================================================


class TModuleRank2(torch.nn.Module):
    def __init__(self):
        super().__init__()

    @export
    @annotate_args(
        [
            None,
            ([-1, -1], torch.float32, True),
        ]
    )
    def forward(self, lhs):
        return torch.t(lhs)


@register_test_case(module_factory=lambda: TModuleRank2())
def TModuleRank2_basic(module, tu: TestUtils):
    module.forward(tu.rand(3, 4))


# ==============================================================================


class TModuleRank1(torch.nn.Module):
    def __init__(self):
        super().__init__()

    @export
    @annotate_args(
        [
            None,
            ([-1], torch.float32, True),
        ]
    )
    def forward(self, lhs):
        return torch.t(lhs)


@register_test_case(module_factory=lambda: TModuleRank1())
def TModuleRank1_basic(module, tu: TestUtils):
    module.forward(tu.rand(3))


# ==============================================================================


class TModuleRank0(torch.nn.Module):
    def __init__(self):
        super().__init__()

    @export
    @annotate_args(
        [
            None,
            ([], torch.float32, True),
        ]
    )
    def forward(self, lhs):
        return torch.t(lhs)


@register_test_case(module_factory=lambda: TModuleRank0())
def TModuleRank0_basic(module, tu: TestUtils):
    module.forward(torch.tensor(7, dtype=torch.float32))


# ==============================================================================


class TensorLiteralModule(torch.nn.Module):
    def __init__(self):
        super().__init__()
        torch.manual_seed(0)
        self.register_buffer("t", torch.randint(-5, 5, (2, 3)))

    @export
    @annotate_args(
        [
            None,
        ]
    )
    def forward(self):
        return torch.add(self.t, self.t)


@register_test_case(module_factory=lambda: TensorLiteralModule())
def TensorLiteralModule_basic(module, tu: TestUtils):
    module.forward()


# ==============================================================================


class TensorOpaqueLiteralModule(torch.nn.Module):
    def __init__(self):
        super().__init__()
        torch.manual_seed(0)
        self.register_buffer("t", torch.randint(-5, 5, (256, 1024)))

    @export
    @annotate_args(
        [
            None,
        ]
    )
    def forward(self):
        return torch.add(self.t, self.t)


@register_test_case(module_factory=lambda: TensorOpaqueLiteralModule())
def TensorOpaqueLiteralModule_basic(module, tu: TestUtils):
    module.forward()


# ==============================================================================


class ReturnTwoTensorF32I64(torch.nn.Module):
    def __init__(self):
        super().__init__()

    @export
    @annotate_args(
        [
            None,
            ([-1, -1], torch.float32, True),
            ([-1, -1], torch.int64, True),
        ]
    )
    def forward(self, a, b):
        return a, b


@register_test_case(module_factory=lambda: ReturnTwoTensorF32I64())
def ReturnTwoTensorF32I64_basic(module, tu: TestUtils):
    module.forward(tu.rand(2, 3), tu.randint(2, 3, high=5))


# ==============================================================================


class IndexTensorModule(torch.nn.Module):
    def __init__(self):
        super().__init__()

    @export
    @annotate_args(
        [
            None,
            ([-1], torch.float32, True),
            ([-1, -1], torch.int64, True),
        ]
    )
    def forward(self, x, index):
        return torch.ops.aten.index(x, (index,))


@register_test_case(module_factory=lambda: IndexTensorModule())
def IndexTensorModule_basic(module, tu: TestUtils):
    module.forward(tu.rand(5), tu.randint(2, 3, high=4))


# ==============================================================================
class IndexTensorStaticModule(torch.nn.Module):
    def __init__(self):
        super().__init__()

    @export
    @annotate_args(
        [
            None,
            ([4, 5], torch.float32, True),
            ([2, 3], torch.int64, True),
        ]
    )
    def forward(self, x, index):
        return torch.ops.aten.index(x, (index,))


@register_test_case(module_factory=lambda: IndexTensorStaticModule())
def IndexTensorStaticModule_basic(module, tu: TestUtils):
    module.forward(tu.rand(4, 5), tu.randint(2, 3, high=4))


# ==============================================================================


class IndexTensorMultiIndexStaticModule(torch.nn.Module):
    def __init__(self):
        super().__init__()

    @export
    @annotate_args(
        [
            None,
            ([4, 5], torch.float32, True),
            ([2, 3], torch.int64, True),
            ([2, 3], torch.int64, True),
        ]
    )
    def forward(self, x, index1, index2):
        return torch.ops.aten.index(x, (index1, index2))


@register_test_case(module_factory=lambda: IndexTensorMultiIndexStaticModule())
def IndexTensorMultiIndexStaticModule_basic(module, tu: TestUtils):
    module.forward(tu.rand(4, 5), tu.randint(2, 3, high=4), tu.randint(2, 3, high=4))


# ==============================================================================


class IndexTensorModule3dInput(torch.nn.Module):
    def __init__(self):
        super().__init__()

    @export
    @annotate_args(
        [
            None,
            ([-1, -1, -1], torch.float32, True),
            ([-1, -1], torch.int64, True),
        ]
    )
    def forward(self, x, index):
        return torch.ops.aten.index(x, (index,))


@register_test_case(module_factory=lambda: IndexTensorModule3dInput())
def IndexTensorModule3dInput_basic(module, tu: TestUtils):
    module.forward(tu.rand(5, 4, 3), tu.randint(2, 3, high=3))


# ==============================================================================


class IndexTensorStaticContiguousWithNoneModule(torch.nn.Module):
    def __init__(self):
        super().__init__()

    @export
    @annotate_args(
        [
            None,
            ([2, 3, 4, 5, 32], torch.float32, True),
            ([1, 2, 1], torch.int64, True),
            ([2, 1], torch.int64, True),
        ]
    )
    def forward(self, x, index, index1):
        return torch.ops.aten.index(x, (None, index, index1, None))


@register_test_case(module_factory=lambda: IndexTensorStaticContiguousWithNoneModule())
def IndexTensorStaticContiguousWithNoneModule_basic(module, tu: TestUtils):

    module.forward(
        tu.rand(2, 3, 4, 5, 32), torch.tensor([[[0], [1]]]), torch.tensor([[0], [1]])
    )


# ==============================================================================


class IndexTensorDyanmicInputContiguousWithNoneModule(torch.nn.Module):
    def __init__(self):
        super().__init__()

    @export
    @annotate_args(
        [
            None,
            ([-1, -1, -1, -1, -1], torch.float32, True),
            ([1, 2, 1], torch.int64, True),
            ([2, 1], torch.int64, True),
        ]
    )
    def forward(self, x, index, index1):
        return torch.ops.aten.index(x, (None, index, index1, None))


@register_test_case(
    module_factory=lambda: IndexTensorDyanmicInputContiguousWithNoneModule()
)
def IndexTensorDyanmicInputContiguousWithNoneModule_basic(module, tu: TestUtils):

    module.forward(
        tu.rand(2, 3, 4, 5, 32), torch.tensor([[[0], [1]]]), torch.tensor([[0], [1]])
    )


# ==============================================================================


class IndexTensorStaticNonContiguousWithNoneModule(torch.nn.Module):
    def __init__(self):
        super().__init__()

    @export
    @annotate_args(
        [
            None,
            ([2, 3, 4, 5, 32], torch.float32, True),
            ([1, 2, 1], torch.int64, True),
            ([2, 1], torch.int64, True),
            ([2, 1], torch.int64, True),
        ]
    )
    def forward(self, x, index, index1, index2):
        return torch.ops.aten.index(x, (None, index, index1, None, index2))


@register_test_case(
    module_factory=lambda: IndexTensorStaticNonContiguousWithNoneModule()
)
def IndexTensorStaticNonContiguousWithNoneModule_basic(module, tu: TestUtils):

    module.forward(
        tu.rand(2, 3, 4, 5, 32),
        torch.tensor([[[0], [1]]]),
        torch.tensor([[0], [1]]),
        torch.tensor([[0], [1]]),
    )


# ==============================================================================


class IndexTensorDyanmicInputNonContiguousWithNoneModule(torch.nn.Module):
    def __init__(self):
        super().__init__()

    @export
    @annotate_args(
        [
            None,
            ([-1, -1, -1, -1, -1], torch.float32, True),
            ([1, 2, 1], torch.int64, True),
            ([2, 1], torch.int64, True),
            ([2, 1], torch.int64, True),
        ]
    )
    def forward(self, x, index, index1, index2):
        return torch.ops.aten.index(x, (None, index, index1, None, index2))


@register_test_case(
    module_factory=lambda: IndexTensorDyanmicInputNonContiguousWithNoneModule()
)
def IndexTensorDyanmicInputNonContiguousWithNoneModule_basic(module, tu: TestUtils):

    module.forward(
        tu.rand(2, 3, 4, 5, 32),
        torch.tensor([[[0], [1]]]),
        torch.tensor([[0], [1]]),
        torch.tensor([[0], [1]]),
    )


# ==============================================================================


class IndexTensorSelectDimModule(torch.nn.Module):
    def __init__(self):
        super().__init__()

    @export
    @annotate_args(
        [
            None,
            ([-1, -1, -1], torch.float32, True),
            ([-1, -1], torch.int64, True),
        ]
    )
    def forward(self, a, ind):
        return torch.ops.aten.index(a, (None, ind, None))


@register_test_case(module_factory=lambda: IndexTensorSelectDimModule())
def IndexTensorSelectDimModule_basic(module, tu: TestUtils):
    module.forward(tu.rand(2, 4, 6), tu.randint(2, 3, high=3))


# ==============================================================================


class IndexTensorMultiInput(torch.nn.Module):
    def __init__(self):
        super().__init__()

    @export
    @annotate_args(
        [
            None,
            ([-1, -1, -1], torch.float32, True),
            ([3, 3], torch.int64, True),
            ([3], torch.int64, True),
        ]
    )
    def forward(self, x, index1, index2):
        return torch.ops.aten.index(
            x,
            (
                index1,
                index2,
            ),
        )


@register_test_case(module_factory=lambda: IndexTensorMultiInput())
def IndexTensorMultiInput_basic(module, tu: TestUtils):
    module.forward(tu.rand(5, 4, 3), tu.randint(3, 3, high=3), tu.randint(3, high=3))


# ==============================================================================


class IndexTensorMultiInputOneDim(torch.nn.Module):
    def __init__(self):
        super().__init__()

    @export
    @annotate_args(
        [
            None,
            ([-1, -1, -1], torch.float32, True),
            ([6, 1], torch.int64, True),
            ([3], torch.int64, True),
        ]
    )
    def forward(self, x, index1, index2):
        return torch.ops.aten.index(
            x,
            (
                index1,
                index2,
            ),
        )


@register_test_case(module_factory=lambda: IndexTensorMultiInputOneDim())
def IndexTensorMultiInputOneDim_basic(module, tu: TestUtils):
    module.forward(tu.rand(5, 4, 3), tu.randint(6, 1, high=4), tu.randint(3, high=3))


# ==============================================================================


class IndexTensorMultiInputContiguousOneDimDynamic(torch.nn.Module):
    def __init__(self):
        super().__init__()

    @export
    @annotate_args(
        [
            None,
            ([-1, -1, -1], torch.float32, True),
            ([-1, 1], torch.int64, True),
            ([-1], torch.int64, True),
        ]
    )
    def forward(self, x, index1, index2):
        return torch.ops.aten.index(
            x,
            (
                None,
                index1,
                index2,
            ),
        )


@register_test_case(
    module_factory=lambda: IndexTensorMultiInputContiguousOneDimDynamic()
)
def IndexTensorMultiInputContiguousOneDimDynamic_basic(module, tu: TestUtils):
    module.forward(tu.rand(5, 4, 3), tu.randint(6, 1, high=4), tu.randint(3, high=3))


# ==============================================================================


class IndexTensorMultiInputNonContiguousOneDimDynamic(torch.nn.Module):
    def __init__(self):
        super().__init__()

    @export
    @annotate_args(
        [
            None,
            ([-1, -1, -1], torch.float32, True),
            ([-1, 1], torch.int64, True),
            ([-1], torch.int64, True),
        ]
    )
    def forward(self, x, index1, index2):
        return torch.ops.aten.index(
            x,
            (
                index1,
                None,
                index2,
            ),
        )


@register_test_case(
    module_factory=lambda: IndexTensorMultiInputNonContiguousOneDimDynamic()
)
def IndexTensorMultiInputNonContiguousOneDimDynamic_basic(module, tu: TestUtils):
    module.forward(tu.rand(5, 4, 3), tu.randint(6, 1, high=4), tu.randint(3, high=3))


# ==============================================================================


class IndexTensorMultiInputNonContiguousDynamic(torch.nn.Module):
    def __init__(self):
        super().__init__()

    @export
    @annotate_args(
        [
            None,
            ([-1, -1, -1], torch.float32, True),
            ([-1, 2], torch.int64, True),
            ([-1], torch.int64, True),
        ]
    )
    def forward(self, x, index1, index2):
        return torch.ops.aten.index(
            x,
            (
                index2,
                None,
                index1,
            ),
        )


@register_test_case(module_factory=lambda: IndexTensorMultiInputNonContiguousDynamic())
def IndexTensorMultiInputNonContiguousDynamic_basic(module, tu: TestUtils):
    module.forward(tu.rand(5, 4, 3), tu.randint(6, 2, high=2), tu.randint(2, high=3))


# ==============================================================================


class IndexTensorMultiInputNonContiguousMultipleStaticDims(torch.nn.Module):
    def __init__(self):
        super().__init__()

    @export
    @annotate_args(
        [
            None,
            ([-1, -1, -1, -1], torch.float32, True),
            ([4, 1], torch.int64, True),
            ([1, 3], torch.int64, True),
            ([-1, 3], torch.int64, True),
        ]
    )
    def forward(self, x, index1, index2, index3):
        return torch.ops.aten.index(x, (index1, index2, index3))


@register_test_case(
    module_factory=lambda: IndexTensorMultiInputNonContiguousMultipleStaticDims()
)
def IndexTensorMultiInputNonContiguousMultipleStaticDims_basic(module, tu: TestUtils):
    module.forward(
        tu.rand(5, 4, 3, 2),
        tu.randint(4, 1, high=3),
        tu.randint(1, 3, high=1),
        tu.randint(4, 3, high=1),
    )


# ==============================================================================


class IndexTensorMultiInputNonContiguous(torch.nn.Module):
    def __init__(self):
        super().__init__()

    @export
    @annotate_args(
        [
            None,
            ([-1, -1, -1, -1], torch.float32, True),
            ([4, 2], torch.int64, True),
            ([4, 2], torch.int64, True),
        ]
    )
    def forward(self, x, index1, index2):
        return torch.ops.aten.index(x, (index1, None, index2))


@register_test_case(module_factory=lambda: IndexTensorMultiInputNonContiguous())
def IndexTensorMultiInputNonContiguous_basic(module, tu: TestUtils):
    module.forward(
        tu.rand(5, 4, 3, 2), tu.randint(4, 2, high=3), tu.randint(4, 2, high=1)
    )


# ==============================================================================


class IndexTensorMultiInputThreeIndexers(torch.nn.Module):
    def __init__(self):
        super().__init__()

    @export
    @annotate_args(
        [
            None,
            ([-1, -1, -1, -1, -1, -1], torch.float32, True),
            ([8, 4, 2], torch.int64, True),
            ([8, 1, 1], torch.int64, True),
            ([4, 2], torch.int64, True),
        ]
    )
    def forward(self, x, index1, index2, index3):
        return torch.ops.aten.index(x, (None, None, index1, None, index2, index3))


@register_test_case(module_factory=lambda: IndexTensorMultiInputThreeIndexers())
def IndexTensorMultiInputThreeIndexers_basic(module, tu: TestUtils):
    module.forward(
        tu.rand(1, 2, 4, 4, 5, 3),
        tu.randint(8, 4, 2, high=3),
        tu.randint(8, 1, 1, high=4),
        tu.randint(4, 2, high=2),
    )


# ==============================================================================


class IndexTensorMultiInputContiguousCenter(torch.nn.Module):
    def __init__(self):
        super().__init__()

    @export
    @annotate_args(
        [
            None,
            ([-1, -1, -1, -1], torch.float32, True),
            ([2, 2], torch.int64, True),
            ([2], torch.int64, True),
        ]
    )
    def forward(self, x, index1, index2):
        return torch.ops.aten.index(x, (None, index1, index2, None))


@register_test_case(module_factory=lambda: IndexTensorMultiInputContiguousCenter())
def IndexTensorMultiInputContiguousCenter_basic(module, tu: TestUtils):
    module.forward(tu.rand(5, 4, 3, 2), tu.randint(2, 2, high=3), tu.randint(2, high=2))


# ==============================================================================


class IndexTensorNegativeIndexModule(torch.nn.Module):
    def __init__(self):
        super().__init__()

    @export
    @annotate_args(
        [
            None,
            ([1, 2, 3, 2], torch.float32, True),
            ([1], torch.int64, True),
        ]
    )
    def forward(self, x, index):
        return torch.ops.aten.index(x, (None, None, index))


@register_test_case(module_factory=lambda: IndexTensorNegativeIndexModule())
def IndexTensorNegativeIndexModule_basic(module, tu: TestUtils):
    module.forward(tu.rand(1, 2, 3, 2), tu.randint(1, low=-2, high=0))


# ==============================================================================


class IndexTensorHackedTwinModule(torch.nn.Module):
    def __init__(self):
        super().__init__()

    @export
    @annotate_args(
        [
            None,
            ([-1], torch.float32, True),
            ([-1, -1], torch.int64, True),
        ]
    )
    def forward(self, x, index):
        return torch.ops.aten.index(x, [index])


@register_test_case(module_factory=lambda: IndexTensorHackedTwinModule())
def IndexTensorHackedTwinModule_basic(module, tu: TestUtils):
    module.forward(tu.rand(5), tu.randint(2, 3, high=4))


# ==============================================================================


class IndexTensorHackedTwinModule3dInput(torch.nn.Module):
    def __init__(self):
        super().__init__()

    @export
    @annotate_args(
        [
            None,
            ([-1, -1, -1], torch.float32, True),
            ([-1, -1], torch.int64, True),
        ]
    )
    def forward(self, x, index):
        return torch.ops.aten.index(x, [index])


@register_test_case(module_factory=lambda: IndexTensorHackedTwinModule3dInput())
def IndexTensorHackedTwinModule3dInput_basic(module, tu: TestUtils):
    module.forward(tu.rand(5, 4, 3), tu.randint(2, 3, high=3))


# ==============================================================================


class IndexTensorHackedTwinMultiInputNonContiguousMultipleStaticDims(torch.nn.Module):
    def __init__(self):
        super().__init__()

    @export
    @annotate_args(
        [
            None,
            ([-1, -1, -1, -1], torch.float32, True),
            ([4, 1], torch.int64, True),
            ([1, 3], torch.int64, True),
            ([-1, 3], torch.int64, True),
        ]
    )
    def forward(self, x, index1, index2, index3):
        return torch.ops.aten.index(x, [index1, index2, index3])


@register_test_case(
    module_factory=lambda: IndexTensorHackedTwinMultiInputNonContiguousMultipleStaticDims()
)
def IndexTensorHackedTwinMultiInputNonContiguousMultipleStaticDims_basic(
    module, tu: TestUtils
):
    module.forward(
        tu.rand(5, 4, 3, 2),
        tu.randint(4, 1, high=3),
        tu.randint(1, 3, high=1),
        tu.randint(4, 3, high=1),
    )


# ==============================================================================


class SquareModule(torch.nn.Module):
    def __init__(self):
        super().__init__()

    @export
    @annotate_args(
        [
            None,
            ([-1, -1, -1], torch.float32, True),
        ]
    )
    def forward(self, x):
        return torch.ops.aten.square(x)


@register_test_case(module_factory=lambda: SquareModule())
def SquareModule_basic(module, tu: TestUtils):
    module.forward(tu.rand(2, 3, 4))


# ==============================================================================


class HardswishModule(torch.nn.Module):
    def __init__(self):
        super().__init__()

    @export
    @annotate_args(
        [
            None,
            ([-1, -1], torch.float32, True),
        ]
    )
    def forward(self, x):
        return torch.ops.aten.hardswish(x)


@register_test_case(module_factory=lambda: HardswishModule())
def HardswishModule_basic(module, tu: TestUtils):
    module.forward(torch.tensor([[4.0, -5.0, 3.0], [2.9, -1.5, -3.0]]))


# ==============================================================================


class HardswishRandomModule(torch.nn.Module):
    def __init__(self):
        super().__init__()

    @export
    @annotate_args(
        [
            None,
            ([-1, -1], torch.float32, True),
        ]
    )
    def forward(self, x):
        return torch.ops.aten.hardswish(x)


@register_test_case(module_factory=lambda: HardswishRandomModule())
def HardswishRandomModule_basic(module, tu: TestUtils):
    module.forward(tu.rand(128, 128, low=-10, high=10))


# ==============================================================================


class SiluModule(torch.nn.Module):
    def __init__(self):
        super().__init__()

    @export
    @annotate_args(
        [
            None,
            ([-1, -1], torch.float32, True),
        ]
    )
    def forward(self, x):
        return torch.ops.aten.silu(x)


@register_test_case(module_factory=lambda: SiluModule())
def SiluModule_basic(module, tu: TestUtils):
    module.forward(tu.rand(128, 128, low=-10, high=10))


# ==============================================================================


class HardTanhModule(torch.nn.Module):
    def __init__(self):
        super().__init__()

    @export
    @annotate_args(
        [
            None,
            ([-1, -1], torch.float32, True),
        ]
    )
    def forward(self, x):
        return torch.ops.aten.hardtanh(x, min_val=-2, max_val=2)


@register_test_case(module_factory=lambda: HardTanhModule())
def HardTanhModule_basic(module, tu: TestUtils):
    module.forward(tu.rand(100, 100, low=-5, high=5))


# ==============================================================================


class HardTanhIntModule(torch.nn.Module):
    def __init__(self):
        super().__init__()

    @export
    @annotate_args(
        [
            None,
            ([-1, -1], torch.int64, True),
        ]
    )
    def forward(self, x):
        return torch.ops.aten.hardtanh(x, min_val=-2, max_val=2)


@register_test_case(module_factory=lambda: HardTanhIntModule())
def HardTanhIntModule_basic(module, tu: TestUtils):
    module.forward(tu.randint(100, 100, low=-5, high=5))


# ==============================================================================


class BincountModule(torch.nn.Module):
    def __init__(self):
        super().__init__()

    @export
    @annotate_args(
        [
            None,
            ([-1], torch.int64, True),
        ]
    )
    def forward(self, x):
        return torch.ops.aten.bincount(x)


@register_test_case(module_factory=lambda: BincountModule())
def BincountModule_basic(module, tu: TestUtils):
    module.forward(tu.randint(1000, high=10))


# ==============================================================================


class BincountStaticSizeModule(torch.nn.Module):
    def __init__(self):
        super().__init__()

    @export
    @annotate_args(
        [
            None,
            ([200], torch.int64, True),
        ]
    )
    def forward(self, x):
        return torch.ops.aten.bincount(x)


@register_test_case(module_factory=lambda: BincountStaticSizeModule())
def BincountStaticSizeModule_basic(module, tu: TestUtils):
    module.forward(tu.randint(200, high=100))


# ==============================================================================


class BincountMinlengthModule(torch.nn.Module):
    def __init__(self):
        super().__init__()

    @export
    @annotate_args(
        [
            None,
            ([-1], torch.int64, True),
        ]
    )
    def forward(self, x):
        return torch.ops.aten.bincount(x, minlength=600)


@register_test_case(module_factory=lambda: BincountMinlengthModule())
def BincountMinlengthModule_basic(module, tu: TestUtils):
    module.forward(tu.randint(20, high=5))


# ==============================================================================


class ExpandAsFloatModule(torch.nn.Module):
    def __init__(self):
        super().__init__()

    @export
    @annotate_args(
        [
            None,
            ([-1, 1, 1], torch.float32, True),
            ([-1, -1, -1], torch.float32, True),
        ]
    )
    def forward(self, x, y):
        return torch.ops.aten.expand_as(x, y)


@register_test_case(module_factory=lambda: ExpandAsFloatModule())
def ExpandAsFloatModule_basic(module, tu: TestUtils):
    module.forward(tu.rand(3, 1, 1), tu.rand(3, 4, 5))


class ExpandAsIntModule(torch.nn.Module):
    def __init__(self):
        super().__init__()

    @export
    @annotate_args(
        [
            None,
            ([1, 1, 1], torch.int64, True),
            ([-1, -1, -1], torch.int64, True),
        ]
    )
    def forward(self, x, y):
        return torch.ops.aten.expand_as(x, y)


@register_test_case(module_factory=lambda: ExpandAsIntModule())
def ExpandAsIntModule_basic(module, tu: TestUtils):
    module.forward(tu.randint(1, 1, 1, high=100), tu.randint(4, 5, 6, high=200))


# ==============================================================================


class CopyModule(torch.nn.Module):
    def __init__(self):
        super().__init__()

    @export
    @annotate_args(
        [
            None,
            ([-1, -1, -1], torch.float32, True),
            ([-1, -1, -1], torch.float32, True),
        ]
    )
    def forward(self, x, y):
        return torch.ops.aten.copy_(x, y)


@register_test_case(module_factory=lambda: CopyModule())
def CopyModule_basic(module, tu: TestUtils):
    module.forward(tu.rand(3, 2, 4), tu.rand(3, 2, 4))


class CopyWithDifferentSizesModule(torch.nn.Module):
    def __init__(self):
        super().__init__()

    @export
    @annotate_args(
        [
            None,
            ([-1, -1, 4], torch.float32, True),
            ([-1, -1, 1], torch.float32, True),
        ]
    )
    def forward(self, x, y):
        return torch.ops.aten.copy_(x, y)


@register_test_case(module_factory=lambda: CopyWithDifferentSizesModule())
def CopyWithDifferentSizesModule_basic(module, tu: TestUtils):
    module.forward(tu.rand(3, 2, 4), tu.rand(3, 2, 1))


class CopyWithDifferentDTypesModule(torch.nn.Module):
    def __init__(self):
        super().__init__()

    @export
    @annotate_args(
        [
            None,
            ([-1, -1, -1], torch.int64, True),
            ([-1, -1, -1], torch.float32, True),
        ]
    )
    def forward(self, x, y):
        return torch.ops.aten.copy_(x, y)


@register_test_case(module_factory=lambda: CopyWithDifferentDTypesModule())
def CopyWithDifferentDTypesModule_basic(module, tu: TestUtils):
    module.forward(tu.randint(3, 2, 4, high=100), tu.rand(3, 2, 4))


class CopyWithDifferentDTypesAndSizesModule(torch.nn.Module):
    def __init__(self):
        super().__init__()

    @export
    @annotate_args(
        [
            None,
            ([-1, -1, 4], torch.float32, True),
            ([-1, -1, 1], torch.int64, True),
        ]
    )
    def forward(self, x, y):
        return torch.ops.aten.copy_(x, y)


@register_test_case(module_factory=lambda: CopyWithDifferentDTypesAndSizesModule())
def CopyWithDifferentDTypesAndSizesModule_basic(module, tu: TestUtils):
    module.forward(tu.rand(3, 2, 4), tu.randint(3, 2, 1, high=1000))


# ==============================================================================


class ToCopyModule(torch.nn.Module):
    def __init__(self):
        super().__init__()

    @export
    @annotate_args(
        [
            None,
            ([-1, -1, -1], torch.float32, True),
        ]
    )
    def forward(self, x):
        return torch.ops.aten._to_copy(x)


@register_test_case(module_factory=lambda: ToCopyModule())
def ToCopyModule_basic(module, tu: TestUtils):
    module.forward(tu.rand(3, 2, 4))


class ToCopyWithDTypeModule(torch.nn.Module):
    def __init__(self):
        super().__init__()

    @export
    @annotate_args(
        [
            None,
            ([-1, -1, -1], torch.float32, True),
        ]
    )
    def forward(self, x):
        return torch.ops.aten._to_copy(x, dtype=torch.int64)


@register_test_case(module_factory=lambda: ToCopyWithDTypeModule())
def ToCopyWithDTypeModule_basic(module, tu: TestUtils):
    module.forward(tu.rand(3, 2, 4))


class ToCopyWithDTypeFalsePinMemoryModule(torch.nn.Module):
    def __init__(self):
        super().__init__()

    @export
    @annotate_args(
        [
            None,
            ([-1, -1, -1], torch.float32, True),
        ]
    )
    def forward(self, x):
        return torch.ops.aten._to_copy(x, dtype=torch.int64, pin_memory=False)


@register_test_case(module_factory=lambda: ToCopyWithDTypeFalsePinMemoryModule())
def ToCopyWithDTypeFalsePinMemoryModule_basic(module, tu: TestUtils):
    module.forward(tu.rand(3, 2, 4))


class ToCopyBoolDTypeStaticModule(torch.nn.Module):
    def __init__(self):
        super().__init__()

    @export
    @annotate_args(
        [
            None,
            ([1, 1, 5, 5], torch.uint8, True),
        ]
    )
    def forward(self, x):
        return torch.ops.aten._to_copy(x, dtype=torch.bool)


@register_test_case(module_factory=lambda: ToCopyBoolDTypeStaticModule())
def ToCopyBoolDTypeStaticModule_basic(module, tu: TestUtils):
    module.forward(tu.randint(1, 1, 5, 5).to(dtype=torch.uint8))


# ==============================================================================


class FlipModule(torch.nn.Module):
    def __init__(self):
        super().__init__()

    @export
    @annotate_args(
        [
            None,
            ([-1, -1, -1], torch.float32, True),
        ]
    )
    def forward(self, x):
        return torch.ops.aten.flip(x, [1, 2])


@register_test_case(module_factory=lambda: FlipModule())
def FlipModule_basic(module, tu: TestUtils):
    module.forward(tu.rand(3, 2, 4))


# ==============================================================================


class FlipModuleStaticShape(torch.nn.Module):
    def __init__(self):
        super().__init__()

    @export
    @annotate_args(
        [
            None,
            ([3, 2, 4], torch.float32, True),
        ]
    )
    def forward(self, x):
        return torch.ops.aten.flip(x, [1, 2])


@register_test_case(module_factory=lambda: FlipModuleStaticShape())
def FlipModuleStaticShape_basic(module, tu: TestUtils):
    module.forward(tu.rand(3, 2, 4))


# ==============================================================================


class FlipNegativeIndexModule(torch.nn.Module):
    def __init__(self):
        super().__init__()

    @export
    @annotate_args(
        [
            None,
            ([3, 2, 4], torch.float32, True),
        ]
    )
    def forward(self, x):
        return torch.ops.aten.flip(x, [-1])


@register_test_case(module_factory=lambda: FlipNegativeIndexModule())
def FlipNegativeIndexModule_basic(module, tu: TestUtils):
    module.forward(tu.rand(3, 2, 4))


# ==============================================================================


class FliplrOddRankModule(torch.nn.Module):
    def __init__(self):
        super().__init__()

    @export
    @annotate_args(
        [
            None,
            ([-1, -1, -1], torch.float32, True),
        ]
    )
    def forward(self, a):
        return torch.ops.aten.fliplr(a)


@register_test_case(module_factory=lambda: FliplrOddRankModule())
def FliplrOddRankModule_basic(module, tu: TestUtils):
    module.forward(tu.rand(3, 5, 2))


# ==============================================================================


class FliplrEvenRankModule(torch.nn.Module):
    def __init__(self):
        super().__init__()

    @export
    @annotate_args(
        [
            None,
            ([-1, -1, -1, -1], torch.float32, True),
        ]
    )
    def forward(self, a):
        return torch.ops.aten.fliplr(a)


@register_test_case(module_factory=lambda: FliplrEvenRankModule())
def FliplrEvenRankModule_basic(module, tu: TestUtils):
    module.forward(tu.rand(3, 5, 2, 4))


# ==============================================================================


class FlipudOddRankModule(torch.nn.Module):
    def __init__(self):
        super().__init__()

    @export
    @annotate_args(
        [
            None,
            ([-1, -1, -1], torch.float32, True),
        ]
    )
    def forward(self, a):
        return torch.ops.aten.flipud(a)


@register_test_case(module_factory=lambda: FlipudOddRankModule())
def FlipudOddRankModule_basic(module, tu: TestUtils):
    module.forward(tu.rand(3, 5, 2))


# ==============================================================================


class FlipudEvenRankModule(torch.nn.Module):
    def __init__(self):
        super().__init__()

    @export
    @annotate_args(
        [
            None,
            ([-1, -1, -1, -1], torch.float32, True),
        ]
    )
    def forward(self, a):
        return torch.ops.aten.flipud(a)


@register_test_case(module_factory=lambda: FlipudEvenRankModule())
def FlipudEvenRankModule_basic(module, tu: TestUtils):
    module.forward(tu.rand(3, 5, 2, 4))


# ==============================================================================


class DetachModule(torch.nn.Module):
    def __init__(self):
        super().__init__()

    @export
    @annotate_args(
        [
            None,
            ([-1, -1, -1], torch.float32, True),
        ]
    )
    def forward(self, x):
        return torch.ops.aten.detach(x)


@register_test_case(module_factory=lambda: DetachModule())
def DetachModule_basic(module, tu: TestUtils):
    module.forward(tu.rand(3, 2, 4))


# ==============================================================================


class LenStrModule(torch.nn.Module):
    def __init__(self):
        super().__init__()
        self.str = "test"

    @export
    @annotate_args(
        [
            None,
        ]
    )
    def forward(self):
        return torch.ops.aten.len(self.str)


@register_test_case(module_factory=lambda: LenStrModule())
def LenStrModule_basic(module, tu: TestUtils):
    module.forward()


# ==============================================================================


class IntFloatModule(torch.nn.Module):
    def __init__(self):
        super().__init__()
        self.value = 1.0

    @export
    @annotate_args(
        [
            None,
        ]
    )
    def forward(self):
        return torch.ops.aten.Int(self.value)


@register_test_case(module_factory=lambda: IntFloatModule())
def IntFloatModule_basic(module, tu: TestUtils):
    module.forward()


# ==============================================================================


class AtenSubFloatModule(torch.nn.Module):
    def __init__(self):
        super().__init__()
        self.value1 = 1.0
        self.value2 = 2.0

    @export
    @annotate_args(
        [
            None,
        ]
    )
    def forward(self):
        return float(torch.ops.aten.sub(self.value1, self.value2))


@register_test_case(module_factory=lambda: AtenSubFloatModule())
def AtenSubFloatModule_basic(module, tu: TestUtils):
    module.forward()


# ==============================================================================


class ScalarImplicitFloatModule(torch.nn.Module):
    def __init__(self):
        super().__init__()

    @export
    @annotate_args(
        [
            None,
            ([], torch.float64, True),
        ]
    )
    def forward(self, x):
        return float(torch.ops.aten.ScalarImplicit(x))


@register_test_case(module_factory=lambda: ScalarImplicitFloatModule())
def ScalarImplicitFloatModule_basic(module, tu: TestUtils):
    module.forward(tu.rand().double())


class ScalarImplicitIntModule(torch.nn.Module):
    def __init__(self):
        super().__init__()

    @export
    @annotate_args(
        [
            None,
            ([], torch.int64, True),
        ]
    )
    def forward(self, x):
        return int(torch.ops.aten.ScalarImplicit(x))


@register_test_case(module_factory=lambda: ScalarImplicitIntModule())
def ScalarImplicitIntModule_basic(module, tu: TestUtils):
    module.forward(tu.randint(low=-100, high=100))


# ==============================================================================


class FloatImplicitModule(torch.nn.Module):
    def __init__(self):
        super().__init__()

    @export
    @annotate_args(
        [
            None,
            ([], torch.float64, True),
        ]
    )
    def forward(self, x):
        return float(torch.ops.aten.FloatImplicit(x))


@register_test_case(module_factory=lambda: FloatImplicitModule())
def FloatImplicitModule_basic(module, tu: TestUtils):
    module.forward(tu.rand().double())


# ==============================================================================


class IntImplicitModule(torch.nn.Module):
    def __init__(self):
        super().__init__()

    @export
    @annotate_args(
        [
            None,
            ([], torch.int64, True),
        ]
    )
    def forward(self, x):
        return float(torch.ops.aten.IntImplicit(x))


@register_test_case(module_factory=lambda: IntImplicitModule())
def IntImplicitModule_basic(module, tu: TestUtils):
    module.forward(tu.randint())


# ==============================================================================


class PowModule(torch.nn.Module):
    def __init__(self):
        super().__init__()

    @export
    @annotate_args(
        [
            None,
            ([-1, -1, -1], torch.float32, True),
            ([-1, -1, -1], torch.float32, True),
        ]
    )
    def forward(self, x, y):
        return torch.ops.aten.pow(x, y)


@register_test_case(module_factory=lambda: PowModule())
def PowFloatFloatModule_basic(module, tu: TestUtils):
    module.forward(tu.rand(3, 4, 5), tu.rand(3, 4, 5))


# ==============================================================================


class PowIntFloatModule(torch.nn.Module):
    def __init__(self):
        super().__init__()

    @export
    @annotate_args(
        [
            None,
            ([-1, -1, -1], torch.int32, True),
            ([-1, -1, -1], torch.float32, True),
        ]
    )
    def forward(self, x, y):
        return torch.ops.aten.pow(x, y)


@register_test_case(module_factory=lambda: PowIntFloatModule())
def PowIntFloatModule_basic(module, tu: TestUtils):
    module.forward(tu.randint(3, 4, 5, dtype=torch.int32), tu.rand(3, 4, 5))


# ==============================================================================


class PowFloatIntModule(torch.nn.Module):
    def __init__(self):
        super().__init__()

    @export
    @annotate_args(
        [
            None,
            ([-1, -1, -1], torch.float32, True),
            ([-1, -1, -1], torch.int32, True),
        ]
    )
    def forward(self, x, y):
        return torch.ops.aten.pow(x, y)


@register_test_case(module_factory=lambda: PowFloatIntModule())
def PowFloatIntModule_basic(module, tu: TestUtils):
    module.forward(tu.rand(3, 4, 5), tu.randint(3, 4, 5, dtype=torch.int32))


# ==============================================================================


class PowIntIntModule(torch.nn.Module):
    def __init__(self):
        super().__init__()

    @export
    @annotate_args(
        [
            None,
            ([-1, -1, -1], torch.int32, True),
            ([-1, -1, -1], torch.int32, True),
        ]
    )
    def forward(self, x, y):
        return torch.ops.aten.pow(x, y)


@register_test_case(module_factory=lambda: PowIntIntModule())
def PowIntIntModule_basic(module, tu: TestUtils):
    module.forward(
        tu.randint(3, 4, 5, high=10, dtype=torch.int32),
        tu.randint(3, 4, 5, high=20, dtype=torch.int32),
    )


# ==============================================================================


class IsInfiniteModule(torch.nn.Module):
    def __init__(self):
        super().__init__()

    @export
    @annotate_args(
        [
            None,
            ([-1], torch.float32, True),
        ]
    )
    def forward(self, x):
        return torch.ops.aten.isfinite(x)


@register_test_case(module_factory=lambda: IsInfiniteModule())
def IsInfiniteModule_basic(module, tu: TestUtils):
    module.forward(torch.tensor([-torch.inf, torch.inf, torch.nan, -2.3, 0.0, 1.5]))


# ==============================================================================


class BaddbmmDynamicModule(torch.nn.Module):
    def __init__(self):
        super().__init__()

    @export
    @annotate_args(
        [
            None,
            ([-1, -1, -1], torch.float32, True),
            ([-1, -1, -1], torch.float32, True),
            ([-1, -1, -1], torch.float32, True),
        ]
    )
    def forward(self, input, batch1, batch2):
        return torch.ops.aten.baddbmm(input, batch1, batch2)


@register_test_case(module_factory=lambda: BaddbmmDynamicModule())
def BaddbmmDynamicModule_basic(module, tu: TestUtils):
    module.forward(tu.rand(3, 4, 5), tu.rand(3, 4, 6), tu.rand(3, 6, 5))


class BaddbmmStaticModule(torch.nn.Module):
    def __init__(self):
        super().__init__()

    @export
    @annotate_args(
        [
            None,
            ([5, 2, 7], torch.float32, True),
            ([5, 2, 9], torch.float32, True),
            ([5, 9, 7], torch.float32, True),
        ]
    )
    def forward(self, input, batch1, batch2):
        return torch.ops.aten.baddbmm(input, batch1, batch2)


@register_test_case(module_factory=lambda: BaddbmmStaticModule())
def BaddbmmStaticModule_basic(module, tu: TestUtils):
    module.forward(tu.rand(5, 2, 7), tu.rand(5, 2, 9), tu.rand(5, 9, 7))


class BaddbmmWithAlphaModule(torch.nn.Module):
    def __init__(self):
        super().__init__()

    @export
    @annotate_args(
        [
            None,
            ([-1, -1, -1], torch.float32, True),
            ([-1, -1, -1], torch.float32, True),
            ([-1, -1, -1], torch.float32, True),
        ]
    )
    def forward(self, input, batch1, batch2):
        return torch.ops.aten.baddbmm(input, batch1, batch2, alpha=5)


@register_test_case(module_factory=lambda: BaddbmmWithAlphaModule())
def BaddbmmWithAlphaModule_basic(module, tu: TestUtils):
    module.forward(tu.rand(3, 4, 5), tu.rand(3, 4, 6), tu.rand(3, 6, 5))


class BaddbmmWithBetaModule(torch.nn.Module):
    def __init__(self):
        super().__init__()

    @export
    @annotate_args(
        [
            None,
            ([-1, -1, -1], torch.float32, True),
            ([-1, -1, -1], torch.float32, True),
            ([-1, -1, -1], torch.float32, True),
        ]
    )
    def forward(self, input, batch1, batch2):
        return torch.ops.aten.baddbmm(input, batch1, batch2, beta=0.5)


@register_test_case(module_factory=lambda: BaddbmmWithBetaModule())
def BaddbmmWithBetaModule_basic(module, tu: TestUtils):
    module.forward(tu.rand(3, 4, 5), tu.rand(3, 4, 6), tu.rand(3, 6, 5))


class BaddbmmWithAlphaBetaModule(torch.nn.Module):
    def __init__(self):
        super().__init__()

    @export
    @annotate_args(
        [
            None,
            ([-1, -1, -1], torch.float32, True),
            ([-1, -1, -1], torch.float32, True),
            ([-1, -1, -1], torch.float32, True),
        ]
    )
    def forward(self, input, batch1, batch2):
        return torch.ops.aten.baddbmm(input, batch1, batch2, beta=6, alpha=2.4)


@register_test_case(module_factory=lambda: BaddbmmWithAlphaBetaModule())
def BaddbmmWithAlphaBetaModule_basic(module, tu: TestUtils):
    module.forward(tu.rand(3, 4, 5), tu.rand(3, 4, 6), tu.rand(3, 6, 5))


class BaddbmmBroadcast1DInputModule(torch.nn.Module):
    def __init__(self):
        super().__init__()

    @export
    @annotate_args(
        [
            None,
            ([1], torch.float32, True),
            ([5, 2, 9], torch.float32, True),
            ([5, 9, 7], torch.float32, True),
        ]
    )
    def forward(self, input, batch1, batch2):
        return torch.ops.aten.baddbmm(input, batch1, batch2)


@register_test_case(module_factory=lambda: BaddbmmBroadcast1DInputModule())
def BaddbmmBroadcast1DInputModule_basic(module, tu: TestUtils):
    module.forward(
        tu.rand(
            1,
        ),
        tu.rand(5, 2, 9),
        tu.rand(5, 9, 7),
    )


class BaddbmmBroadcast2DInputModule(torch.nn.Module):
    def __init__(self):
        super().__init__()

    @export
    @annotate_args(
        [
            None,
            ([2, 7], torch.float32, True),
            ([5, 2, 9], torch.float32, True),
            ([5, 9, 7], torch.float32, True),
        ]
    )
    def forward(self, input, batch1, batch2):
        return torch.ops.aten.baddbmm(input, batch1, batch2)


@register_test_case(module_factory=lambda: BaddbmmBroadcast2DInputModule())
def BaddbmmBroadcast2DInputModule_basic(module, tu: TestUtils):
    module.forward(tu.rand(2, 7), tu.rand(5, 2, 9), tu.rand(5, 9, 7))


# ==============================================================================


class NumpyTRankNStaticModule(torch.nn.Module):
    def __init__(self):
        super().__init__()

    @export
    @annotate_args(
        [
            None,
            ([3, 4, 5, 6], torch.float32, True),
        ]
    )
    def forward(self, lhs):
        return torch.ops.aten.numpy_T(lhs)


@register_test_case(module_factory=lambda: NumpyTRankNStaticModule())
def NumpyTRankNStaticModule_basic(module, tu: TestUtils):
    module.forward(tu.rand(3, 4, 5, 6))


class NumpyTRankNDynamicModule(torch.nn.Module):
    def __init__(self):
        super().__init__()

    @export
    @annotate_args(
        [
            None,
            ([-1, -1, -1, -1, -1], torch.float32, True),
        ]
    )
    def forward(self, lhs):
        return torch.ops.aten.numpy_T(lhs)


@register_test_case(module_factory=lambda: NumpyTRankNDynamicModule())
def NumpyTRankNDynamicModule_basic(module, tu: TestUtils):
    module.forward(tu.rand(3, 4, 5, 6, 2))


class NumpyTRank2Module(torch.nn.Module):
    def __init__(self):
        super().__init__()

    @export
    @annotate_args(
        [
            None,
            ([-1, -1], torch.float32, True),
        ]
    )
    def forward(self, lhs):
        return torch.ops.aten.numpy_T(lhs)


@register_test_case(module_factory=lambda: NumpyTRank2Module())
def NumpyTRank2Module_basic(module, tu: TestUtils):
    module.forward(tu.rand(3, 4))


class NumpyTRank1Module(torch.nn.Module):
    def __init__(self):
        super().__init__()

    @export
    @annotate_args(
        [
            None,
            ([-1], torch.float32, True),
        ]
    )
    def forward(self, lhs):
        return torch.ops.aten.numpy_T(lhs)


@register_test_case(module_factory=lambda: NumpyTRank1Module())
def NumpyTRank1Module_basic(module, tu: TestUtils):
    module.forward(tu.rand(3))


class NumpyTRank0Module(torch.nn.Module):
    def __init__(self):
        super().__init__()

    @export
    @annotate_args(
        [
            None,
            ([], torch.float32, True),
        ]
    )
    def forward(self, lhs):
        return torch.ops.aten.numpy_T(lhs)


@register_test_case(module_factory=lambda: NumpyTRank0Module())
def NumpyTRank0Module_basic(module, tu: TestUtils):
    module.forward(torch.tensor(7, dtype=torch.float32))


# ==============================================================================


class AtenEmbeddingBagStaticModule(torch.nn.Module):
    def __init__(self):
        super().__init__()

    @export
    @annotate_args(
        [
            None,
            ([4, 2], torch.float32, True),
            ([3], torch.int64, True),
            ([1], torch.int64, True),
        ]
    )
    def forward(self, weight, indices, offsets):
        return torch.ops.aten.embedding_bag(
            weight,
            indices,
            offsets,
            scale_grad_by_freq=False,
            mode=0,
            sparse=False,
            per_sample_weights=None,
            include_last_offset=False,
            padding_idx=None,
        )


@register_test_case(module_factory=lambda: AtenEmbeddingBagStaticModule())
def AtenEmbeddingBagStaticModule_basic(module, tu: TestUtils):
    weight = tu.rand(4, 2)
    indices = torch.LongTensor([3, 0, 1])
    offsets = torch.LongTensor([0])
    module.forward(weight, indices, offsets)


class AtenEmbeddingBagSumExample(torch.nn.Module):
    def __init__(self):
        super().__init__()

    @export
    @annotate_args(
        [
            None,
            ([-1, -1], torch.float32, True),
            ([-1], torch.int64, True),
            ([-1], torch.int64, True),
        ]
    )
    def forward(self, weight, indices, offsets):
        return torch.ops.aten.embedding_bag(
            weight,
            indices,
            offsets,
            scale_grad_by_freq=False,
            mode=0,
            sparse=False,
            per_sample_weights=None,
            include_last_offset=False,
            padding_idx=None,
        )


@register_test_case(module_factory=lambda: AtenEmbeddingBagSumExample())
def AtenEmbeddingBagSumExample_basic(module, tu: TestUtils):
    weight = tu.rand(100, 10)
    indices = torch.LongTensor(
        [0, 1, 2, 2, 0, 2, 1, 3, 20, 50, 99, 2, 4, 5, 6, 7, 34, 54]
    )
    offsets = torch.LongTensor([0, 3, 5, 7, 9, 10, 15])
    module.forward(weight, indices, offsets)


class Aten_EmbeddingBagExample(torch.nn.Module):
    def __init__(self):
        super().__init__()

    @export
    @annotate_args(
        [
            None,
            ([-1, -1], torch.float32, True),
            ([-1], torch.int64, True),
            ([-1], torch.int64, True),
        ]
    )
    def forward(self, weight, indices, offsets):
        return torch.ops.aten._embedding_bag(weight, indices, offsets)


@register_test_case(module_factory=lambda: Aten_EmbeddingBagExample())
def Aten_EmbeddingBagExample_basic(module, tu: TestUtils):
    weight = tu.rand(100, 10)
    indices = torch.LongTensor(
        [0, 1, 2, 2, 0, 2, 1, 3, 20, 50, 99, 2, 4, 5, 6, 7, 34, 54]
    )
    offsets = torch.LongTensor([0, 3, 5, 7, 9, 10, 15])
    module.forward(weight, indices, offsets)


# ==============================================================================


class CumsumModule(torch.nn.Module):
    def __init__(self):
        super().__init__()

    @export
    @annotate_args(
        [
            None,
            ([-1, -1, -1], torch.float32, True),
        ]
    )
    def forward(self, val):
        # the onnx cumsum op uses a constant 1d tensor
        # to specify the dimension along which to do cumsum
        # we replicate that here to ensure that cumsum correctly
        # trigger the relevant folders and provides TMTensor
        # with a constant dimension
        ones = torch.ones([1], dtype=torch.int32)
        return torch.ops.aten.cumsum(val, ones.item())


@register_test_case(module_factory=lambda: CumsumModule())
def CumsumModule_basic(module, tu: TestUtils):
    module.forward(tu.rand(2, 7, 4))


class CumsumStaticModule(torch.nn.Module):
    def __init__(self):
        super().__init__()

    @export
    @annotate_args(
        [
            None,
            ([2, 7, 4], torch.float32, True),
        ]
    )
    def forward(self, val):
        return torch.ops.aten.cumsum(val, 1)


@register_test_case(module_factory=lambda: CumsumStaticModule())
def CumsumStaticModule_basic(module, tu: TestUtils):
    module.forward(tu.rand(2, 7, 4))


class CumsumStaticNegativeDimModule(torch.nn.Module):
    def __init__(self):
        super().__init__()

    @export
    @annotate_args(
        [
            None,
            ([2, 7, 4], torch.float32, True),
        ]
    )
    def forward(self, val):
        return torch.ops.aten.cumsum(val, dim=-1)


@register_test_case(module_factory=lambda: CumsumStaticNegativeDimModule())
def CumsumStaticNegativeDimModule_basic(module, tu: TestUtils):
    module.forward(tu.rand(2, 7, 4))


class CumsumInputDtypeInt32Module(torch.nn.Module):
    def __init__(self):
        super().__init__()

    @export
    @annotate_args(
        [
            None,
            ([2, 7, 4], torch.int32, True),
        ]
    )
    def forward(self, val):
        return torch.ops.aten.cumsum(val, 1)


@register_test_case(module_factory=lambda: CumsumInputDtypeInt32Module())
def CumsumInputDtypeInt32Module_basic(module, tu: TestUtils):
    module.forward(tu.randint(2, 7, 4).to(torch.int32))


class CumsumWithDtypeModule(torch.nn.Module):
    def __init__(self):
        super().__init__()

    @export
    @annotate_args(
        [
            None,
            ([2, 7, 4], torch.bool, True),
        ]
    )
    def forward(self, val):
        return torch.ops.aten.cumsum(val, dim=1, dtype=6)


@register_test_case(module_factory=lambda: CumsumWithDtypeModule())
def CumsumWithDtypeModule_basic(module, tu: TestUtils):
    module.forward(tu.randint(2, 7, 4, low=-1, high=10).to(torch.bool))


# ==============================================================================


class LogCumsumExpModule(torch.nn.Module):
    def __init__(self):
        super().__init__()

    @export
    @annotate_args([None, ([-1, -1, -1], torch.float32, True)])
    def forward(self, x):
        return torch.ops.aten.logcumsumexp(x, dim=1)


@register_test_case(module_factory=lambda: LogCumsumExpModule())
def LogCumsumExpModule_basic(module, tu: TestUtils):
    module.forward(tu.rand(1, 2, 3))


class LogCumsumExpStaticNegativeDimModule(torch.nn.Module):
    def __init__(self):
        super().__init__()

    @export
    @annotate_args([None, ([8, 5, 6], torch.float32, True)])
    def forward(self, x):
        return torch.ops.aten.logcumsumexp(x, dim=-2)


@register_test_case(module_factory=lambda: LogCumsumExpStaticNegativeDimModule())
def LogCumsumExpStaticNegativeDimModule_basic(module, tu: TestUtils):
    module.forward(tu.rand(8, 5, 6))


class LogCumsumExpStaticFloat64DtypeModule(torch.nn.Module):
    def __init__(self):
        super().__init__()

    @export
    @annotate_args([None, ([5, 3, 6, 9], torch.float64, True)])
    def forward(self, x):
        return torch.ops.aten.logcumsumexp(x, dim=1)


@register_test_case(module_factory=lambda: LogCumsumExpStaticFloat64DtypeModule())
def LogCumsumExpStaticFloat64DtypeModule_basic(module, tu: TestUtils):
    module.forward(tu.rand(5, 3, 6, 9).to(torch.float64))


# ==============================================================================


class CumprodModule(torch.nn.Module):
    def __init__(self):
        super().__init__()

    @export
    @annotate_args(
        [
            None,
            ([-1, -1, -1], torch.float32, True),
        ]
    )
    def forward(self, val):
        ones = torch.ones([1], dtype=torch.int32)
        return torch.ops.aten.cumprod(val, ones.item())


@register_test_case(module_factory=lambda: CumprodModule())
def CumprodModule_basic(module, tu: TestUtils):
    module.forward(tu.rand(2, 7, 4))


class CumprodStaticModule(torch.nn.Module):
    def __init__(self):
        super().__init__()

    @export
    @annotate_args(
        [
            None,
            ([2, 7, 4], torch.float32, True),
        ]
    )
    def forward(self, val):
        return torch.ops.aten.cumprod(val, 1)


@register_test_case(module_factory=lambda: CumprodStaticModule())
def CumprodStaticModule_basic(module, tu: TestUtils):
    module.forward(tu.rand(2, 7, 4))


class CumprodStaticNegativeDimModule(torch.nn.Module):
    def __init__(self):
        super().__init__()

    @export
    @annotate_args(
        [
            None,
            ([2, 7, 4], torch.float32, True),
        ]
    )
    def forward(self, val):
        return torch.ops.aten.cumprod(val, dim=-1)


@register_test_case(module_factory=lambda: CumprodStaticNegativeDimModule())
def CumprodStaticNegativeDimModule_basic(module, tu: TestUtils):
    module.forward(tu.rand(2, 7, 4))


class CumprodInputDtypeInt32Module(torch.nn.Module):
    def __init__(self):
        super().__init__()

    @export
    @annotate_args(
        [
            None,
            ([2, 7, 4], torch.int32, True),
        ]
    )
    def forward(self, val):
        return torch.ops.aten.cumprod(val, 1)


@register_test_case(module_factory=lambda: CumprodInputDtypeInt32Module())
def CumprodInputDtypeInt32Module_basic(module, tu: TestUtils):
    module.forward(tu.randint(2, 7, 4).to(torch.int32))


# ==============================================================================


class AtenToDeviceModule(torch.nn.Module):
    def __init__(self):
        super().__init__()

    @export
    @annotate_args(
        [
            None,
            ([-1, -1], torch.float32, True),
        ]
    )
    def forward(self, val):
        return torch.ops.aten.to(
            val, device="cpu", dtype=torch.float, non_blocking=False
        )


@register_test_case(module_factory=lambda: AtenToDeviceModule())
def AtenToDeviceModule_basic(module, tu: TestUtils):
    module.forward(tu.rand(2, 4))


# ==============================================================================


class Aten_CastFloatModule(torch.nn.Module):
    def __init__(self):
        super().__init__()

    @export
    @annotate_args(
        [
            None,
            ([2, 4], torch.int64, True),
        ]
    )
    def forward(self, val):
        return torch.ops.aten._cast_Float(val)


@register_test_case(module_factory=lambda: Aten_CastFloatModule())
def Aten_CastFloatModule_basic(module, tu: TestUtils):
    module.forward(tu.randint(2, 4))


class Aten_CastLongModule(torch.nn.Module):
    def __init__(self):
        super().__init__()

    @export
    @annotate_args(
        [
            None,
            ([2, 4], torch.float32, True),
        ]
    )
    def forward(self, val):
        return torch.ops.aten._cast_Long(val)


@register_test_case(module_factory=lambda: Aten_CastLongModule())
def Aten_CastLongModule_basic(module, tu: TestUtils):
    module.forward(tu.rand(2, 4))


# ==============================================================================


class UpSampleNearest2dBackward(torch.nn.Module):
    def __init__(self):
        super().__init__()

    @export
    @annotate_args(
        [
            None,
            ([-1, -1, -1, -1], torch.float64, True),
        ]
    )
    def forward(self, input):
        return torch.ops.aten.upsample_nearest2d_backward(
            input,
            output_size=[6, 12],
            input_size=[1, 1, 2, 3],
            scales_h=3.0,
            scales_w=4.0,
        )


@register_test_case(module_factory=lambda: UpSampleNearest2dBackward())
def UpSampleNearest2dBackward_basic(module, tu: TestUtils):
    module.forward(tu.rand(1, 1, 6, 12).to(torch.float64))


class UpSampleNearest2dBackwardScalesNone(torch.nn.Module):
    def __init__(self):
        super().__init__()

    @export
    @annotate_args(
        [
            None,
            ([-1, -1, -1, -1], torch.float32, True),
        ]
    )
    def forward(self, input):
        return torch.ops.aten.upsample_nearest2d_backward(
            input,
            output_size=[4, 8],
            input_size=[1, 1, 2, 3],
            scales_h=None,
            scales_w=None,
        )


@register_test_case(module_factory=lambda: UpSampleNearest2dBackwardScalesNone())
def UpSampleNearest2dBackwardScalesNone_basic(module, tu: TestUtils):
    module.forward(tu.rand(1, 1, 4, 8))


# ==============================================================================


class SortIntList(torch.nn.Module):
    def __init__(self):
        super().__init__()

    @export
    @annotate_args(
        [
            None,
        ]
    )
    def forward(self):
        a = [1, 0, 3, 2]
        b = [0, 1, 2, 3]
        a.sort()
        return a == b


@register_test_case(module_factory=lambda: SortIntList())
def SortIntList_basic(module, tu: TestUtils):
    module.forward()


class SortIntListReverse(torch.nn.Module):
    def __init__(self):
        super().__init__()

    @export
    @annotate_args(
        [
            None,
        ]
    )
    def forward(self):
        a = [1, 0, 3, 2]
        b = [3, 2, 1, 0]
        a.sort(reverse=True)
        return a == b


@register_test_case(module_factory=lambda: SortIntListReverse())
def SortIntListReverse_basic(module, tu: TestUtils):
    module.forward()


# ==============================================================================


class SortTensor(torch.nn.Module):
    def __init__(self):
        super().__init__()

    @export
    @annotate_args([None, ([-1, -1, -1], torch.float32, True)])
    def forward(self, input):
        return torch.sort(input)


@register_test_case(module_factory=lambda: SortTensor())
def SortTensor_basic(module, tu: TestUtils):
    module.forward(tu.rand(3, 4, 5))


class SortTensorInteger(torch.nn.Module):
    def __init__(self):
        super().__init__()

    @export
    @annotate_args([None, ([-1, -1], torch.int64, True)])
    def forward(self, input):
        return torch.sort(input)


@register_test_case(module_factory=lambda: SortTensorInteger())
def SortTensorInteger_basic(module, tu: TestUtils):
    module.forward(tu.randint(2, 3))


class SortTensorDescending(torch.nn.Module):
    def __init__(self):
        super().__init__()

    @export
    @annotate_args([None, ([-1, -1, -1], torch.float32, True)])
    def forward(self, input):
        return torch.sort(input, descending=True)


@register_test_case(module_factory=lambda: SortTensorDescending())
def SortTensorDescending_basic(module, tu: TestUtils):
    module.forward(tu.rand(3, 4, 5))


class SortTensorSpecificDimension(torch.nn.Module):
    def __init__(self):
        super().__init__()

    @export
    @annotate_args([None, ([-1, -1, -1], torch.float32, True)])
    def forward(self, input):
        return torch.sort(input, dim=1)


@register_test_case(module_factory=lambda: SortTensorSpecificDimension())
def SortTensorSpecificDimension_basic(module, tu: TestUtils):
    module.forward(tu.rand(3, 4, 5))


class SortTensorNegativeDimension(torch.nn.Module):
    def __init__(self):
        super().__init__()

    @export
    @annotate_args([None, ([-1, -1, -1], torch.float32, True)])
    def forward(self, input):
        return torch.sort(input, dim=-1)


@register_test_case(module_factory=lambda: SortTensorNegativeDimension())
def SortTensorNegativeDimension_basic(module, tu: TestUtils):
    module.forward(tu.rand(3, 4, 5))


class ArgsortTensor(torch.nn.Module):
    def __init__(self):
        super().__init__()

    @export
    @annotate_args([None, ([-1, -1, -1], torch.float32, True)])
    def forward(self, input):
        return torch.argsort(input)


@register_test_case(module_factory=lambda: ArgsortTensor())
def ArgsortTensor_basic(module, tu: TestUtils):
    module.forward(tu.rand(3, 4, 5))


class ArgsortTensorInteger(torch.nn.Module):
    def __init__(self):
        super().__init__()

    @export
    @annotate_args([None, ([-1, -1], torch.int64, True)])
    def forward(self, input):
        return torch.argsort(input)


@register_test_case(module_factory=lambda: ArgsortTensorInteger())
def ArgsortTensorInteger_basic(module, tu: TestUtils):
    module.forward(tu.randint(2, 3))


# ==============================================================================


class BucketizeTensorModule(torch.nn.Module):
    def __init__(self):
        super().__init__()

    @export
    @annotate_args(
        [
            None,
            ([-1, -1], torch.int64, True),
            ([-1], torch.int64, True),
        ]
    )
    def forward(self, input, boundaries):
        return torch.bucketize(input, boundaries)


@register_test_case(module_factory=lambda: BucketizeTensorModule())
def BucketizeTensorModule_basic(module, tu: TestUtils):
    module.forward(torch.tensor([[0, 2, 5, 7], [1, 3, 4, 6]]), torch.tensor([1, 4, 6]))


class BucketizeTensorOutInt32RightModule(torch.nn.Module):
    def __init__(self):
        super().__init__()

    @export
    @annotate_args(
        [
            None,
            ([-1, -1], torch.int64, True),
            ([-1], torch.int64, True),
        ]
    )
    def forward(self, input, boundaries):
        return torch.bucketize(input, boundaries, out_int32=True, right=True)


@register_test_case(module_factory=lambda: BucketizeTensorOutInt32RightModule())
def BucketizeTensorOutInt32RightModule_basic(module, tu: TestUtils):
    module.forward(torch.tensor([[0, 2, 5, 7], [1, 3, 4, 6]]), torch.tensor([1, 4, 6]))


class BucketizeTensorFloatModule(torch.nn.Module):
    def __init__(self):
        super().__init__()

    @export
    @annotate_args(
        [
            None,
            ([-1, -1], torch.float32, True),
            ([-1], torch.float32, True),
        ]
    )
    def forward(self, input, boundaries):
        return torch.bucketize(input, boundaries)


@register_test_case(module_factory=lambda: BucketizeTensorFloatModule())
def BucketizeTensorFloatModule_basic(module, tu: TestUtils):
    module.forward(tu.rand(15, 17), torch.sort(tu.rand(16)).values)


class BucketizeTensorStaticModule(torch.nn.Module):
    def __init__(self):
        super().__init__()

    @export
    @annotate_args(
        [
            None,
            ([2, 4], torch.int64, True),
            ([3], torch.int64, True),
        ]
    )
    def forward(self, input, boundaries):
        return torch.bucketize(input, boundaries)


@register_test_case(module_factory=lambda: BucketizeTensorStaticModule())
def BucketizeTensorStaticModule_basic(module, tu: TestUtils):
    module.forward(torch.tensor([[0, 2, 5, 7], [1, 3, 4, 6]]), torch.tensor([1, 4, 6]))


class BucketizeTensorStaticFloatModule(torch.nn.Module):
    def __init__(self):
        super().__init__()

    @export
    @annotate_args(
        [
            None,
            ([15, 17], torch.float32, True),
            ([16], torch.float32, True),
        ]
    )
    def forward(self, input, boundaries):
        return torch.bucketize(input, boundaries)


@register_test_case(module_factory=lambda: BucketizeTensorStaticFloatModule())
def BucketizeTensorStaticFloatModule_basic(module, tu: TestUtils):
    module.forward(tu.rand(15, 17), torch.sort(tu.rand(16)).values)


# ==============================================================================


class AtenFloatScalarModule(torch.nn.Module):
    def __init__(self):
        super().__init__()

    @export
    @annotate_args(
        [
            None,
            ([], torch.int64, True),
        ]
    )
    def forward(self, x):
        a = torch.ops.aten.ScalarImplicit(x)
        return torch.ops.aten.Float(a)


@register_test_case(module_factory=lambda: AtenFloatScalarModule())
def AtenFloatScalarModule_basic(module, tu: TestUtils):
    module.forward(tu.randint(high=5))


# ==============================================================================


class MoveDimIntModule(torch.nn.Module):
    def __init__(self):
        super().__init__()

    @export
    @annotate_args([None, ([-1, -1, -1, -1], torch.float32, True)])
    def forward(self, x):
        return torch.ops.aten.movedim(x, source=1, destination=2)  # 0, 2, 1


@register_test_case(module_factory=lambda: MoveDimIntModule())
def MoveDimIntModule_basic(module, tu: TestUtils):
    module.forward(tu.rand(3, 4, 2, 1))


# ==============================================================================


class MoveDimIntNegativeIndexModule(torch.nn.Module):
    def __init__(self):
        super().__init__()

    @export
    @annotate_args([None, ([-1, -1, -1], torch.float32, True)])
    def forward(self, x):
        return torch.ops.aten.movedim(x, source=-1, destination=1)


@register_test_case(module_factory=lambda: MoveDimIntNegativeIndexModule())
def MoveDimIntNegativeIndexModule_basic(module, tu: TestUtils):
    module.forward(tu.rand(3, 4, 2))


# ==============================================================================


class ScaledDotProductAttentionSameModule(torch.nn.Module):
    def __init__(self):
        super().__init__()

    @export
    @annotate_args(
        [
            None,
            ([1, 5, 5], torch.float32, True),
            ([1, 5, 5], torch.float32, True),
            ([1, 5, 5], torch.float32, True),
        ]
    )
    def forward(self, query, key, value):
        return torch.ops.aten.scaled_dot_product_attention(query, key, value)


@register_test_case(module_factory=lambda: ScaledDotProductAttentionSameModule())
def ScaledDotProductAttentionSameModule_basic(module, tu: TestUtils):
    query = torch.randn(1, 5, 5, dtype=torch.float32)
    key = torch.randn(1, 5, 5, dtype=torch.float32)
    value = torch.randn(1, 5, 5, dtype=torch.float32)
    module.forward(query, key, value)


class ScaledDotProductAttentionSameDynamicModule(torch.nn.Module):
    def __init__(self):
        super().__init__()

    @export
    @annotate_args(
        [
            None,
            ([-1, -1, -1], torch.float32, True),
            ([-1, -1, -1], torch.float32, True),
            ([-1, -1, -1], torch.float32, True),
        ]
    )
    def forward(self, query, key, value):
        return torch.ops.aten.scaled_dot_product_attention(query, key, value)


@register_test_case(module_factory=lambda: ScaledDotProductAttentionSameDynamicModule())
def ScaledDotProductAttentionSameDynamicModule_basic(module, tu: TestUtils):
    query = torch.randn(1, 5, 5, dtype=torch.float32)
    key = torch.randn(1, 5, 5, dtype=torch.float32)
    value = torch.randn(1, 5, 5, dtype=torch.float32)
    module.forward(query, key, value)


class ScaledDotProductAttentionSameCausalModule(torch.nn.Module):
    def __init__(self):
        super().__init__()

    @export
    @annotate_args(
        [
            None,
            ([-1, -1, -1], torch.float32, True),
            ([-1, -1, -1], torch.float32, True),
            ([-1, -1, -1], torch.float32, True),
        ]
    )
    def forward(self, query, key, value):
        return torch.ops.aten.scaled_dot_product_attention(
            query, key, value, is_causal=True
        )


@register_test_case(module_factory=lambda: ScaledDotProductAttentionSameCausalModule())
def ScaledDotProductAttentionSameCausalModule_basic(module, tu: TestUtils):
    query = torch.randn(1, 5, 5, dtype=torch.float32)
    key = torch.randn(1, 5, 5, dtype=torch.float32)
    value = torch.randn(1, 5, 5, dtype=torch.float32)
    module.forward(query, key, value)


class ScaledDotProductAttentionDifferentModule(torch.nn.Module):
    def __init__(self):
        super().__init__()

    @export
    @annotate_args(
        [
            None,
            ([2, 3, 8, 16], torch.float32, True),
            ([2, 3, 12, 16], torch.float32, True),
            ([2, 3, 12, 20], torch.float32, True),
        ]
    )
    def forward(self, query, key, value):
        return torch.ops.aten.scaled_dot_product_attention(query, key, value)


@register_test_case(module_factory=lambda: ScaledDotProductAttentionDifferentModule())
def ScaledDotProductAttentionDifferentModule_basic(module, tu: TestUtils):
    query = torch.randn(2, 3, 8, 16, dtype=torch.float32)
    key = torch.randn(2, 3, 12, 16, dtype=torch.float32)
    value = torch.randn(2, 3, 12, 20, dtype=torch.float32)
    module.forward(query, key, value)


class ScaledDotProductAttentionDifferentCausalModule(torch.nn.Module):
    def __init__(self):
        super().__init__()

    @export
    @annotate_args(
        [
            None,
            ([2, 3, 8, 16], torch.float32, True),
            ([2, 3, 12, 16], torch.float32, True),
            ([2, 3, 12, 20], torch.float32, True),
        ]
    )
    def forward(self, query, key, value):
        return torch.ops.aten.scaled_dot_product_attention(
            query, key, value, is_causal=True
        )


@register_test_case(
    module_factory=lambda: ScaledDotProductAttentionDifferentCausalModule()
)
def ScaledDotProductAttentionDifferentDynamicCausalModule_basic(module, tu: TestUtils):
    query = torch.randn(2, 3, 8, 16, dtype=torch.float32)
    key = torch.randn(2, 3, 12, 16, dtype=torch.float32)
    value = torch.randn(2, 3, 12, 20, dtype=torch.float32)
    module.forward(query, key, value)


class ScaledDotProductAttentionDifferentDynamicCausalModule(torch.nn.Module):
    def __init__(self):
        super().__init__()

    @export
    @annotate_args(
        [
            None,
            ([2, 3, -1, 16], torch.float32, True),
            ([2, 3, -1, 16], torch.float32, True),
            ([2, 3, -1, 20], torch.float32, True),
        ]
    )
    def forward(self, query, key, value):
        return torch.ops.aten.scaled_dot_product_attention(
            query, key, value, is_causal=True
        )


@register_test_case(
    module_factory=lambda: ScaledDotProductAttentionDifferentDynamicCausalModule()
)
def ScaledDotProductAttentionDifferentCausalModule_basic(module, tu: TestUtils):
    query = torch.randn(2, 3, 8, 16, dtype=torch.float32)
    key = torch.randn(2, 3, 12, 16, dtype=torch.float32)
    value = torch.randn(2, 3, 12, 20, dtype=torch.float32)
    module.forward(query, key, value)


class ScaledDotProductAttentionMaskModule(torch.nn.Module):
    def __init__(self):
        super().__init__()

    @export
    @annotate_args(
        [
            None,
            ([2, 3, 8, 16], torch.float32, True),
            ([2, 3, 12, 16], torch.float32, True),
            ([2, 3, 12, 20], torch.float32, True),
            ([2, 1, 8, 12], torch.float32, True),
        ]
    )
    def forward(self, query, key, value, mask):
        return torch.ops.aten.scaled_dot_product_attention(query, key, value, mask)


@register_test_case(module_factory=lambda: ScaledDotProductAttentionMaskModule())
def ScaledDotProductAttentionMaskModule_basic(module, tu: TestUtils):
    query = torch.randn(2, 3, 8, 16, dtype=torch.float32)
    key = torch.randn(2, 3, 12, 16, dtype=torch.float32)
    value = torch.randn(2, 3, 12, 20, dtype=torch.float32)
    mask = torch.randn(2, 1, 8, 12, dtype=torch.float32)
    module.forward(query, key, value, mask)


class ScaledDotProductAttentionBoolMaskModule(torch.nn.Module):
    def __init__(self):
        super().__init__()

    @export
    @annotate_args(
        [
            None,
            ([2, 3, 8, 16], torch.float32, True),
            ([2, 3, 12, 16], torch.float32, True),
            ([2, 3, 12, 20], torch.float32, True),
            ([2, 3, 8, 12], torch.bool, True),
        ]
    )
    def forward(self, query, key, value, mask):
        return torch.ops.aten.scaled_dot_product_attention(query, key, value, mask)


@register_test_case(module_factory=lambda: ScaledDotProductAttentionBoolMaskModule())
def ScaledDotProductAttentionBoolMaskModule_basic(module, tu: TestUtils):
    query = torch.randn(2, 3, 8, 16, dtype=torch.float32)
    key = torch.randn(2, 3, 12, 16, dtype=torch.float32)
    value = torch.randn(2, 3, 12, 20, dtype=torch.float32)
    mask = torch.randn(2, 3, 8, 12, dtype=torch.float32) > 0.5
    module.forward(query, key, value, mask)


class ScaledDotProductAttentionGQAModule(torch.nn.Module):
    def __init__(self):
        super().__init__()

    @export
    @annotate_args(
        [
            None,
            ([4, 32, 3, 8], torch.float32, True),
            ([4, 8, 3, 8], torch.float32, True),
            ([4, 8, 3, 8], torch.float32, True),
        ]
    )
    def forward(self, query, key, value):
        return torch.ops.aten.scaled_dot_product_attention(
            query, key, value, enable_gqa=True, is_causal=True
        )


@register_test_case(module_factory=lambda: ScaledDotProductAttentionGQAModule())
def ScaledDotProductAttentionGQAModule_basic(module, tu: TestUtils):
    query = torch.randn(4, 32, 3, 8, dtype=torch.float32)
    key = torch.randn(4, 8, 3, 8, dtype=torch.float32)
    value = torch.randn(4, 8, 3, 8, dtype=torch.float32)
    module.forward(query, key, value)


# ==============================================================================


class PrimsViewOfModule(torch.nn.Module):
    def __init__(self):
        super().__init__()

    @export
    @annotate_args([None, ([-1, -1, -1], torch.float32, True)])
    def forward(self, x):
        return torch.ops.prims.view_of(x)


@register_test_case(module_factory=lambda: PrimsViewOfModule())
def PrimsViewOfModule_basic(module, tu: TestUtils):
    module.forward(tu.rand(3, 4, 2))


class PrimsViewOfZeroRankModule(torch.nn.Module):
    def __init__(self):
        super().__init__()

    @export
    @annotate_args([None, ([], torch.float32, True)])
    def forward(self, x):
        return torch.ops.prims.view_of(x)


@register_test_case(module_factory=lambda: PrimsViewOfZeroRankModule())
def PrimsViewOfZeroRankModule_basic(module, tu: TestUtils):
    module.forward(tu.rand())


# ==============================================================================


class OneHotModule(torch.nn.Module):
    def __init__(self):
        super().__init__()

    @export
    @annotate_args([None, ([-1], torch.long, True)])
    def forward(self, x):
        return torch.nn.functional.one_hot(x, num_classes=5)


@register_test_case(module_factory=lambda: OneHotModule())
def OneHotModule_basic(module, tu: TestUtils):
    module.forward(tu.randint(10, high=5))


# ==============================================================================


class ConstantBoolParameterModule(torch.nn.Module):
    def __init__(self):
        super().__init__()
        self.bool_tensor = torch.tensor([True, False, True, False], dtype=torch.bool)

    @export
    @annotate_args(
        [
            None,
        ]
    )
    def forward(self):
        return self.bool_tensor


@register_test_case(module_factory=lambda: ConstantBoolParameterModule())
def ConstantBoolParameterModule_basic(module, tu: TestUtils):
    module.forward()


# ==============================================================================


class TensorAlloc1dStaticModule(torch.nn.Module):
    def __init__(self):
        super().__init__()

    @export
    @annotate_args(
        [
            None,
            ([2, 4, 6], torch.int, True),
        ]
    )
    def forward(self, x):
        res = torch.tensor([x.shape[0]])
        return res


@register_test_case(module_factory=lambda: TensorAlloc1dStaticModule())
def TensorAlloc1dStaticModule_basic(module, tu: TestUtils):
    module.forward(tu.rand(2, 4, 6))


# ==============================================================================


class ScalarTensorFloat32Module(torch.nn.Module):
    def __init__(self):
        super().__init__()

    @export
    @annotate_args(
        [
            None,
        ]
    )
    def forward(self):
        scalar = torch.ops.aten.scalar_tensor(1.0, dtype=torch.float32)
        return scalar


@register_test_case(module_factory=lambda: ScalarTensorFloat32Module())
def ScalarTensorFloat32Module_basic(module, tu: TestUtils):
    module.forward()


# ==============================================================================


class ScalarTensorDefaultDtypeModule(torch.nn.Module):
    def __init__(self):
        super().__init__()

    @export
    @annotate_args(
        [
            None,
        ]
    )
    def forward(self):
        scalar = torch.ops.aten.scalar_tensor(1.0)
        return scalar


@register_test_case(module_factory=lambda: ScalarTensorDefaultDtypeModule())
def ScalarTensorDefaultDtypeModule_basic(module, tu: TestUtils):
    module.forward()


# ==============================================================================


class ScalarTensorInt64Module(torch.nn.Module):
    def __init__(self):
        super().__init__()

    @export
    @annotate_args(
        [
            None,
        ]
    )
    def forward(self):
        scalar = torch.ops.aten.scalar_tensor(1, dtype=torch.int64)
        return scalar


@register_test_case(module_factory=lambda: ScalarTensorInt64Module())
def ScalarTensorInt64Module_basic(module, tu: TestUtils):
    module.forward()


# ==============================================================================


class ScalarTensorInt32Module(torch.nn.Module):
    def __init__(self):
        super().__init__()

    @export
    @annotate_args(
        [
            None,
        ]
    )
    def forward(self):
        scalar = torch.ops.aten.scalar_tensor(1, dtype=torch.int32)
        return scalar


@register_test_case(module_factory=lambda: ScalarTensorInt32Module())
def ScalarTensorInt32Module_basic(module, tu: TestUtils):
    module.forward()


# ==============================================================================


class AtenTopKModule(torch.nn.Module):
    def __init__(self):
        super().__init__()

    @export
    @annotate_args([None, ([-1, -1], torch.float32, True)])
    def forward(self, x):
        return torch.ops.aten.topk(x, k=50, dim=-1, largest=True, sorted=True)


@register_test_case(module_factory=lambda: AtenTopKModule())
def AtenTopKModule_basic(module, tu: TestUtils):
    module.forward(tu.rand(1, 100))


class AtenTopKSmallestModule(torch.nn.Module):
    def __init__(self):
        super().__init__()

    @export
    @annotate_args([None, ([-1, -1, -1], torch.float32, True)])
    def forward(self, x):
        return torch.ops.aten.topk(x, k=20, dim=1, largest=False, sorted=True)


@register_test_case(module_factory=lambda: AtenTopKSmallestModule())
def AtenTopKSmallestModule_basic(module, tu: TestUtils):
    module.forward(tu.rand(2, 40, 50))


# ==============================================================================


class AtenComplexImagModule(torch.nn.Module):
    def __init__(self):
        super().__init__()

    @export
    @annotate_args(
        [
            None,
            ([-1], torch.complex64, True),
        ]
    )
    def forward(self, x):
        return torch.ops.aten.imag(x)


@register_test_case(module_factory=lambda: AtenComplexImagModule())
def AtenComplexImagModule_basic(module, tu: TestUtils):
    module.forward(torch.view_as_complex(tu.rand(5, 2)))


class AtenComplexRealModule(torch.nn.Module):
    def __init__(self):
        super().__init__()

    @export
    @annotate_args(
        [
            None,
            ([-1], torch.complex64, True),
        ]
    )
    def forward(self, x):
        return torch.ops.aten.real(x)


@register_test_case(module_factory=lambda: AtenComplexRealModule())
def AtenComplexRealModule_basic(module, tu: TestUtils):
    module.forward(torch.view_as_complex(tu.rand(5, 2)))


class AtenComplex64Module(torch.nn.Module):
    def __init__(self):
        super().__init__()

    @export
    @annotate_args(
        [
            None,
            ([-1, -1], torch.complex64, True),
        ]
    )
    def forward(self, x):
        return x


@register_test_case(module_factory=lambda: AtenComplex64Module())
def AtenComplex64Module_basic(module, tu: TestUtils):
    module.forward(tu.rand(5, 2).to(torch.complex64))


class AtenComplexViewModule(torch.nn.Module):
    def __init__(self):
        super().__init__()

    @export
    @annotate_args(
        [
            None,
            ([-1, -1], torch.float32, True),
        ]
    )
    def forward(self, x):
        return torch.view_as_complex(x)


@register_test_case(module_factory=lambda: AtenComplexViewModule())
def AtenComplexViewModule_basic(module, tu: TestUtils):
    module.forward(tu.rand(5, 2))


# ==============================================================================
class AtenRealView128Module(torch.nn.Module):
    def __init__(self):
        super().__init__()

    @export
    @annotate_args(
        [
            None,
            ([-1, -1, -1], torch.complex128, True),
        ]
    )
    def forward(self, x):
        return torch.view_as_real(x)


@register_test_case(module_factory=lambda: AtenRealView128Module())
def AtenRealView128Module_basic(module, tu: TestUtils):
    module.forward(tu.rand(10, 6, 1).to(torch.complex128))


# ==============================================================================
class AtenRealView64Module(torch.nn.Module):
    def __init__(self):
        super().__init__()

    @export
    @annotate_args(
        [
            None,
            ([-1, -1, -1], torch.complex64, True),
        ]
    )
    def forward(self, x):
        return torch.view_as_real(x)


@register_test_case(module_factory=lambda: AtenRealView64Module())
def AtenRealView64Module_basic(module, tu: TestUtils):
    module.forward(tu.rand(10, 6, 1).to(torch.complex64))


# ==============================================================================


class Add_Module(torch.nn.Module):
    def __init__(self):
        super().__init__()
        self.register_buffer("tensor", torch.ones(2, 3))

    @export
    @annotate_args(
        [
            None,
            ([-1, -1], torch.float32, True),
        ]
    )
    def forward(self, x):
        return torch.ops.aten.add_(x, self.tensor)


@register_test_case(module_factory=lambda: Add_Module())
def Add_Module_basic(module, tu: TestUtils):
    module.forward(tu.rand(2, 3))


# ==============================================================================


class CosineSimilarityStaticModule(torch.nn.Module):
    def __init__(self):
        super().__init__()

    @export
    @annotate_args(
        [
            None,
            ([2, 3], torch.float32, True),
            ([2, 3], torch.float32, True),
        ]
    )
    def forward(self, x1, x2):
        return torch.ops.aten.cosine_similarity(x1, x2)


@register_test_case(module_factory=lambda: CosineSimilarityStaticModule())
def CosineSimilarityStaticModule_basic(module, tu: TestUtils):
    module.forward(tu.rand(2, 3), tu.rand(2, 3))


# ==============================================================================


class CosineSimilarityStaticBroadcastModule(torch.nn.Module):
    def __init__(self):
        super().__init__()

    @export
    @annotate_args(
        [
            None,
            ([5, 2, 3], torch.float32, True),
            ([4, 5, 1, 1], torch.float32, True),
        ]
    )
    def forward(self, x1, x2):
        return torch.ops.aten.cosine_similarity(x1, x2)


@register_test_case(module_factory=lambda: CosineSimilarityStaticBroadcastModule())
def CosineSimilarityStaticBroadcastModule_basic(module, tu: TestUtils):
    module.forward(tu.rand(5, 2, 3), tu.rand(4, 5, 1, 1))


# ==============================================================================


class CosineSimilarityModule(torch.nn.Module):
    def __init__(self):
        super().__init__()

    @export
    @annotate_args(
        [
            None,
            ([-1, -1], torch.float32, True),
            ([-1, -1], torch.float32, True),
        ]
    )
    def forward(self, x1, x2):
        return torch.ops.aten.cosine_similarity(x1, x2)


@register_test_case(module_factory=lambda: CosineSimilarityModule())
def CosineSimilarityModule_basic(module, tu: TestUtils):
    module.forward(tu.rand(2, 3), tu.rand(2, 3))


# ==============================================================================


class IscloseStaticModule(torch.nn.Module):
    def __init__(self):
        super().__init__()

    @export
    @annotate_args(
        [
            None,
            ([5, 5], torch.float32, True),
            ([5, 5], torch.float32, True),
        ]
    )
    def forward(self, x, y):
        return torch.isclose(x, y)


@register_test_case(module_factory=lambda: IscloseStaticModule())
def IscloseStaticModule_basic(module, tu: TestUtils):
    module.forward(tu.rand(5, 5), tu.rand(5, 5))


# ==============================================================================


class IscloseStaticModuleTrue(torch.nn.Module):
    def __init__(self):
        super().__init__()
        self.register_buffer("tensor", torch.ones(1))

    @export
    @annotate_args(
        [
            None,
            ([5, 5], torch.float32, True),
        ]
    )
    def forward(self, x):
        return torch.isclose(x, self.tensor)


@register_test_case(module_factory=lambda: IscloseStaticModuleTrue())
def IscloseStaticModuleTrue_basic(module, tu: TestUtils):
    module.forward(torch.ones(5, 5))


# ==============================================================================


class CloneModule(torch.nn.Module):
    def __init__(self):
        super().__init__()

    @export
    @annotate_args(
        [
            None,
            ([5, 5], torch.float32, True),
        ]
    )
    def forward(self, x):
        return torch.ops.aten.clone(x)


@register_test_case(module_factory=lambda: CloneModule())
def CloneModule_basic(module, tu: TestUtils):
    module.forward(tu.rand(5, 5))


# ==============================================================================


class AtenKthvalueModule(torch.nn.Module):

    def __init__(self):
        super().__init__()

    @export
    @annotate_args([None, ([2, 6, 3], torch.int32, True)])
    def forward(self, x):
        return torch.ops.aten.kthvalue(x, k=4, dim=1, keepdim=False)


@register_test_case(module_factory=lambda: AtenKthvalueModule())
def AtenKthvalueModule_basic(module, tu: TestUtils):
    module.forward(torch.randperm(2 * 6 * 3, dtype=torch.int32).reshape(2, 6, 3))


# ==============================================================================


class AtenKthvalueKeepDimModule(torch.nn.Module):

    def __init__(self):
        super().__init__()

    @export
    @annotate_args([None, ([2, 6, 3], torch.int32, True)])
    def forward(self, x):
        return torch.ops.aten.kthvalue(x, k=4, dim=1, keepdim=True)


@register_test_case(module_factory=lambda: AtenKthvalueKeepDimModule())
def AtenKthvalueKeepDimModule_basic(module, tu: TestUtils):
    module.forward(torch.randperm(2 * 6 * 3, dtype=torch.int32).reshape(2, 6, 3))


# ==============================================================================


class AtenKthvalueDynamicDimsModule(torch.nn.Module):

    def __init__(self):
        super().__init__()

    @export
    @annotate_args([None, ([-1, -1, -1, -1], torch.int32, True)])
    def forward(self, x):
        return torch.ops.aten.kthvalue(x, k=6, dim=2, keepdim=True)


@register_test_case(module_factory=lambda: AtenKthvalueDynamicDimsModule())
def AtenKthvalueDynamicDimsModule_basic(module, tu: TestUtils):
    module.forward(torch.randperm(4 * 2 * 8 * 3, dtype=torch.int32).reshape(4, 2, 8, 3))


# ==============================================================================


class AtenKthvalueFloat64Module(torch.nn.Module):

    def __init__(self):
        super().__init__()

    @export
    @annotate_args([None, ([4, 2, 8, 3], torch.float64, True)])
    def forward(self, x):
        return torch.ops.aten.kthvalue(x, k=3, dim=0, keepdim=True)


@register_test_case(module_factory=lambda: AtenKthvalueFloat64Module())
def AtenKthvalueFloat64Module_basic(module, tu: TestUtils):
    module.forward(
        torch.randperm(4 * 2 * 8 * 3, dtype=torch.float64).reshape(4, 2, 8, 3)
    )


# ==============================================================================


class AtenKthvalueFloat64DynamicDimsModule(torch.nn.Module):

    def __init__(self):
        super().__init__()

    @export
    @annotate_args([None, ([-1, -1, -1, -1], torch.float64, True)])
    def forward(self, x):
        return torch.ops.aten.kthvalue(x, k=3, dim=3, keepdim=True)


@register_test_case(module_factory=lambda: AtenKthvalueFloat64DynamicDimsModule())
def AtenKthvalueFloat64DynamicDimsModule_basic(module, tu: TestUtils):
    module.forward(
        torch.randperm(4 * 2 * 8 * 3, dtype=torch.float64).reshape(4, 2, 8, 3)
    )


# ==============================================================================


class UnfoldModule(torch.nn.Module):
    def __init__(self):
        super().__init__()
        self.unfold = torch.nn.Unfold(kernel_size=(2, 3))

    @export
    @annotate_args(
        [
            None,
            ([-1, -1, -1, -1], torch.float32, True),
        ]
    )
    def forward(self, input):
        return self.unfold(input)


@register_test_case(module_factory=lambda: UnfoldModule())
def UnfoldModule_basic(module, tu: TestUtils):
    module.forward(tu.rand(2, 5, 3, 4))


# ==============================================================================


class AtenPolarFloatModule(torch.nn.Module):
    def __init__(self):
        super().__init__()
        self.unfold = torch.nn.Unfold(kernel_size=(2, 3))

    @export
    @annotate_args(
        [
            None,
            ([-1, -1, -1, -1], torch.float32, True),
            ([-1, -1, -1, -1], torch.float32, True),
        ]
    )
    def forward(self, abs_, angle):
        return torch.ops.aten.polar(torch.ops.aten.abs(abs_), angle)


@register_test_case(module_factory=lambda: AtenPolarFloatModule())
def AtenPolarFloatModule_basic(module, tu: TestUtils):
    module.forward(tu.rand(2, 5, 3, 4), tu.rand(2, 5, 3, 4))


# ==============================================================================


class AtenPolarDoubleModule(torch.nn.Module):
    def __init__(self):
        super().__init__()
        self.unfold = torch.nn.Unfold(kernel_size=(2, 3))

    @export
    @annotate_args(
        [
            None,
            ([-1, -1, -1, -1], torch.float64, True),
            ([-1, -1, -1, -1], torch.float64, True),
        ]
    )
    def forward(self, abs_, angle):
        return torch.ops.aten.polar(torch.ops.aten.abs(abs_), angle)


@register_test_case(module_factory=lambda: AtenPolarDoubleModule())
def AtenPolarDoubleModule_basic(module, tu: TestUtils):
    module.forward(
        tu.rand(2, 5, 3, 4).to(torch.float64), tu.rand(2, 5, 3, 4).to(torch.float64)
    )


# ==============================================================================


class AtenNonzero1DDynamicModule(torch.nn.Module):
    def __init__(self):
        super().__init__()

    @export
    @annotate_args(
        [
            None,
            ([-1], torch.bool, True),
        ]
    )
    def forward(self, x):
        return torch.ops.aten.nonzero(x)


@register_test_case(module_factory=lambda: AtenNonzero1DDynamicModule())
def AtenNonzero1DDynamicModule_basic(module, tu: TestUtils):
    module.forward(torch.tensor([0, 0, 1, 1, 0, 0], dtype=torch.bool))


# ==============================================================================


class AtenSymConstrainRange(torch.nn.Module):
    def __init__(self):
        super().__init__()

    @export
    @annotate_args([None, ([-1], torch.int, True)])
    def forward(self, x):
        a = x.item()
        torch.ops.aten.sym_constrain_range(a, max=5)
        return a


@register_test_case(module_factory=lambda: AtenSymConstrainRange())
def AtenSymConstrainRange_basic(module, tu: TestUtils):
    module.forward(torch.tensor(4))


# ==============================================================================


class AtenSymConstrainRangeForSize(torch.nn.Module):
    def __init__(self):
        super().__init__()

    @export
    @annotate_args([None, ([-1], torch.int, True)])
    def forward(self, x):
        a = x.item()
        torch.ops.aten.sym_constrain_range_for_size(a, min=0, max=10)
        return a


@register_test_case(module_factory=lambda: AtenSymConstrainRangeForSize())
def AtenSymConstrainRangeForSize_basic(module, tu: TestUtils):
    module.forward(torch.tensor(4))


# ==============================================================================
class Aten_AssertScalar(torch.nn.Module):
    def __init__(self):
        super().__init__()

    @export
    @annotate_args([None, ([-1], torch.int, True)])
    def forward(self, x):
        a = x.item()
        assert_msg = "Assertion failed for condition x.item() > 3"
        torch.ops.aten._assert_scalar(a > 3, assert_msg)
        return a


@register_test_case(module_factory=lambda: Aten_AssertScalar())
def Aten_AssertScalar_basic(module, tu: TestUtils):
    module.forward(torch.tensor(4))


# ==============================================================================


class AtenAsStridedModule(torch.nn.Module):
    def __init__(self):
        super().__init__()

    @export
    @annotate_args(
        [
            None,
            ([4, 5, 6], torch.float32, True),
        ]
    )
    def forward(self, x):
        return torch.ops.aten.as_strided(
            x, size=(2, 2), stride=(3, 3), storage_offset=1
        )


@register_test_case(module_factory=lambda: AtenAsStridedModule())
def AtenAsStridedModule_basic(module, tu: TestUtils):
    module.forward(torch.randn(4, 5, 6))


class AtenAsStridedNoStorageOffsetModule(torch.nn.Module):
    def __init__(self):
        super().__init__()

    @export
    @annotate_args(
        [
            None,
            ([12, 13], torch.float32, True),
        ]
    )
    def forward(self, x):
        return torch.ops.aten.as_strided(x, size=(3, 4), stride=(2, 5))


@register_test_case(module_factory=lambda: AtenAsStridedNoStorageOffsetModule())
def AtenAsStridedNoStorageOffsetModule_basic(module, tu: TestUtils):
    module.forward(torch.randn(12, 13))<|MERGE_RESOLUTION|>--- conflicted
+++ resolved
@@ -1010,7 +1010,6 @@
 # ==============================================================================
 
 
-<<<<<<< HEAD
 class PixelUnshuffleModuleStaticRank4Float32(torch.nn.Module):
     # Basic test case for PixelUnshuffle operation
     def __init__(self):
@@ -1030,6 +1029,31 @@
 # ==============================================================================
 
 
+class ChannelShuffleBasic(torch.nn.Module):
+    # Basic test case for ChannelShuffle operation.
+    def __init__(self):
+        super().__init__()
+        self.shuffle = torch.nn.ChannelShuffle(groups=4)
+
+    @export
+    @annotate_args(
+        [
+            None,
+            ([1, 8, 4, 4], torch.float32, True),
+        ]
+    )
+    def forward(self, x):
+        return self.shuffle(x)
+
+
+@register_test_case(module_factory=lambda: ChannelShuffleBasic())
+def ChannelShuffleBasic_basic(module, tu: TestUtils):
+    module.forward(torch.arange(1, 129, dtype=torch.float32).reshape(1, 8, 4, 4))
+
+
+# ==============================================================================
+
+
 class PixelUnshuffleModuleStaticRank5Float32(torch.nn.Module):
     # Basic test case for PixelUnshuffle operation
     def __init__(self):
@@ -1049,6 +1073,31 @@
 # ==============================================================================
 
 
+class ChannelShuffleUnitaryGroup(torch.nn.Module):
+    # Test case where group = 1.
+    def __init__(self):
+        super().__init__()
+        self.shuffle = torch.nn.ChannelShuffle(groups=1)
+
+    @export
+    @annotate_args(
+        [
+            None,
+            ([3, 8, 3, 4], torch.float32, True),
+        ]
+    )
+    def forward(self, x):
+        return self.shuffle(x)
+
+
+@register_test_case(module_factory=lambda: ChannelShuffleUnitaryGroup())
+def ChannelShuffleUnitaryGroup_basic(module, tu: TestUtils):
+    module.forward(torch.arange(1, 289, dtype=torch.float32).reshape(3, 8, 3, 4))
+
+
+# ==============================================================================
+
+
 class PixelUnshuffleModuleStaticRank3Int64(torch.nn.Module):
     def __init__(self):
         super().__init__()
@@ -1067,6 +1116,30 @@
 # ==============================================================================
 
 
+class ChannelShuffle1D(torch.nn.Module):
+    def __init__(self):
+        super().__init__()
+        self.shuffle = torch.nn.ChannelShuffle(groups=3)
+
+    @export
+    @annotate_args(
+        [
+            None,
+            ([2, 9, 3], torch.float32, True),
+        ]
+    )
+    def forward(self, x):
+        return self.shuffle(x)
+
+
+@register_test_case(module_factory=lambda: ChannelShuffle1D())
+def ChannelShuffle1D_basic(module, tu: TestUtils):
+    module.forward(torch.arange(1, 55, dtype=torch.float32).reshape(2, 9, 3))
+
+
+# ==============================================================================
+
+
 class PixelUnshuffleModuleFullDynamic(torch.nn.Module):
     def __init__(self):
         super().__init__()
@@ -1085,6 +1158,30 @@
 # ==============================================================================
 
 
+class ChannelShuffle4D(torch.nn.Module):
+    def __init__(self):
+        super().__init__()
+        self.shuffle = torch.nn.ChannelShuffle(groups=2)
+
+    @export
+    @annotate_args(
+        [
+            None,
+            ([1, 4, 1, 2, 3, 4], torch.float32, True),
+        ]
+    )
+    def forward(self, x):
+        return self.shuffle(x)
+
+
+@register_test_case(module_factory=lambda: ChannelShuffle4D())
+def ChannelShuffle4D_basic(module, tu: TestUtils):
+    module.forward(torch.arange(1, 97, dtype=torch.float32).reshape(1, 4, 1, 2, 3, 4))
+
+
+# ==============================================================================
+
+
 class PixelUnshuffleModuleSpatiallyDynamic(torch.nn.Module):
     def __init__(self):
         super().__init__()
@@ -1103,6 +1200,31 @@
 # ==============================================================================
 
 
+class ChannelShuffleTrailingOnes(torch.nn.Module):
+    # Test case where ChannelShuffle last dimensions are ones.
+    def __init__(self):
+        super().__init__()
+        self.shuffle = torch.nn.ChannelShuffle(groups=2)
+
+    @export
+    @annotate_args(
+        [
+            None,
+            ([1, 8, 1, 1], torch.float32, True),
+        ]
+    )
+    def forward(self, x):
+        return self.shuffle(x)
+
+
+@register_test_case(module_factory=lambda: ChannelShuffleTrailingOnes())
+def ChannelShuffleTrailingOnes_basic(module, tu: TestUtils):
+    module.forward(torch.arange(1, 9, dtype=torch.float32).reshape(1, 8, 1, 1))
+
+
+# ==============================================================================
+
+
 class PixelUnshuffleModuleSpatiallyStatic(torch.nn.Module):
     def __init__(self):
         super().__init__()
@@ -1116,125 +1238,6 @@
 @register_test_case(module_factory=lambda: PixelUnshuffleModuleSpatiallyStatic())
 def PixelUnshuffleModuleSpatiallyStatic_basic(module, tu: TestUtils):
     module.forward(tu.randint(2, 2, 3, 6, 3, low=0, high=100))
-=======
-class ChannelShuffleBasic(torch.nn.Module):
-    # Basic test case for ChannelShuffle operation.
-    def __init__(self):
-        super().__init__()
-        self.shuffle = torch.nn.ChannelShuffle(groups=4)
-
-    @export
-    @annotate_args(
-        [
-            None,
-            ([1, 8, 4, 4], torch.float32, True),
-        ]
-    )
-    def forward(self, x):
-        return self.shuffle(x)
-
-
-@register_test_case(module_factory=lambda: ChannelShuffleBasic())
-def ChannelShuffleBasic_basic(module, tu: TestUtils):
-    module.forward(torch.arange(1, 129, dtype=torch.float32).reshape(1, 8, 4, 4))
-
-
-# ==============================================================================
-
-
-class ChannelShuffleUnitaryGroup(torch.nn.Module):
-    # Test case where group = 1.
-    def __init__(self):
-        super().__init__()
-        self.shuffle = torch.nn.ChannelShuffle(groups=1)
-
-    @export
-    @annotate_args(
-        [
-            None,
-            ([3, 8, 3, 4], torch.float32, True),
-        ]
-    )
-    def forward(self, x):
-        return self.shuffle(x)
-
-
-@register_test_case(module_factory=lambda: ChannelShuffleUnitaryGroup())
-def ChannelShuffleUnitaryGroup_basic(module, tu: TestUtils):
-    module.forward(torch.arange(1, 289, dtype=torch.float32).reshape(3, 8, 3, 4))
-
-
-# ==============================================================================
-
-
-class ChannelShuffle1D(torch.nn.Module):
-    def __init__(self):
-        super().__init__()
-        self.shuffle = torch.nn.ChannelShuffle(groups=3)
-
-    @export
-    @annotate_args(
-        [
-            None,
-            ([2, 9, 3], torch.float32, True),
-        ]
-    )
-    def forward(self, x):
-        return self.shuffle(x)
-
-
-@register_test_case(module_factory=lambda: ChannelShuffle1D())
-def ChannelShuffle1D_basic(module, tu: TestUtils):
-    module.forward(torch.arange(1, 55, dtype=torch.float32).reshape(2, 9, 3))
-
-
-# ==============================================================================
-
-
-class ChannelShuffle4D(torch.nn.Module):
-    def __init__(self):
-        super().__init__()
-        self.shuffle = torch.nn.ChannelShuffle(groups=2)
-
-    @export
-    @annotate_args(
-        [
-            None,
-            ([1, 4, 1, 2, 3, 4], torch.float32, True),
-        ]
-    )
-    def forward(self, x):
-        return self.shuffle(x)
-
-
-@register_test_case(module_factory=lambda: ChannelShuffle4D())
-def ChannelShuffle4D_basic(module, tu: TestUtils):
-    module.forward(torch.arange(1, 97, dtype=torch.float32).reshape(1, 4, 1, 2, 3, 4))
-
-
-# ==============================================================================
-
-
-class ChannelShuffleTrailingOnes(torch.nn.Module):
-    # Test case where ChannelShuffle last dimensions are ones.
-    def __init__(self):
-        super().__init__()
-        self.shuffle = torch.nn.ChannelShuffle(groups=2)
-
-    @export
-    @annotate_args(
-        [
-            None,
-            ([1, 8, 1, 1], torch.float32, True),
-        ]
-    )
-    def forward(self, x):
-        return self.shuffle(x)
-
-
-@register_test_case(module_factory=lambda: ChannelShuffleTrailingOnes())
-def ChannelShuffleTrailingOnes_basic(module, tu: TestUtils):
-    module.forward(torch.arange(1, 9, dtype=torch.float32).reshape(1, 8, 1, 1))
 
 
 # ==============================================================================
@@ -1260,7 +1263,6 @@
 @register_test_case(module_factory=lambda: ChannelShuffleDynamicDims())
 def ChannelShuffleDynamicDims_basic(module, tu: TestUtils):
     module.forward(torch.arange(1, 129, dtype=torch.float32).reshape(1, 8, 4, 4))
->>>>>>> b1053f87
 
 
 # ==============================================================================
