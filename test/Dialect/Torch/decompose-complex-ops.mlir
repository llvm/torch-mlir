// RUN: torch-mlir-opt -torch-decompose-complex-ops -split-input-file %s | FileCheck %s

// CHECK-LABEL:   func.func @matmul_no_decompose
// CHECK:           torch.aten.matmul %arg0, %arg1 : !torch.vtensor<[?,?,?,?,?],f32>, !torch.vtensor<[?,?,?],f32> -> !torch.tensor
func.func @matmul_no_decompose(%arg0: !torch.vtensor<[?,?,?,?,?],f32>, %arg1: !torch.vtensor<[?,?,?],f32>) -> !torch.tensor {
  %0 = torch.aten.matmul %arg0, %arg1 : !torch.vtensor<[?,?,?,?,?],f32>, !torch.vtensor<[?,?,?],f32> -> !torch.tensor
  return %0 : !torch.tensor
}


// -----

// CHECK-LABEL:   func.func @matmul_decompose_2d
// CHECK:           torch.aten.mm %arg0, %arg1 : !torch.vtensor<[?,?],f32>, !torch.vtensor<[?,?],f32> -> !torch.tensor
func.func @matmul_decompose_2d(%arg0: !torch.vtensor<[?,?],f32>, %arg1: !torch.vtensor<[?,?],f32>) -> !torch.tensor {
  %0 = torch.aten.matmul %arg0, %arg1 : !torch.vtensor<[?,?],f32>, !torch.vtensor<[?,?],f32> -> !torch.tensor
  return %0 : !torch.tensor
}

// -----
// CHECK-LABEL:   func.func @matmul_decompose_3d(
// CHECK:           torch.aten.bmm %arg0, %arg1 : !torch.vtensor<[?,?,?],f32>, !torch.vtensor<[?,?,?],f32> -> !torch.tensor
func.func @matmul_decompose_3d(%arg0: !torch.vtensor<[?,?,?],f32>, %arg1: !torch.vtensor<[?,?,?],f32>) -> !torch.tensor {
  %0 = torch.aten.matmul %arg0, %arg1 : !torch.vtensor<[?,?,?],f32>, !torch.vtensor<[?,?,?],f32> -> !torch.tensor
  return %0 : !torch.tensor
}

// -----
// CHECK-LABEL: func.func @argmax_rank_1
// CHECK:         %[[I0:.*]] = torch.constant.int 0
// CHECK:         %[[FALSE:.*]] = torch.constant.bool false
// CHECK:         %[[VALUES:.*]], %[[INDICES:.*]] = torch.aten.max.dim %arg0, %[[I0]], %[[FALSE]] : !torch.vtensor<[20],si32>, !torch.int, !torch.bool -> !torch.vtensor<[],si32>, !torch.vtensor<[],si64>
// CHECK:         return %[[INDICES]] : !torch.vtensor<[],si64>
func.func @argmax_rank_1(%arg0: !torch.vtensor<[20],si32>) -> !torch.vtensor<[],si64> {
    %none = torch.constant.none
    %false = torch.constant.bool false
    %7 = torch.aten.argmax %arg0, %none, %false : !torch.vtensor<[20],si32>, !torch.none, !torch.bool -> !torch.vtensor<[],si64>
    return %7 : !torch.vtensor<[],si64>
}

// -----
// CHECK-LABEL:  func.func @torch.aten.type_as$basic(
// CHECK-SAME:                                %[[ARG_0:.*]]: !torch.tensor, %[[ARG_1:.*]]: !torch.tensor) -> !torch.tensor {
// CHECK-DAG:      %[[FALSE:.*]] = torch.constant.bool false
// CHECK-DAG:      %[[NONE:.*]] = torch.constant.none
// CHECK:          %[[DTYPE:.*]] = torch.prim.dtype %[[ARG_1]] : !torch.tensor -> !torch.int
// CHECK:          %[[VAR:.*]] = torch.aten.to.dtype %[[ARG_0]], %[[DTYPE]], %[[FALSE]], %[[FALSE]], %[[NONE]] : !torch.tensor, !torch.int, !torch.bool, !torch.bool, !torch.none -> !torch.tensor
// CHECK:          return %[[VAR]] : !torch.tensor
func.func @torch.aten.type_as$basic(%arg0: !torch.tensor, %arg1: !torch.tensor) -> !torch.tensor {
  %0 = torch.aten.type_as %arg0, %arg1 : !torch.tensor, !torch.tensor -> !torch.tensor
  return %0 : !torch.tensor
}

// -----

// CHECK-LABEL:   func.func @torch.aten.type_as$fold(
// CHECK-SAME:                                 %[[ARG_0:.*]]: !torch.tensor<[?],f16>, %[[ARG_1:.*]]: !torch.tensor<[?,?],f16>) -> !torch.tensor<[?],f16> {
// CHECK:           return %[[ARG_0]] : !torch.tensor<[?],f16>
func.func @torch.aten.type_as$fold(%arg0: !torch.tensor<[?], f16>, %arg1: !torch.tensor<[?,?],f16>) -> !torch.tensor<[?],f16> {
  %0 = torch.aten.type_as %arg0, %arg1 : !torch.tensor<[?], f16>, !torch.tensor<[?,?],f16> -> !torch.tensor<[?], f16>
  return %0 : !torch.tensor<[?], f16>
}

// -----

// CHECK-LABEL:   func.func @torch.aten.one_hot$fold(
// CHECK-SAME:                                 %[[ARG_0:.*]]: !torch.vtensor<[3],si64>, %arg1: !torch.int) -> !torch.vtensor<[3,?],si64> {
// CHECK:           %[[FALSE:.*]] = torch.constant.bool false
// CHECK:           %[[INT4:.*]] = torch.constant.int 4
// CHECK:           %[[NONE:.*]] = torch.constant.none
// CHECK:           %[[INT0:.*]] = torch.constant.int 0
// CHECK:           %[[INT1:.*]] = torch.constant.int 1
// CHECK:           %[[ARANGE:.*]] = torch.aten.arange.start_step %[[INT0]], %arg1, %[[INT1]], %[[NONE]], %[[NONE]], %[[NONE]], %[[NONE]] : !torch.int, !torch.int, !torch.int, !torch.none, !torch.none, !torch.none, !torch.none -> !torch.vtensor<[?],si64>
// CHECK:           %[[UNSQUEEZE:.*]] = torch.aten.unsqueeze %[[ARG_0]], %[[INT1]] : !torch.vtensor<[3],si64>, !torch.int -> !torch.vtensor<[3,1],si64>
// CHECK:           %[[EQ:.*]] = torch.aten.eq.Tensor %[[UNSQUEEZE]], %[[ARANGE]] : !torch.vtensor<[3,1],si64>, !torch.vtensor<[?],si64> -> !torch.vtensor<[3,?],i1>
// CHECK:           %[[RESULT:.*]] = torch.aten.to.dtype %[[EQ]], %[[INT4]], %[[FALSE]], %[[FALSE]], %[[NONE]] : !torch.vtensor<[3,?],i1>, !torch.int, !torch.bool, !torch.bool, !torch.none -> !torch.vtensor<[3,?],si64>
// CHECK:           return %[[RESULT:.*]] : !torch.vtensor<[3,?],si64>
func.func @torch.aten.one_hot$fold(%arg0: !torch.vtensor<[3],si64>, %arg1: !torch.int) -> !torch.vtensor<[3,?],si64> {
  %0 = torch.aten.one_hot %arg0, %arg1 : !torch.vtensor<[3],si64>, !torch.int -> !torch.vtensor<[3,?],si64>
  return %0 : !torch.vtensor<[3,?],si64>
}

// -----

// CHECK-LABEL:   func.func @torch.aten._fake_quantize_per_tensor_affine_cachemask_tensor_qparams(
// CHECK-SAME:                                 %[[ARG_0:.*]]: !torch.vtensor<[?,?,?,?],f32>, %[[ARG_1:.*]]: !torch.vtensor<[1],f32>,
// CHECK-SAME:                                 %[[ARG_2:.*]]: !torch.vtensor<[1],si32>, %[[ARG_3:.*]]: !torch.vtensor<[1],si64>) -> !torch.vtensor<[?,?,?,?],f32> {
// CHECK:           %[[CONST1:.*]] = torch.constant.int 127
// CHECK:           %[[CONST2:.*]] = torch.constant.int -128
// CHECK:           %[[RESULT:.*]] = torch.aten.fake_quantize_per_tensor_affine.tensor_qparams %[[ARG_0]], %[[ARG_1]], %[[ARG_2]], %[[CONST2]], %[[CONST1]] : !torch.vtensor<[?,?,?,?],f32>, !torch.vtensor<[1],f32>, !torch.vtensor<[1],si32>, !torch.int, !torch.int -> !torch.vtensor<[?,?,?,?],f32>
// CHECK:           return %[[RESULT]] : !torch.vtensor<[?,?,?,?],f32>
func.func @torch.aten._fake_quantize_per_tensor_affine_cachemask_tensor_qparams(%arg0: !torch.vtensor<[?,?,?,?],f32>, %arg1: !torch.vtensor<[1],f32>, %arg2: !torch.vtensor<[1],si32>, %arg3: !torch.vtensor<[1],si64>) -> !torch.vtensor<[?,?,?,?],f32> {
  %int127 = torch.constant.int 127
  %int-128 = torch.constant.int -128
  %0:2 = torch.aten._fake_quantize_per_tensor_affine_cachemask_tensor_qparams %arg0, %arg1, %arg2, %arg3, %int-128, %int127 : !torch.vtensor<[?,?,?,?],f32>, !torch.vtensor<[1],f32>, !torch.vtensor<[1],si32>, !torch.vtensor<[1],si64>, !torch.int, !torch.int -> !torch.vtensor<[?,?,?,?],f32>, !torch.vtensor<[?,?,?,?],i1>
  return %0#0 : !torch.vtensor<[?,?,?,?],f32>
}

// -----

// CHECK-LABEL:   func.func @torch.aten.fake_quantize_per_channel_affine_cachemask(
// CHECK-SAME:                                 %[[ARG_0:.*]]: !torch.vtensor<[?,?,?,?],f32>, %[[ARG_1:.*]]: !torch.vtensor<[?],f32>,
// CHECK-SAME:                                 %[[ARG_2:.*]]: !torch.vtensor<[?],si32>) -> !torch.vtensor<[?,?,?,?],f32> {
// CHECK:           %[[CONST0:.*]] = torch.constant.int 0
// CHECK:           %[[CONST1:.*]] = torch.constant.int 127
// CHECK:           %[[CONST2:.*]] = torch.constant.int -128
// CHECK:           %[[RESULT:.*]] = torch.aten.fake_quantize_per_channel_affine %[[ARG_0]], %[[ARG_1]], %[[ARG_2]], %[[CONST0]], %[[CONST2]], %[[CONST1]] : !torch.vtensor<[?,?,?,?],f32>, !torch.vtensor<[?],f32>, !torch.vtensor<[?],si32>, !torch.int, !torch.int, !torch.int -> !torch.vtensor<[?,?,?,?],f32>
// CHECK:           return %[[RESULT]] : !torch.vtensor<[?,?,?,?],f32>
func.func @torch.aten.fake_quantize_per_channel_affine_cachemask(%arg0: !torch.vtensor<[?,?,?,?],f32>, %arg1: !torch.vtensor<[?],f32>, %arg2: !torch.vtensor<[?],si32>) -> !torch.vtensor<[?,?,?,?],f32> {
  %int0 = torch.constant.int 0
  %int127 = torch.constant.int 127
  %int-128 = torch.constant.int -128
  %0:2 = torch.aten.fake_quantize_per_channel_affine_cachemask %arg0, %arg1, %arg2, %int0, %int-128, %int127 : !torch.vtensor<[?,?,?,?],f32>, !torch.vtensor<[?],f32>, !torch.vtensor<[?],si32>, !torch.int, !torch.int, !torch.int -> !torch.vtensor<[?,?,?,?],f32>, !torch.vtensor<[?,?,?,?],i1>
  return %0#0 : !torch.vtensor<[?,?,?,?],f32>
}

// -----

// CHECK-LABEL: test_einsum_inner_prod
func.func @test_einsum_inner_prod(%arg0: !torch.vtensor<[5],f64>, %arg1: !torch.vtensor<[5],f64>) -> !torch.vtensor<[],f64> attributes {torch.onnx_meta.ir_version = 7 : si64, torch.onnx_meta.opset_version = 17 : si64} {
  // CHECK-DAG:  %[[INT5:.+]] = torch.constant.int 5
  // CHECK-DAG:  %[[INT1:.+]] = torch.constant.int 1
  // CHECK-DAG:  %[[INT0:.+]] = torch.constant.int 0
  // CHECK:  %[[LHS_LIST:.+]] = torch.prim.ListConstruct %[[INT0]]
  // CHECK:  %[[LHS_PERM:.+]] = torch.aten.permute %arg0, %[[LHS_LIST]]
  // CHECK:  %[[RHS_LIST:.+]] = torch.prim.ListConstruct %[[INT0]]
  // CHECK:  %[[RHS_PERM:.+]] = torch.aten.permute %arg1, %[[RHS_LIST]]
  // CHECK:  %[[LHS_SHP:.+]] = torch.prim.ListConstruct %[[INT1]], %[[INT1]], %[[INT5]]
  // CHECK:  %[[LHS_VIEW:.+]] = torch.aten.view %[[LHS_PERM]], %[[LHS_SHP]]
  // CHECK:  %[[RHS_SHP:.+]] = torch.prim.ListConstruct %[[INT1]], %[[INT5]], %[[INT1]]
  // CHECK:  %[[RHS_VIEW:.+]] = torch.aten.view %[[RHS_PERM]], %[[RHS_SHP]]
  // CHECK:  %[[BMM:.+]] = torch.aten.bmm %[[LHS_VIEW]], %[[RHS_VIEW]]
  // CHECK:  %[[EMPTY:.+]] = torch.prim.ListConstruct  : () -> !torch.list<int>
  // CHECK:  %[[OUT_VIEW:.+]] = torch.aten.view %[[BMM]], %[[EMPTY]]
  // CHECK:  %[[EMPTY:.+]] = torch.prim.ListConstruct  : () -> !torch.list<int>
  // CHECK:  %[[OUT_PERM:.+]] = torch.aten.permute %[[OUT_VIEW]], %[[EMPTY]]
  // CHECK:  return %[[OUT_PERM]]
  %0 = torch.prim.ListConstruct %arg0, %arg1 : (!torch.vtensor<[5],f64>, !torch.vtensor<[5],f64>) -> !torch.list<vtensor>
  %str = torch.constant.str "i,i"
  %none_0 = torch.constant.none
  %1 = torch.aten.einsum %str, %0, %none_0 : !torch.str, !torch.list<vtensor>, !torch.none -> !torch.vtensor<[],f64>
  return %1 : !torch.vtensor<[],f64>
}

// -----

// CHECK:   func.func @torch.aten.fmod_int(%[[ARG0:.+]]: !torch.vtensor<[?],si32>, %[[ARG1:.+]]: !torch.vtensor<[1],si32>) -> !torch.vtensor<[?],si32> {
// CHECK:     %[[FLOAT1:.+]] = torch.constant.float 1.000000e+00
// CHECK:     %[[V0:.+]] = torch.aten.div.Tensor %[[ARG0]], %[[ARG1]] : !torch.vtensor<[?],si32>, !torch.vtensor<[1],si32> -> !torch.vtensor<[?],si32>
// CHECK:     %[[V1:.+]] = torch.aten.mul.Tensor %[[V0]], %[[ARG1]] : !torch.vtensor<[?],si32>, !torch.vtensor<[1],si32> -> !torch.vtensor<[?],si32>
// CHECK:     %[[V2:.+]] = torch.aten.sub.Tensor %[[ARG0]], %[[V1]], %[[FLOAT1]] : !torch.vtensor<[?],si32>, !torch.vtensor<[?],si32>, !torch.float -> !torch.vtensor<[?],si32>
// CHECK:     return %[[V2]] : !torch.vtensor<[?],si32>
func.func @torch.aten.fmod_int(%arg0: !torch.vtensor<[?],si32>, %arg1: !torch.vtensor<[1],si32>) -> !torch.vtensor<[?],si32> {
    %0 = torch.aten.fmod.Tensor %arg0, %arg1 : !torch.vtensor<[?],si32>, !torch.vtensor<[1],si32> -> !torch.vtensor<[?],si32>
    return %0 : !torch.vtensor<[?],si32>
}

// -----

// CHECK:   func.func @torch.aten.fmod_float(%[[ARG0:.+]]: !torch.vtensor<[?],f16>, %[[ARG1:.+]]: !torch.vtensor<[1],f16>) -> !torch.vtensor<[?],f16> {
// CHECK:     %[[FLOAT1:.+]] = torch.constant.float 1.000000e+00
// CHECK:     %[[V0:.+]] = torch.vtensor.literal(dense<-1> : tensor<si64>) : !torch.vtensor<[],si64>
// CHECK:     %[[V1:.+]] = torch.vtensor.literal(dense<0> : tensor<si64>) : !torch.vtensor<[],si64>
// CHECK:     %[[NONE:.+]] = torch.constant.none
// CHECK:     %[[FALSE:.+]] = torch.constant.bool false
// CHECK:     %[[INT5:.+]] = torch.constant.int 5
// CHECK:     %[[V2:.+]] = torch.vtensor.literal(dense<1> : tensor<si64>) : !torch.vtensor<[],si64>
// CHECK:     %[[INT0:.+]] = torch.constant.int 0
// CHECK:     %[[V3:.+]] = torch.aten.div.Tensor %[[ARG0]], %[[ARG1]] : !torch.vtensor<[?],f16>, !torch.vtensor<[1],f16> -> !torch.vtensor<[?],f16>
// CHECK:     %[[V4:.+]] = torch.aten.gt.Scalar %[[V3]], %[[INT0]] : !torch.vtensor<[?],f16>, !torch.int -> !torch.vtensor<[?],i1>
// CHECK:     %[[V5:.+]] = torch.aten.lt.Scalar %[[V3]], %[[INT0]] : !torch.vtensor<[?],f16>, !torch.int -> !torch.vtensor<[?],i1>
// CHECK:     %[[V6:.+]] = torch.aten.to.dtype %[[V2]], %[[INT5]], %[[FALSE]], %[[FALSE]], %[[NONE]] : !torch.vtensor<[],si64>, !torch.int, !torch.bool, !torch.bool, !torch.none -> !torch.vtensor<[],f16>
// CHECK:     %[[V7:.+]] = torch.aten.to.dtype %[[V1]], %[[INT5]], %[[FALSE]], %[[FALSE]], %[[NONE]] : !torch.vtensor<[],si64>, !torch.int, !torch.bool, !torch.bool, !torch.none -> !torch.vtensor<[],f16>
// CHECK:     %[[V8:.+]] = torch.aten.where.self %[[V4]], %[[V6]], %[[V7]] : !torch.vtensor<[?],i1>, !torch.vtensor<[],f16>, !torch.vtensor<[],f16> -> !torch.vtensor<[?],f16>
// CHECK:     %[[V9:.+]] = torch.aten.to.dtype %[[V0]], %[[INT5]], %[[FALSE]], %[[FALSE]], %[[NONE]] : !torch.vtensor<[],si64>, !torch.int, !torch.bool, !torch.bool, !torch.none -> !torch.vtensor<[],f16>
// CHECK:     %[[V10:.+]] = torch.aten.where.self %[[V5]], %[[V9]], %[[V8]] : !torch.vtensor<[?],i1>, !torch.vtensor<[],f16>, !torch.vtensor<[?],f16> -> !torch.vtensor<[?],f16>
// CHECK:     %[[V11:.+]] = torch.aten.abs %[[V3]] : !torch.vtensor<[?],f16> -> !torch.vtensor<[?],f16>
// CHECK:     %[[V12:.+]] = torch.aten.floor %[[V11]] : !torch.vtensor<[?],f16> -> !torch.vtensor<[?],f16>
// CHECK:     %[[V13:.+]] = torch.aten.mul.Tensor %[[V10]], %[[V12]] : !torch.vtensor<[?],f16>, !torch.vtensor<[?],f16> -> !torch.vtensor<[?],f16>
// CHECK:     %[[V14:.+]] = torch.aten.mul.Tensor %[[V13]], %[[ARG1]] : !torch.vtensor<[?],f16>, !torch.vtensor<[1],f16> -> !torch.vtensor<[?],f16>
// CHECK:     %[[V15:.+]] = torch.aten.sub.Tensor %[[ARG0]], %[[V14]], %[[FLOAT1]] : !torch.vtensor<[?],f16>, !torch.vtensor<[?],f16>, !torch.float -> !torch.vtensor<[?],f16>
// CHECK:     return %[[V15]] : !torch.vtensor<[?],f16>
func.func @torch.aten.fmod_float(%arg0: !torch.vtensor<[?],f16>, %arg1: !torch.vtensor<[1],f16>) -> !torch.vtensor<[?],f16> {
    %0 = torch.aten.fmod.Tensor %arg0, %arg1 : !torch.vtensor<[?],f16>, !torch.vtensor<[1],f16> -> !torch.vtensor<[?],f16>
    return %0 : !torch.vtensor<[?],f16>
}

// -----

// CHECK-LABEL:   func.func @torch.aten.fft_rfft$2d_last_dim(
// CHECK-SAME:           %arg0: !torch.vtensor<[16,9],f32>) -> !torch.vtensor<[16,5],complex<f32>> {
// CHECK-DAG:         %[[INT2:.*]] = torch.constant.int 2
// CHECK-DAG:         %[[INT5:.*]] = torch.constant.int 5
// CHECK-DAG:         %[[INT16:.*]] = torch.constant.int 16
// CHECK:             %[[VAR0:.*]] = torch.vtensor.literal(dense<{{.*}}> : tensor<9x10xf32>) : !torch.vtensor<[9,10],f32>
// CHECK:             %[[VAR1:.*]] = torch.aten.mm %arg0, %[[VAR0]] : !torch.vtensor<[16,9],f32>, !torch.vtensor<[9,10],f32> -> !torch.vtensor<[16,10],f32>
// CHECK:             %[[VAR2:.*]] = torch.prim.ListConstruct %[[INT16]], %[[INT5]], %[[INT2]] : (!torch.int, !torch.int, !torch.int) -> !torch.list<int>
// CHECK:             %[[VAR3:.*]] = torch.aten.view %[[VAR1]], %[[VAR2]] : !torch.vtensor<[16,10],f32>, !torch.list<int> -> !torch.vtensor<[16,5,2],f32>
// CHECK:             %[[VAR4:.*]] = torch.aten.view_as_complex %[[VAR3]] : !torch.vtensor<[16,5,2],f32> -> !torch.vtensor<[16,5],complex<f32>>
// CHECK:             return %[[VAR4]] : !torch.vtensor<[16,5],complex<f32>>
func.func @torch.aten.fft_rfft$2d_last_dim(%arg0: !torch.vtensor<[16,9],f32>) -> !torch.vtensor<[16,5],complex<f32>> {
  %int-1 = torch.constant.int -1
  %none = torch.constant.none
  %out = torch.aten.fft_rfft %arg0, %none, %int-1, %none : !torch.vtensor<[16,9],f32>, !torch.none, !torch.int, !torch.none -> !torch.vtensor<[16,5],complex<f32>>
  return %out : !torch.vtensor<[16,5],complex<f32>>
}

// -----

// CHECK-LABEL:   func.func @torch.aten.fft_rfft$2d_first_dim(
// CHECK-SAME:           %arg0: !torch.vtensor<[36,23],f32>) -> !torch.vtensor<[19,23],complex<f32>> {
// CHECK-DAG:         %[[INT2:.*]] = torch.constant.int 2
// CHECK-DAG:         %[[INT19:.*]] = torch.constant.int 19
// CHECK-DAG:         %[[INT23:.*]] = torch.constant.int 23
// CHECK-DAG:             %[[VAR0:.*]] = torch.vtensor.literal(dense<{{.*}}> : tensor<36x38xf32>) : !torch.vtensor<[36,38],f32>
// CHECK-DAG:         %[[INT0:.*]] = torch.constant.int 0
// CHECK-DAG:         %[[INT1:.*]] = torch.constant.int 1
// CHECK:             %[[VAR1:.*]] = torch.aten.transpose.int %arg0, %[[INT0]], %[[INT1]] : !torch.vtensor<[36,23],f32>, !torch.int, !torch.int -> !torch.vtensor<[23,36],f32>
// CHECK:             %[[VAR2:.*]] = torch.aten.mm %[[VAR1]], %[[VAR0]] : !torch.vtensor<[23,36],f32>, !torch.vtensor<[36,38],f32> -> !torch.vtensor<[23,38],f32>
// CHECK:             %[[VAR3:.*]] = torch.prim.ListConstruct %[[INT23]], %[[INT19]], %[[INT2]] : (!torch.int, !torch.int, !torch.int) -> !torch.list<int>
// CHECK:             %[[VAR4:.*]] = torch.aten.view %[[VAR2]], %[[VAR3]] : !torch.vtensor<[23,38],f32>, !torch.list<int> -> !torch.vtensor<[23,19,2],f32>
// CHECK:             %[[VAR5:.*]] = torch.aten.view_as_complex %[[VAR4]] : !torch.vtensor<[23,19,2],f32> -> !torch.vtensor<[23,19],complex<f32>>
// CHECK:             %[[VAR6:.*]] = torch.aten.transpose.int %[[VAR5]], %[[INT0]], %[[INT1]] : !torch.vtensor<[23,19],complex<f32>>, !torch.int, !torch.int -> !torch.vtensor<[19,23],complex<f32>>
// CHECK:             return %[[VAR6]] : !torch.vtensor<[19,23],complex<f32>>
func.func @torch.aten.fft_rfft$2d_first_dim(%arg0: !torch.vtensor<[36,23],f32>) -> !torch.vtensor<[19,23],complex<f32>> {
  %int0 = torch.constant.int 0
  %none = torch.constant.none
  %out = torch.aten.fft_rfft %arg0, %none, %int0, %none : !torch.vtensor<[36,23],f32>, !torch.none, !torch.int, !torch.none -> !torch.vtensor<[19,23],complex<f32>>
  return %out : !torch.vtensor<[19,23],complex<f32>>
}

// -----

// CHECK-LABEL:   func.func @torch.aten.sym_constrain_range_for_size(
// CHECK-SAME:                                                       %[[VAL_0:.*]]: !torch.int) -> !torch.int {
// CHECK:           %[[VAL_1:.*]] = torch.constant.int 7
// CHECK:           %[[VAL_2:.*]] = torch.constant.int 0
// CHECK:           %[[VAL_3:.*]] = torch.constant.none
// CHECK:           torch.aten.sym_constrain_range %[[VAL_0]], %[[VAL_2]], %[[VAL_3]] : !torch.int, !torch.int, !torch.none
// CHECK:           torch.aten.sym_constrain_range %[[VAL_0]], %[[VAL_2]], %[[VAL_1]] : !torch.int, !torch.int, !torch.int
// CHECK:           return %[[VAL_0]] : !torch.int
// CHECK:         }
func.func @torch.aten.sym_constrain_range_for_size(%arg0: !torch.int) -> !torch.int {
  %int7 = torch.constant.int 7
  %int0 = torch.constant.int 0
  %none = torch.constant.none
  torch.aten.sym_constrain_range_for_size %arg0, %none, %none : !torch.int, !torch.none, !torch.none
  torch.aten.sym_constrain_range_for_size %arg0, %int0, %int7 : !torch.int, !torch.int, !torch.int
  return %arg0 : !torch.int
}

// -----

// CHECK-LABEL:   func.func @torch.aten._assert_scalar(
// CHECK-SAME:                                         %[[VAL_0:.*]]: !torch.int) -> !torch.int {
// CHECK:           %[[VAL_1:.*]] = torch.constant.int 2
// CHECK:           %[[VAL_2:.*]] = torch.constant.int 3
// CHECK:           %[[VAL_3:.*]] = torch.aten.ge.int %[[VAL_0]], %[[VAL_2]] : !torch.int, !torch.int -> !torch.bool
// CHECK:           %[[VAL_4:.*]] = torch.aten.Int.bool %[[VAL_3]] : !torch.bool -> !torch.int
// CHECK:           %[[VAL_5:.*]] = torch.aten.Bool.int %[[VAL_4]] : !torch.int -> !torch.bool
// CHECK:           torch.runtime.assert %[[VAL_5]], "Runtime assertion failed for expression u0 >= 3 on node 'ge_1'"
// CHECK:           %[[VAL_6:.*]] = torch.aten.gt.int %[[VAL_0]], %[[VAL_1]] : !torch.int, !torch.int -> !torch.bool
// CHECK:           %[[VAL_7:.*]] = torch.aten.Int.bool %[[VAL_6]] : !torch.bool -> !torch.int
// CHECK:           %[[VAL_8:.*]] = torch.aten.Bool.int %[[VAL_7]] : !torch.int -> !torch.bool
// CHECK:           torch.runtime.assert %[[VAL_8]], "Runtime assertion failed for expression 2 < u0 on node 'gt_1'"
// CHECK:           return %[[VAL_0]] : !torch.int
// CHECK:         }
func.func @torch.aten._assert_scalar(%arg0: !torch.int) -> !torch.int {
  %str = torch.constant.str "Runtime assertion failed for expression 2 < u0 on node 'gt_1'"
  %int2 = torch.constant.int 2
  %str_0 = torch.constant.str "Runtime assertion failed for expression u0 >= 3 on node 'ge_1'"
  %int3 = torch.constant.int 3
  %0 = torch.aten.ge.int %arg0, %int3 : !torch.int, !torch.int -> !torch.bool
  %1 = torch.aten.Int.bool %0 : !torch.bool -> !torch.int
  torch.aten._assert_scalar %1, %str_0 : !torch.int, !torch.str
  %2 = torch.aten.gt.int %arg0, %int2 : !torch.int, !torch.int -> !torch.bool
  %3 = torch.aten.Int.bool %2 : !torch.bool -> !torch.int
  torch.aten._assert_scalar %3, %str : !torch.int, !torch.str
  return %arg0 : !torch.int
}

// -----

<<<<<<< HEAD

// CHECK-LABEL:   func.func @torch.aten.stft.center_1D(
// CHECK-SAME:           %arg0: !torch.vtensor<[40],f32>, %arg1: !torch.vtensor<[4],f32>) -> !torch.vtensor<[3,37],complex<f32>> {
// CHECK-DAG:         %[[TRUE:.*]] = torch.constant.bool true
// CHECK-DAG:         %[[INT9:.*]] = torch.constant.int 9
// CHECK-DAG:         %[[INT4:.*]] = torch.constant.int 4
// CHECK-DAG:         %[[INT0:.*]] = torch.constant.int 0
// CHECK-DAG:         %[[INTM1:.*]] = torch.constant.int -1
// CHECK-DAG:         %[[INT1:.*]] = torch.constant.int 1
// CHECK-DAG:         %[[NONE:.*]] = torch.constant.none
// CHECK-DAG:         %float0.000000e00 = torch.constant.float 0.000000e+00
// CHECK-DAG:         %[[INT40:.*]] = torch.constant.int 40
// CHECK-DAG:         %[[INT37:.*]] = torch.constant.int 37
// CHECK-DAG:         %[[INT3:.*]] = torch.constant.int 3
// CHECK:             %[[VAR0:.*]] = torch.prim.ListConstruct %[[INT3]], %[[INT37]] : (!torch.int, !torch.int) -> !torch.list<int>
// CHECK:             %[[VAR1:.*]] = torch.aten.empty.memory_format %[[VAR0]], %[[INT9]], %[[NONE]], %[[NONE]], %[[NONE]], %[[NONE]] : !torch.list<int>, !torch.int, !torch.none, !torch.none, !torch.none, !torch.none -> !torch.vtensor<[3,37],complex<f32>>
// CHECK:             %[[VAR2:.*]] = torch.prim.Loop %[[INT37]], %[[TRUE]], init(%[[VAR1]]) {
// CHECK:             ^bb0(%arg2: !torch.int, %arg3: !torch.vtensor<[3,37],complex<f32>>):
// CHECK:               %[[VAR3:.*]] = torch.aten.add.int %arg2, %[[INT4]] : !torch.int, !torch.int -> !torch.int
// CHECK:               %[[VAR4:.*]] = torch.prim.min.int %[[VAR3]], %[[INT40]] : !torch.int, !torch.int -> !torch.int
// CHECK:               %[[VAR5:.*]] = torch.aten.sub.int %[[VAR4]], %arg2 : !torch.int, !torch.int -> !torch.int
// CHECK:               %[[VAR6:.*]] = torch.aten.sub.int %[[INT4]], %[[VAR5]] : !torch.int, !torch.int -> !torch.int
// CHECK:               %[[VAR7:.*]] = torch.aten.add.int %arg2, %[[VAR5]] : !torch.int, !torch.int -> !torch.int
// CHECK:               %[[VAR8:.*]] = torch.aten.slice.Tensor %arg0, %[[INTM1]], %arg2, %[[VAR7]], %[[INT1]] : !torch.vtensor<[40],f32>, !torch.int, !torch.int, !torch.int, !torch.int -> !torch.vtensor<[?],f32>
// CHECK:               %[[VAR9:.*]] = torch.prim.ListConstruct %[[INT0]], %[[VAR6]] : (!torch.int, !torch.int) -> !torch.list<int>
// CHECK:               %[[VAR10:.*]] = torch.aten.constant_pad_nd %[[VAR8]], %[[VAR9]], %float0.000000e00 : !torch.vtensor<[?],f32>, !torch.list<int>, !torch.float -> !torch.vtensor<[?],f32>
// CHECK:               %[[VAR11:.*]] = torch.tensor_static_info_cast %[[VAR10]] : !torch.vtensor<[?],f32> to !torch.vtensor<[4],f32>
// CHECK:               %[[VAR12:.*]] = torch.aten.mul.Tensor %[[VAR11]], %arg1 : !torch.vtensor<[4],f32>, !torch.vtensor<[4],f32> -> !torch.vtensor<[4],f32>
// CHECK:               %[[VAR13:.*]] = torch.aten.fft_fft %[[VAR12]], %[[NONE]], %[[INTM1]], %[[NONE]] : !torch.vtensor<[4],f32>, !torch.none, !torch.int, !torch.none -> !torch.vtensor<[3],complex<f32>>
// CHECK:               %[[VAR14:.*]] = torch.aten.unsqueeze %[[VAR13]], %[[INTM1]] : !torch.vtensor<[3],complex<f32>>, !torch.int -> !torch.vtensor<[3,1],complex<f32>>
// CHECK:               %[[VAR15:.*]] = torch.aten.slice_scatter %arg3, %[[VAR14]], %[[INTM1]], %arg2, %[[NONE]], %[[INT1]] : !torch.vtensor<[3,37],complex<f32>>, !torch.vtensor<[3,1],complex<f32>>, !torch.int, !torch.int, !torch.none, !torch.int -> !torch.vtensor<[3,37],complex<f32>>
// CHECK:               torch.prim.Loop.condition %[[TRUE]], iter(%[[VAR15]] : !torch.vtensor<[3,37],complex<f32>>)
// CHECK:             } : (!torch.int, !torch.bool, !torch.vtensor<[3,37],complex<f32>>) -> !torch.vtensor<[3,37],complex<f32>>
// CHECK:             return %[[VAR2]] : !torch.vtensor<[3,37],complex<f32>>
func.func @torch.aten.stft.center_1D(%arg0: !torch.vtensor<[40],f32>, %arg1: !torch.vtensor<[4],f32>) -> !torch.vtensor<[3,37],complex<f32>> {
  %padmode = torch.constant.str "reflect"
  %nfft = torch.constant.int 4
  %hoplen = torch.constant.int 1
  %winlen = torch.constant.int 4
  %cstfalse = torch.constant.bool false
  %csttrue = torch.constant.bool true
  %0 = torch.aten.stft.center %arg0, %nfft, %hoplen, %winlen, %arg1, %cstfalse, %padmode, %cstfalse, %cstfalse, %csttrue, %cstfalse : !torch.vtensor<[40],f32>, !torch.int, !torch.int, !torch.int, !torch.vtensor<[4],f32>, !torch.bool, !torch.str, !torch.bool, !torch.bool, !torch.bool, !torch.bool -> !torch.vtensor<[3,37],complex<f32>>
  return %0 : !torch.vtensor<[3,37],complex<f32>>
}


// -----


// CHECK-LABEL:   func.func @torch.aten.stft.center_1D_unk_sig_len(
// CHECK-SAME:           %arg0: !torch.vtensor<[?],f32>, %arg1: !torch.vtensor<[10],f32>) -> !torch.vtensor<[6,?],complex<f32>> {
// CHECK-DAG:         %[[TRUE:.*]] = torch.constant.bool true
// CHECK-DAG:         %[[INT9:.*]] = torch.constant.int 9
// CHECK-DAG:         %[[INT6:.*]] = torch.constant.int 6
// CHECK-DAG:         %[[INT10:.*]] = torch.constant.int 10
// CHECK-DAG:         %[[INT1:.*]] = torch.constant.int 1
// CHECK-DAG:         %[[INT0:.*]] = torch.constant.int 0
// CHECK-DAG:         %[[INTM1:.*]] = torch.constant.int -1
// CHECK-DAG:         %[[NONE:.*]] = torch.constant.none
// CHECK-DAG:         %float0.000000e00 = torch.constant.float 0.000000e+00
// CHECK:             %[[VAR0:.*]] = torch.aten.size.int %arg0, %[[INTM1]] : !torch.vtensor<[?],f32>, !torch.int -> !torch.int
// CHECK:             %[[VAR1:.*]] = torch.aten.sub.int %[[VAR0]], %[[INT10]] : !torch.int, !torch.int -> !torch.int
// CHECK:             %[[VAR2:.*]] = torch.aten.floordiv.int %[[VAR1]], %[[INT1]] : !torch.int, !torch.int -> !torch.int
// CHECK:             %[[VAR3:.*]] = torch.aten.add.int %[[INT1]], %[[VAR2]] : !torch.int, !torch.int -> !torch.int
// CHECK:             %[[VAR4:.*]] = torch.prim.ListConstruct %[[INT6]], %[[VAR3]] : (!torch.int, !torch.int) -> !torch.list<int>
// CHECK:             %[[VAR5:.*]] = torch.aten.empty.memory_format %[[VAR4]], %[[INT9]], %[[NONE]], %[[NONE]], %[[NONE]], %[[NONE]] : !torch.list<int>, !torch.int, !torch.none, !torch.none, !torch.none, !torch.none -> !torch.vtensor<[6,?],complex<f32>>
// CHECK:             %[[VAR6:.*]] = torch.prim.Loop %[[VAR3]], %[[TRUE]], init(%[[VAR5]]) {
// CHECK:             ^bb0(%arg2: !torch.int, %arg3: !torch.vtensor<[6,?],complex<f32>>):
// CHECK:               %[[VAR7:.*]] = torch.aten.add.int %arg2, %[[INT10]] : !torch.int, !torch.int -> !torch.int
// CHECK:               %[[VAR8:.*]] = torch.prim.min.int %[[VAR7]], %[[VAR0]] : !torch.int, !torch.int -> !torch.int
// CHECK:               %[[VAR9:.*]] = torch.aten.sub.int %[[VAR8]], %arg2 : !torch.int, !torch.int -> !torch.int
// CHECK:               %[[VAR10:.*]] = torch.aten.sub.int %[[INT10]], %[[VAR9]] : !torch.int, !torch.int -> !torch.int
// CHECK:               %[[VAR11:.*]] = torch.aten.add.int %arg2, %[[VAR9]] : !torch.int, !torch.int -> !torch.int
// CHECK:               %[[VAR12:.*]] = torch.aten.slice.Tensor %arg0, %[[INTM1]], %arg2, %[[VAR11]], %[[INT1]] : !torch.vtensor<[?],f32>, !torch.int, !torch.int, !torch.int, !torch.int -> !torch.vtensor<[?],f32>
// CHECK:               %[[VAR13:.*]] = torch.prim.ListConstruct %[[INT0]], %[[VAR10]] : (!torch.int, !torch.int) -> !torch.list<int>
// CHECK:               %[[VAR14:.*]] = torch.aten.constant_pad_nd %[[VAR12]], %[[VAR13]], %float0.000000e00 : !torch.vtensor<[?],f32>, !torch.list<int>, !torch.float -> !torch.vtensor<[?],f32>
// CHECK:               %[[VAR15:.*]] = torch.tensor_static_info_cast %[[VAR14]] : !torch.vtensor<[?],f32> to !torch.vtensor<[10],f32>
// CHECK:               %[[VAR16:.*]] = torch.aten.mul.Tensor %[[VAR15]], %arg1 : !torch.vtensor<[10],f32>, !torch.vtensor<[10],f32> -> !torch.vtensor<[10],f32>
// CHECK:               %[[VAR17:.*]] = torch.aten.fft_fft %[[VAR16]], %[[NONE]], %[[INTM1]], %[[NONE]] : !torch.vtensor<[10],f32>, !torch.none, !torch.int, !torch.none -> !torch.vtensor<[6],complex<f32>>
// CHECK:               %[[VAR18:.*]] = torch.aten.unsqueeze %[[VAR17]], %[[INTM1]] : !torch.vtensor<[6],complex<f32>>, !torch.int -> !torch.vtensor<[6,1],complex<f32>>
// CHECK:               %[[VAR19:.*]] = torch.aten.slice_scatter %arg3, %[[VAR18]], %[[INTM1]], %arg2, %[[NONE]], %[[INT1]] : !torch.vtensor<[6,?],complex<f32>>, !torch.vtensor<[6,1],complex<f32>>, !torch.int, !torch.int, !torch.none, !torch.int -> !torch.vtensor<[6,?],complex<f32>>
// CHECK:               torch.prim.Loop.condition %[[TRUE]], iter(%[[VAR19]] : !torch.vtensor<[6,?],complex<f32>>)
// CHECK:             } : (!torch.int, !torch.bool, !torch.vtensor<[6,?],complex<f32>>) -> !torch.vtensor<[6,?],complex<f32>>
// CHECK:             return %[[VAR6]] : !torch.vtensor<[6,?],complex<f32>>
func.func @torch.aten.stft.center_1D_unk_sig_len(%arg0: !torch.vtensor<[?],f32>, %arg1: !torch.vtensor<[10],f32>) -> !torch.vtensor<[6,?],complex<f32>> {
  %padmode = torch.constant.str "reflect"
  %nfft = torch.constant.int 10
  %hoplen = torch.constant.int 1
  %winlen = torch.constant.int 10
  %cstfalse = torch.constant.bool false
  %csttrue = torch.constant.bool true
  %0 = torch.aten.stft.center %arg0, %nfft, %hoplen, %winlen, %arg1, %cstfalse, %padmode, %cstfalse, %cstfalse, %csttrue, %cstfalse : !torch.vtensor<[?],f32>, !torch.int, !torch.int, !torch.int, !torch.vtensor<[10],f32>, !torch.bool, !torch.str, !torch.bool, !torch.bool, !torch.bool, !torch.bool -> !torch.vtensor<[6,?],complex<f32>>
  return %0 : !torch.vtensor<[6,?],complex<f32>>
}


// -----


// CHECK-LABEL:   func.func @torch.aten.stft.center_2D(
// CHECK-SAME:           %arg0: !torch.vtensor<[4,46],f32>, %arg1: !torch.vtensor<[7],f32>) -> !torch.vtensor<[4,4,40],complex<f32>> {
// CHECK-DAG:         %[[TRUE:.*]] = torch.constant.bool true
// CHECK-DAG:         %[[INT9:.*]] = torch.constant.int 9
// CHECK-DAG:         %[[INT4:.*]] = torch.constant.int 4
// CHECK-DAG:         %[[INT7:.*]] = torch.constant.int 7
// CHECK-DAG:         %[[INT0:.*]] = torch.constant.int 0
// CHECK-DAG:         %[[INTM1:.*]] = torch.constant.int -1
// CHECK-DAG:         %[[INT1:.*]] = torch.constant.int 1
// CHECK-DAG:         %[[NONE:.*]] = torch.constant.none
// CHECK-DAG:         %float0.000000e00 = torch.constant.float 0.000000e+00
// CHECK-DAG:         %[[INT46:.*]] = torch.constant.int 46
// CHECK-DAG:         %[[INT40:.*]] = torch.constant.int 40
// CHECK:             %[[VAR0:.*]] = torch.prim.ListConstruct %[[INT1]], %[[INT7]] : (!torch.int, !torch.int) -> !torch.list<int>
// CHECK:             %[[VAR1:.*]] = torch.aten.view %arg1, %[[VAR0]] : !torch.vtensor<[7],f32>, !torch.list<int> -> !torch.vtensor<[1,7],f32>
// CHECK:             %[[VAR2:.*]] = torch.prim.ListConstruct %[[INT4]], %[[INT4]], %[[INT40]] : (!torch.int, !torch.int, !torch.int) -> !torch.list<int>
// CHECK:             %[[VAR3:.*]] = torch.aten.empty.memory_format %[[VAR2]], %[[INT9]], %[[NONE]], %[[NONE]], %[[NONE]], %[[NONE]] : !torch.list<int>, !torch.int, !torch.none, !torch.none, !torch.none, !torch.none -> !torch.vtensor<[4,4,40],complex<f32>>
// CHECK:             %[[VAR4:.*]] = torch.prim.Loop %[[INT40]], %[[TRUE]], init(%[[VAR3]]) {
// CHECK:             ^bb0(%arg2: !torch.int, %arg3: !torch.vtensor<[4,4,40],complex<f32>>):
// CHECK:               %[[VAR5:.*]] = torch.aten.add.int %arg2, %[[INT7]] : !torch.int, !torch.int -> !torch.int
// CHECK:               %[[VAR6:.*]] = torch.prim.min.int %[[VAR5]], %[[INT46]] : !torch.int, !torch.int -> !torch.int
// CHECK:               %[[VAR7:.*]] = torch.aten.sub.int %[[VAR6]], %arg2 : !torch.int, !torch.int -> !torch.int
// CHECK:               %[[VAR8:.*]] = torch.aten.sub.int %[[INT7]], %[[VAR7]] : !torch.int, !torch.int -> !torch.int
// CHECK:               %[[VAR9:.*]] = torch.aten.add.int %arg2, %[[VAR7]] : !torch.int, !torch.int -> !torch.int
// CHECK:               %[[VAR10:.*]] = torch.aten.slice.Tensor %arg0, %[[INTM1]], %arg2, %[[VAR9]], %[[INT1]] : !torch.vtensor<[4,46],f32>, !torch.int, !torch.int, !torch.int, !torch.int -> !torch.vtensor<[4,?],f32>
// CHECK:               %[[VAR11:.*]] = torch.prim.ListConstruct %[[INT0]], %[[VAR8]] : (!torch.int, !torch.int) -> !torch.list<int>
// CHECK:               %[[VAR12:.*]] = torch.aten.constant_pad_nd %[[VAR10]], %[[VAR11]], %float0.000000e00 : !torch.vtensor<[4,?],f32>, !torch.list<int>, !torch.float -> !torch.vtensor<[4,?],f32>
// CHECK:               %[[VAR13:.*]] = torch.tensor_static_info_cast %[[VAR12]] : !torch.vtensor<[4,?],f32> to !torch.vtensor<[4,7],f32>
// CHECK:               %[[VAR14:.*]] = torch.aten.mul.Tensor %[[VAR13]], %[[VAR1]] : !torch.vtensor<[4,7],f32>, !torch.vtensor<[1,7],f32> -> !torch.vtensor<[4,7],f32>
// CHECK:               %[[VAR15:.*]] = torch.aten.fft_fft %[[VAR14]], %[[NONE]], %[[INTM1]], %[[NONE]] : !torch.vtensor<[4,7],f32>, !torch.none, !torch.int, !torch.none -> !torch.vtensor<[4,4],complex<f32>>
// CHECK:               %[[VAR16:.*]] = torch.aten.unsqueeze %[[VAR15]], %[[INTM1]] : !torch.vtensor<[4,4],complex<f32>>, !torch.int -> !torch.vtensor<[4,4,1],complex<f32>>
// CHECK:               %[[VAR17:.*]] = torch.aten.slice_scatter %arg3, %[[VAR16]], %[[INTM1]], %arg2, %[[NONE]], %[[INT1]] : !torch.vtensor<[4,4,40],complex<f32>>, !torch.vtensor<[4,4,1],complex<f32>>, !torch.int, !torch.int, !torch.none, !torch.int -> !torch.vtensor<[4,4,40],complex<f32>>
// CHECK:               torch.prim.Loop.condition %[[TRUE]], iter(%[[VAR17]] : !torch.vtensor<[4,4,40],complex<f32>>)
// CHECK:             } : (!torch.int, !torch.bool, !torch.vtensor<[4,4,40],complex<f32>>) -> !torch.vtensor<[4,4,40],complex<f32>>
// CHECK:             return %[[VAR4]] : !torch.vtensor<[4,4,40],complex<f32>>
func.func @torch.aten.stft.center_2D(%arg0: !torch.vtensor<[4,46],f32>, %arg1: !torch.vtensor<[7],f32>) -> !torch.vtensor<[4,4,40],complex<f32>> {
  %padmode = torch.constant.str "reflect"
  %nfft = torch.constant.int 7
  %hoplen = torch.constant.int 1
  %winlen = torch.constant.int 7
  %cstfalse = torch.constant.bool false
  %csttrue = torch.constant.bool true
  %0 = torch.aten.stft.center %arg0, %nfft, %hoplen, %winlen, %arg1, %cstfalse, %padmode, %cstfalse, %cstfalse, %csttrue, %cstfalse : !torch.vtensor<[4,46],f32>, !torch.int, !torch.int, !torch.int, !torch.vtensor<[7],f32>, !torch.bool, !torch.str, !torch.bool, !torch.bool, !torch.bool, !torch.bool -> !torch.vtensor<[4,4,40],complex<f32>>
  return %0 : !torch.vtensor<[4,4,40],complex<f32>>
}


// -----


// CHECK-LABEL:   func.func @torch.aten.stft.center_2D_win_unk_size(
// CHECK-SAME:           %arg0: !torch.vtensor<[3,38],f32>, %arg1: !torch.vtensor<[?],f32>) -> !torch.vtensor<[3,4,32],complex<f32>> {
// CHECK-DAG:         %[[TRUE:.*]] = torch.constant.bool true
// CHECK-DAG:         %[[INT9:.*]] = torch.constant.int 9
// CHECK-DAG:         %[[INT3:.*]] = torch.constant.int 3
// CHECK-DAG:         %[[INT4:.*]] = torch.constant.int 4
// CHECK-DAG:         %[[INT32:.*]] = torch.constant.int 32
// CHECK-DAG:         %[[INT38:.*]] = torch.constant.int 38
// CHECK-DAG:         %float0.000000e00 = torch.constant.float 0.000000e+00
// CHECK-DAG:         %[[NONE:.*]] = torch.constant.none
// CHECK-DAG:         %[[INT1:.*]] = torch.constant.int 1
// CHECK-DAG:         %[[INTM1:.*]] = torch.constant.int -1
// CHECK-DAG:         %[[INT6:.*]] = torch.constant.int 6
// CHECK-DAG:         %[[INT7:.*]] = torch.constant.int 7
// CHECK-DAG:         %[[INT0:.*]] = torch.constant.int 0
// CHECK:             %[[VAR0:.*]] = torch.aten.size.int %arg1, %[[INT0]] : !torch.vtensor<[?],f32>, !torch.int -> !torch.int
// CHECK:             %[[VAR1:.*]] = torch.aten.eq.int %[[VAR0]], %[[INT6]] : !torch.int, !torch.int -> !torch.bool
// CHECK:             torch.runtime.assert %[[VAR1]], "window size should be equal to win_length"
// CHECK:             %[[VAR2:.*]] = torch.prim.ListConstruct %[[INT0]], %[[INT1]] : (!torch.int, !torch.int) -> !torch.list<int>
// CHECK:             %[[VAR3:.*]] = torch.aten.constant_pad_nd %arg1, %[[VAR2]], %float0.000000e00 : !torch.vtensor<[?],f32>, !torch.list<int>, !torch.float -> !torch.vtensor<[7],f32>
// CHECK:             %[[VAR4:.*]] = torch.prim.ListConstruct %[[INT1]], %[[INT7]] : (!torch.int, !torch.int) -> !torch.list<int>
// CHECK:             %[[VAR5:.*]] = torch.aten.view %[[VAR3]], %[[VAR4]] : !torch.vtensor<[7],f32>, !torch.list<int> -> !torch.vtensor<[1,7],f32>
// CHECK:             %[[VAR6:.*]] = torch.prim.ListConstruct %[[INT3]], %[[INT4]], %[[INT32]] : (!torch.int, !torch.int, !torch.int) -> !torch.list<int>
// CHECK:             %[[VAR7:.*]] = torch.aten.empty.memory_format %[[VAR6]], %[[INT9]], %[[NONE]], %[[NONE]], %[[NONE]], %[[NONE]] : !torch.list<int>, !torch.int, !torch.none, !torch.none, !torch.none, !torch.none -> !torch.vtensor<[3,4,32],complex<f32>>
// CHECK:             %[[VAR8:.*]] = torch.prim.Loop %[[INT32]], %[[TRUE]], init(%[[VAR7]]) {
// CHECK:             ^bb0(%arg2: !torch.int, %arg3: !torch.vtensor<[3,4,32],complex<f32>>):
// CHECK:               %[[VAR9:.*]] = torch.aten.add.int %arg2, %[[INT7]] : !torch.int, !torch.int -> !torch.int
// CHECK:               %[[VAR10:.*]] = torch.prim.min.int %[[VAR9]], %[[INT38]] : !torch.int, !torch.int -> !torch.int
// CHECK:               %[[VAR11:.*]] = torch.aten.sub.int %[[VAR10]], %arg2 : !torch.int, !torch.int -> !torch.int
// CHECK:               %[[VAR12:.*]] = torch.aten.sub.int %[[INT7]], %[[VAR11]] : !torch.int, !torch.int -> !torch.int
// CHECK:               %[[VAR13:.*]] = torch.aten.add.int %arg2, %[[VAR11]] : !torch.int, !torch.int -> !torch.int
// CHECK:               %[[VAR14:.*]] = torch.aten.slice.Tensor %arg0, %[[INTM1]], %arg2, %[[VAR13]], %[[INT1]] : !torch.vtensor<[3,38],f32>, !torch.int, !torch.int, !torch.int, !torch.int -> !torch.vtensor<[3,?],f32>
// CHECK:               %[[VAR15:.*]] = torch.prim.ListConstruct %[[INT0]], %[[VAR12]] : (!torch.int, !torch.int) -> !torch.list<int>
// CHECK:               %[[VAR16:.*]] = torch.aten.constant_pad_nd %[[VAR14]], %[[VAR15]], %float0.000000e00 : !torch.vtensor<[3,?],f32>, !torch.list<int>, !torch.float -> !torch.vtensor<[3,?],f32>
// CHECK:               %[[VAR17:.*]] = torch.tensor_static_info_cast %[[VAR16]] : !torch.vtensor<[3,?],f32> to !torch.vtensor<[3,7],f32>
// CHECK:               %[[VAR18:.*]] = torch.aten.mul.Tensor %[[VAR17]], %[[VAR5]] : !torch.vtensor<[3,7],f32>, !torch.vtensor<[1,7],f32> -> !torch.vtensor<[3,7],f32>
// CHECK:               %[[VAR19:.*]] = torch.aten.fft_fft %[[VAR18]], %[[NONE]], %[[INTM1]], %[[NONE]] : !torch.vtensor<[3,7],f32>, !torch.none, !torch.int, !torch.none -> !torch.vtensor<[3,4],complex<f32>>
// CHECK:               %[[VAR20:.*]] = torch.aten.unsqueeze %[[VAR19]], %[[INTM1]] : !torch.vtensor<[3,4],complex<f32>>, !torch.int -> !torch.vtensor<[3,4,1],complex<f32>>
// CHECK:               %[[VAR21:.*]] = torch.aten.slice_scatter %arg3, %[[VAR20]], %[[INTM1]], %arg2, %[[NONE]], %[[INT1]] : !torch.vtensor<[3,4,32],complex<f32>>, !torch.vtensor<[3,4,1],complex<f32>>, !torch.int, !torch.int, !torch.none, !torch.int -> !torch.vtensor<[3,4,32],complex<f32>>
// CHECK:               torch.prim.Loop.condition %[[TRUE]], iter(%[[VAR21]] : !torch.vtensor<[3,4,32],complex<f32>>)
// CHECK:             } : (!torch.int, !torch.bool, !torch.vtensor<[3,4,32],complex<f32>>) -> !torch.vtensor<[3,4,32],complex<f32>>
// CHECK:             return %[[VAR8]] : !torch.vtensor<[3,4,32],complex<f32>>
func.func @torch.aten.stft.center_2D_win_unk_size(%arg0: !torch.vtensor<[3,38],f32>, %arg1: !torch.vtensor<[?],f32>) -> !torch.vtensor<[3,4,32],complex<f32>> {
  %padmode = torch.constant.str "reflect"
  %nfft = torch.constant.int 7
  %hoplen = torch.constant.int 1
  %winlen = torch.constant.int 6
  %cstfalse = torch.constant.bool false
  %csttrue = torch.constant.bool true
  %0 = torch.aten.stft.center %arg0, %nfft, %hoplen, %winlen, %arg1, %cstfalse, %padmode, %cstfalse, %cstfalse, %csttrue, %cstfalse : !torch.vtensor<[3,38],f32>, !torch.int, !torch.int, !torch.int, !torch.vtensor<[?],f32>, !torch.bool, !torch.str, !torch.bool, !torch.bool, !torch.bool, !torch.bool -> !torch.vtensor<[3,4,32],complex<f32>>
  return %0 : !torch.vtensor<[3,4,32],complex<f32>>
}


// -----


// CHECK-LABEL:   func.func @torch.aten.stft.center_2D_no_window(
// CHECK-SAME:           %arg0: !torch.vtensor<[2,32],f32>) -> !torch.vtensor<[2,5,25],complex<f32>> {
// CHECK-DAG:         %[[TRUE:.*]] = torch.constant.bool true
// CHECK-DAG:         %[[INT9:.*]] = torch.constant.int 9
// CHECK-DAG:         %[[INT8:.*]] = torch.constant.int 8
// CHECK-DAG:         %[[INT0:.*]] = torch.constant.int 0
// CHECK-DAG:         %[[INTM1:.*]] = torch.constant.int -1
// CHECK-DAG:         %[[INT1:.*]] = torch.constant.int 1
// CHECK-DAG:         %[[NONE:.*]] = torch.constant.none
// CHECK-DAG:         %float0.000000e00 = torch.constant.float 0.000000e+00
// CHECK-DAG:         %[[INT32:.*]] = torch.constant.int 32
// CHECK-DAG:         %[[INT25:.*]] = torch.constant.int 25
// CHECK-DAG:         %[[INT5:.*]] = torch.constant.int 5
// CHECK-DAG:         %[[INT2:.*]] = torch.constant.int 2
// CHECK:             %[[VAR0:.*]] = torch.prim.ListConstruct %[[INT2]], %[[INT5]], %[[INT25]] : (!torch.int, !torch.int, !torch.int) -> !torch.list<int>
// CHECK:             %[[VAR1:.*]] = torch.aten.empty.memory_format %[[VAR0]], %[[INT9]], %[[NONE]], %[[NONE]], %[[NONE]], %[[NONE]] : !torch.list<int>, !torch.int, !torch.none, !torch.none, !torch.none, !torch.none -> !torch.vtensor<[2,5,25],complex<f32>>
// CHECK:             %[[VAR2:.*]] = torch.prim.Loop %[[INT25]], %[[TRUE]], init(%[[VAR1]]) {
// CHECK:             ^bb0(%arg1: !torch.int, %arg2: !torch.vtensor<[2,5,25],complex<f32>>):
// CHECK:               %[[VAR3:.*]] = torch.aten.add.int %arg1, %[[INT8]] : !torch.int, !torch.int -> !torch.int
// CHECK:               %[[VAR4:.*]] = torch.prim.min.int %[[VAR3]], %[[INT32]] : !torch.int, !torch.int -> !torch.int
// CHECK:               %[[VAR5:.*]] = torch.aten.sub.int %[[VAR4]], %arg1 : !torch.int, !torch.int -> !torch.int
// CHECK:               %[[VAR6:.*]] = torch.aten.sub.int %[[INT8]], %[[VAR5]] : !torch.int, !torch.int -> !torch.int
// CHECK:               %[[VAR7:.*]] = torch.aten.add.int %arg1, %[[VAR5]] : !torch.int, !torch.int -> !torch.int
// CHECK:               %[[VAR8:.*]] = torch.aten.slice.Tensor %arg0, %[[INTM1]], %arg1, %[[VAR7]], %[[INT1]] : !torch.vtensor<[2,32],f32>, !torch.int, !torch.int, !torch.int, !torch.int -> !torch.vtensor<[2,?],f32>
// CHECK:               %[[VAR9:.*]] = torch.prim.ListConstruct %[[INT0]], %[[VAR6]] : (!torch.int, !torch.int) -> !torch.list<int>
// CHECK:               %[[VAR10:.*]] = torch.aten.constant_pad_nd %[[VAR8]], %[[VAR9]], %float0.000000e00 : !torch.vtensor<[2,?],f32>, !torch.list<int>, !torch.float -> !torch.vtensor<[2,?],f32>
// CHECK:               %[[VAR11:.*]] = torch.tensor_static_info_cast %[[VAR10]] : !torch.vtensor<[2,?],f32> to !torch.vtensor<[2,8],f32>
// CHECK:               %[[VAR12:.*]] = torch.aten.fft_fft %[[VAR11]], %[[NONE]], %[[INTM1]], %[[NONE]] : !torch.vtensor<[2,8],f32>, !torch.none, !torch.int, !torch.none -> !torch.vtensor<[2,5],complex<f32>>
// CHECK:               %[[VAR13:.*]] = torch.aten.unsqueeze %[[VAR12]], %[[INTM1]] : !torch.vtensor<[2,5],complex<f32>>, !torch.int -> !torch.vtensor<[2,5,1],complex<f32>>
// CHECK:               %[[VAR14:.*]] = torch.aten.slice_scatter %arg2, %[[VAR13]], %[[INTM1]], %arg1, %[[NONE]], %[[INT1]] : !torch.vtensor<[2,5,25],complex<f32>>, !torch.vtensor<[2,5,1],complex<f32>>, !torch.int, !torch.int, !torch.none, !torch.int -> !torch.vtensor<[2,5,25],complex<f32>>
// CHECK:               torch.prim.Loop.condition %[[TRUE]], iter(%[[VAR14]] : !torch.vtensor<[2,5,25],complex<f32>>)
// CHECK:             } : (!torch.int, !torch.bool, !torch.vtensor<[2,5,25],complex<f32>>) -> !torch.vtensor<[2,5,25],complex<f32>>
// CHECK:             return %[[VAR2]] : !torch.vtensor<[2,5,25],complex<f32>>
func.func @torch.aten.stft.center_2D_no_window(%arg0: !torch.vtensor<[2,32],f32>) -> !torch.vtensor<[2,5,25],complex<f32>> {
  %padmode = torch.constant.str "reflect"
  %nfft = torch.constant.int 8
  %hoplen = torch.constant.int 1
  %cstfalse = torch.constant.bool false
  %csttrue = torch.constant.bool true
  %cstnone = torch.constant.none
  %0 = torch.aten.stft.center %arg0, %nfft, %hoplen, %cstnone, %cstnone, %cstfalse, %padmode, %cstfalse, %cstfalse, %csttrue, %cstfalse : !torch.vtensor<[2,32],f32>, !torch.int, !torch.int, !torch.none, !torch.none, !torch.bool, !torch.str, !torch.bool, !torch.bool, !torch.bool, !torch.bool -> !torch.vtensor<[2,5,25],complex<f32>>
  return %0 : !torch.vtensor<[2,5,25],complex<f32>>
}


// -----


// CHECK-LABEL:   func.func @torch.aten.stft.center_2D_hop_length_2(
// CHECK-SAME:           %arg0: !torch.vtensor<[2,61],f32>, %arg1: !torch.vtensor<[8],f32>) -> !torch.vtensor<[2,5,27],complex<f32>> {
// CHECK-DAG:         %[[TRUE:.*]] = torch.constant.bool true
// CHECK-DAG:         %[[INT9:.*]] = torch.constant.int 9
// CHECK-DAG:         %[[INT5:.*]] = torch.constant.int 5
// CHECK-DAG:         %[[INT8:.*]] = torch.constant.int 8
// CHECK-DAG:         %[[INT2:.*]] = torch.constant.int 2
// CHECK-DAG:         %[[INT0:.*]] = torch.constant.int 0
// CHECK-DAG:         %[[INTM1:.*]] = torch.constant.int -1
// CHECK-DAG:         %[[INT1:.*]] = torch.constant.int 1
// CHECK-DAG:         %[[NONE:.*]] = torch.constant.none
// CHECK-DAG:         %float0.000000e00 = torch.constant.float 0.000000e+00
// CHECK-DAG:         %[[INT61:.*]] = torch.constant.int 61
// CHECK-DAG:         %[[INT27:.*]] = torch.constant.int 27
// CHECK:             %[[VAR0:.*]] = torch.prim.ListConstruct %[[INT1]], %[[INT8]] : (!torch.int, !torch.int) -> !torch.list<int>
// CHECK:             %[[VAR1:.*]] = torch.aten.view %arg1, %[[VAR0]] : !torch.vtensor<[8],f32>, !torch.list<int> -> !torch.vtensor<[1,8],f32>
// CHECK:             %[[VAR2:.*]] = torch.prim.ListConstruct %[[INT2]], %[[INT5]], %[[INT27]] : (!torch.int, !torch.int, !torch.int) -> !torch.list<int>
// CHECK:             %[[VAR3:.*]] = torch.aten.empty.memory_format %[[VAR2]], %[[INT9]], %[[NONE]], %[[NONE]], %[[NONE]], %[[NONE]] : !torch.list<int>, !torch.int, !torch.none, !torch.none, !torch.none, !torch.none -> !torch.vtensor<[2,5,27],complex<f32>>
// CHECK:             %[[VAR4:.*]] = torch.prim.Loop %[[INT27]], %[[TRUE]], init(%[[VAR3]]) {
// CHECK:             ^bb0(%arg2: !torch.int, %arg3: !torch.vtensor<[2,5,27],complex<f32>>):
// CHECK:               %[[VAR5:.*]] = torch.aten.mul.int %arg2, %[[INT2]] : !torch.int, !torch.int -> !torch.int
// CHECK:               %[[VAR6:.*]] = torch.aten.add.int %[[VAR5]], %[[INT8]] : !torch.int, !torch.int -> !torch.int
// CHECK:               %[[VAR7:.*]] = torch.prim.min.int %[[VAR6]], %[[INT61]] : !torch.int, !torch.int -> !torch.int
// CHECK:               %[[VAR8:.*]] = torch.aten.sub.int %[[VAR7]], %[[VAR5]] : !torch.int, !torch.int -> !torch.int
// CHECK:               %[[VAR9:.*]] = torch.aten.sub.int %[[INT8]], %[[VAR8]] : !torch.int, !torch.int -> !torch.int
// CHECK:               %[[VAR10:.*]] = torch.aten.add.int %[[VAR5]], %[[VAR8]] : !torch.int, !torch.int -> !torch.int
// CHECK:               %[[VAR11:.*]] = torch.aten.slice.Tensor %arg0, %[[INTM1]], %[[VAR5]], %[[VAR10]], %[[INT1]] : !torch.vtensor<[2,61],f32>, !torch.int, !torch.int, !torch.int, !torch.int -> !torch.vtensor<[2,?],f32>
// CHECK:               %[[VAR12:.*]] = torch.prim.ListConstruct %[[INT0]], %[[VAR9]] : (!torch.int, !torch.int) -> !torch.list<int>
// CHECK:               %[[VAR13:.*]] = torch.aten.constant_pad_nd %[[VAR11]], %[[VAR12]], %float0.000000e00 : !torch.vtensor<[2,?],f32>, !torch.list<int>, !torch.float -> !torch.vtensor<[2,?],f32>
// CHECK:               %[[VAR14:.*]] = torch.tensor_static_info_cast %[[VAR13]] : !torch.vtensor<[2,?],f32> to !torch.vtensor<[2,8],f32>
// CHECK:               %[[VAR15:.*]] = torch.aten.mul.Tensor %[[VAR14]], %[[VAR1]] : !torch.vtensor<[2,8],f32>, !torch.vtensor<[1,8],f32> -> !torch.vtensor<[2,8],f32>
// CHECK:               %[[VAR16:.*]] = torch.aten.fft_fft %[[VAR15]], %[[NONE]], %[[INTM1]], %[[NONE]] : !torch.vtensor<[2,8],f32>, !torch.none, !torch.int, !torch.none -> !torch.vtensor<[2,5],complex<f32>>
// CHECK:               %[[VAR17:.*]] = torch.aten.unsqueeze %[[VAR16]], %[[INTM1]] : !torch.vtensor<[2,5],complex<f32>>, !torch.int -> !torch.vtensor<[2,5,1],complex<f32>>
// CHECK:               %[[VAR18:.*]] = torch.aten.slice_scatter %arg3, %[[VAR17]], %[[INTM1]], %arg2, %[[NONE]], %[[INT1]] : !torch.vtensor<[2,5,27],complex<f32>>, !torch.vtensor<[2,5,1],complex<f32>>, !torch.int, !torch.int, !torch.none, !torch.int -> !torch.vtensor<[2,5,27],complex<f32>>
// CHECK:               torch.prim.Loop.condition %[[TRUE]], iter(%[[VAR18]] : !torch.vtensor<[2,5,27],complex<f32>>)
// CHECK:             } : (!torch.int, !torch.bool, !torch.vtensor<[2,5,27],complex<f32>>) -> !torch.vtensor<[2,5,27],complex<f32>>
// CHECK:             return %[[VAR4]] : !torch.vtensor<[2,5,27],complex<f32>>
func.func @torch.aten.stft.center_2D_hop_length_2(%arg0: !torch.vtensor<[2,61],f32>, %arg1: !torch.vtensor<[8],f32>) -> !torch.vtensor<[2,5,27],complex<f32>> {
  %padmode = torch.constant.str "reflect"
  %nfft = torch.constant.int 8
  %hoplen = torch.constant.int 2
  %winlen = torch.constant.int 8
  %cstfalse = torch.constant.bool false
  %csttrue = torch.constant.bool true
  %0 = torch.aten.stft.center %arg0, %nfft, %hoplen, %winlen, %arg1, %cstfalse, %padmode, %cstfalse, %cstfalse, %csttrue, %cstfalse : !torch.vtensor<[2,61],f32>, !torch.int, !torch.int, !torch.int, !torch.vtensor<[8],f32>, !torch.bool, !torch.str, !torch.bool, !torch.bool, !torch.bool, !torch.bool -> !torch.vtensor<[2,5,27],complex<f32>>
  return %0 : !torch.vtensor<[2,5,27],complex<f32>>
}


// -----


// CHECK-LABEL:   func.func @torch.aten.stft.center_2D_window_pad_left(
// CHECK-SAME:           %arg0: !torch.vtensor<[2,68],f32>, %arg1: !torch.vtensor<[6],f32>) -> !torch.vtensor<[2,4,31],complex<f32>> {
// CHECK-DAG:         %[[TRUE:.*]] = torch.constant.bool true
// CHECK-DAG:         %[[INT9:.*]] = torch.constant.int 9
// CHECK-DAG:         %[[INT4:.*]] = torch.constant.int 4
// CHECK-DAG:         %[[INT7:.*]] = torch.constant.int 7
// CHECK-DAG:         %[[INT2:.*]] = torch.constant.int 2
// CHECK-DAG:         %[[INT0:.*]] = torch.constant.int 0
// CHECK-DAG:         %[[INTM1:.*]] = torch.constant.int -1
// CHECK-DAG:         %[[INT1:.*]] = torch.constant.int 1
// CHECK-DAG:         %[[NONE:.*]] = torch.constant.none
// CHECK-DAG:         %float0.000000e00 = torch.constant.float 0.000000e+00
// CHECK-DAG:         %[[INT68:.*]] = torch.constant.int 68
// CHECK-DAG:         %[[INT31:.*]] = torch.constant.int 31
// CHECK:             %[[VAR0:.*]] = torch.prim.ListConstruct %[[INT0]], %[[INT1]] : (!torch.int, !torch.int) -> !torch.list<int>
// CHECK:             %[[VAR1:.*]] = torch.aten.constant_pad_nd %arg1, %[[VAR0]], %float0.000000e00 : !torch.vtensor<[6],f32>, !torch.list<int>, !torch.float -> !torch.vtensor<[7],f32>
// CHECK:             %[[VAR2:.*]] = torch.prim.ListConstruct %[[INT1]], %[[INT7]] : (!torch.int, !torch.int) -> !torch.list<int>
// CHECK:             %[[VAR3:.*]] = torch.aten.view %[[VAR1]], %[[VAR2]] : !torch.vtensor<[7],f32>, !torch.list<int> -> !torch.vtensor<[1,7],f32>
// CHECK:             %[[VAR4:.*]] = torch.prim.ListConstruct %[[INT2]], %[[INT4]], %[[INT31]] : (!torch.int, !torch.int, !torch.int) -> !torch.list<int>
// CHECK:             %[[VAR5:.*]] = torch.aten.empty.memory_format %[[VAR4]], %[[INT9]], %[[NONE]], %[[NONE]], %[[NONE]], %[[NONE]] : !torch.list<int>, !torch.int, !torch.none, !torch.none, !torch.none, !torch.none -> !torch.vtensor<[2,4,31],complex<f32>>
// CHECK:             %[[VAR6:.*]] = torch.prim.Loop %[[INT31]], %[[TRUE]], init(%[[VAR5]]) {
// CHECK:             ^bb0(%arg2: !torch.int, %arg3: !torch.vtensor<[2,4,31],complex<f32>>):
// CHECK:               %[[VAR7:.*]] = torch.aten.mul.int %arg2, %[[INT2]] : !torch.int, !torch.int -> !torch.int
// CHECK:               %[[VAR8:.*]] = torch.aten.add.int %[[VAR7]], %[[INT7]] : !torch.int, !torch.int -> !torch.int
// CHECK:               %[[VAR9:.*]] = torch.prim.min.int %[[VAR8]], %[[INT68]] : !torch.int, !torch.int -> !torch.int
// CHECK:               %[[VAR10:.*]] = torch.aten.sub.int %[[VAR9]], %[[VAR7]] : !torch.int, !torch.int -> !torch.int
// CHECK:               %[[VAR11:.*]] = torch.aten.sub.int %[[INT7]], %[[VAR10]] : !torch.int, !torch.int -> !torch.int
// CHECK:               %[[VAR12:.*]] = torch.aten.add.int %[[VAR7]], %[[VAR10]] : !torch.int, !torch.int -> !torch.int
// CHECK:               %[[VAR13:.*]] = torch.aten.slice.Tensor %arg0, %[[INTM1]], %[[VAR7]], %[[VAR12]], %[[INT1]] : !torch.vtensor<[2,68],f32>, !torch.int, !torch.int, !torch.int, !torch.int -> !torch.vtensor<[2,?],f32>
// CHECK:               %[[VAR14:.*]] = torch.prim.ListConstruct %[[INT0]], %[[VAR11]] : (!torch.int, !torch.int) -> !torch.list<int>
// CHECK:               %[[VAR15:.*]] = torch.aten.constant_pad_nd %[[VAR13]], %[[VAR14]], %float0.000000e00 : !torch.vtensor<[2,?],f32>, !torch.list<int>, !torch.float -> !torch.vtensor<[2,?],f32>
// CHECK:               %[[VAR16:.*]] = torch.tensor_static_info_cast %[[VAR15]] : !torch.vtensor<[2,?],f32> to !torch.vtensor<[2,7],f32>
// CHECK:               %[[VAR17:.*]] = torch.aten.mul.Tensor %[[VAR16]], %[[VAR3]] : !torch.vtensor<[2,7],f32>, !torch.vtensor<[1,7],f32> -> !torch.vtensor<[2,7],f32>
// CHECK:               %[[VAR18:.*]] = torch.aten.fft_fft %[[VAR17]], %[[NONE]], %[[INTM1]], %[[NONE]] : !torch.vtensor<[2,7],f32>, !torch.none, !torch.int, !torch.none -> !torch.vtensor<[2,4],complex<f32>>
// CHECK:               %[[VAR19:.*]] = torch.aten.unsqueeze %[[VAR18]], %[[INTM1]] : !torch.vtensor<[2,4],complex<f32>>, !torch.int -> !torch.vtensor<[2,4,1],complex<f32>>
// CHECK:               %[[VAR20:.*]] = torch.aten.slice_scatter %arg3, %[[VAR19]], %[[INTM1]], %arg2, %[[NONE]], %[[INT1]] : !torch.vtensor<[2,4,31],complex<f32>>, !torch.vtensor<[2,4,1],complex<f32>>, !torch.int, !torch.int, !torch.none, !torch.int -> !torch.vtensor<[2,4,31],complex<f32>>
// CHECK:               torch.prim.Loop.condition %[[TRUE]], iter(%[[VAR20]] : !torch.vtensor<[2,4,31],complex<f32>>)
// CHECK:             } : (!torch.int, !torch.bool, !torch.vtensor<[2,4,31],complex<f32>>) -> !torch.vtensor<[2,4,31],complex<f32>>
// CHECK:             return %[[VAR6]] : !torch.vtensor<[2,4,31],complex<f32>>
func.func @torch.aten.stft.center_2D_window_pad_left(%arg0: !torch.vtensor<[2,68],f32>, %arg1: !torch.vtensor<[6],f32>) -> !torch.vtensor<[2,4,31],complex<f32>> {
  %padmode = torch.constant.str "reflect"
  %nfft = torch.constant.int 7
  %hoplen = torch.constant.int 2
  %winlen = torch.constant.int 6
  %cstfalse = torch.constant.bool false
  %csttrue = torch.constant.bool true
  %0 = torch.aten.stft.center %arg0, %nfft, %hoplen, %winlen, %arg1, %cstfalse, %padmode, %cstfalse, %cstfalse, %csttrue, %cstfalse : !torch.vtensor<[2,68],f32>, !torch.int, !torch.int, !torch.int, !torch.vtensor<[6],f32>, !torch.bool, !torch.str, !torch.bool, !torch.bool, !torch.bool, !torch.bool -> !torch.vtensor<[2,4,31],complex<f32>>
  return %0 : !torch.vtensor<[2,4,31],complex<f32>>
}


// -----


// CHECK-LABEL:   func.func @torch.aten.stft.center_2D_hop_length_3_window_pad_both(
// CHECK-SAME:           %arg0: !torch.vtensor<[3,90],f32>, %arg1: !torch.vtensor<[8],f32>) -> !torch.vtensor<[3,6,27],complex<f32>> {
// CHECK-DAG:         %[[TRUE:.*]] = torch.constant.bool true
// CHECK-DAG:         %[[INT9:.*]] = torch.constant.int 9
// CHECK-DAG:         %[[INT6:.*]] = torch.constant.int 6
// CHECK-DAG:         %[[INT10:.*]] = torch.constant.int 10
// CHECK-DAG:         %[[INT3:.*]] = torch.constant.int 3
// CHECK-DAG:         %[[INT0:.*]] = torch.constant.int 0
// CHECK-DAG:         %[[INTM1:.*]] = torch.constant.int -1
// CHECK-DAG:         %[[INT1:.*]] = torch.constant.int 1
// CHECK-DAG:         %[[NONE:.*]] = torch.constant.none
// CHECK-DAG:         %float0.000000e00 = torch.constant.float 0.000000e+00
// CHECK-DAG:         %[[INT90:.*]] = torch.constant.int 90
// CHECK-DAG:         %[[INT27:.*]] = torch.constant.int 27
// CHECK:             %[[VAR0:.*]] = torch.prim.ListConstruct %[[INT1]], %[[INT1]] : (!torch.int, !torch.int) -> !torch.list<int>
// CHECK:             %[[VAR1:.*]] = torch.aten.constant_pad_nd %arg1, %[[VAR0]], %float0.000000e00 : !torch.vtensor<[8],f32>, !torch.list<int>, !torch.float -> !torch.vtensor<[10],f32>
// CHECK:             %[[VAR2:.*]] = torch.prim.ListConstruct %[[INT1]], %[[INT10]] : (!torch.int, !torch.int) -> !torch.list<int>
// CHECK:             %[[VAR3:.*]] = torch.aten.view %[[VAR1]], %[[VAR2]] : !torch.vtensor<[10],f32>, !torch.list<int> -> !torch.vtensor<[1,10],f32>
// CHECK:             %[[VAR4:.*]] = torch.prim.ListConstruct %[[INT3]], %[[INT6]], %[[INT27]] : (!torch.int, !torch.int, !torch.int) -> !torch.list<int>
// CHECK:             %[[VAR5:.*]] = torch.aten.empty.memory_format %[[VAR4]], %[[INT9]], %[[NONE]], %[[NONE]], %[[NONE]], %[[NONE]] : !torch.list<int>, !torch.int, !torch.none, !torch.none, !torch.none, !torch.none -> !torch.vtensor<[3,6,27],complex<f32>>
// CHECK:             %[[VAR6:.*]] = torch.prim.Loop %[[INT27]], %[[TRUE]], init(%[[VAR5]]) {
// CHECK:             ^bb0(%arg2: !torch.int, %arg3: !torch.vtensor<[3,6,27],complex<f32>>):
// CHECK:               %[[VAR7:.*]] = torch.aten.mul.int %arg2, %[[INT3]] : !torch.int, !torch.int -> !torch.int
// CHECK:               %[[VAR8:.*]] = torch.aten.add.int %[[VAR7]], %[[INT10]] : !torch.int, !torch.int -> !torch.int
// CHECK:               %[[VAR9:.*]] = torch.prim.min.int %[[VAR8]], %[[INT90]] : !torch.int, !torch.int -> !torch.int
// CHECK:               %[[VAR10:.*]] = torch.aten.sub.int %[[VAR9]], %[[VAR7]] : !torch.int, !torch.int -> !torch.int
// CHECK:               %[[VAR11:.*]] = torch.aten.sub.int %[[INT10]], %[[VAR10]] : !torch.int, !torch.int -> !torch.int
// CHECK:               %[[VAR12:.*]] = torch.aten.add.int %[[VAR7]], %[[VAR10]] : !torch.int, !torch.int -> !torch.int
// CHECK:               %[[VAR13:.*]] = torch.aten.slice.Tensor %arg0, %[[INTM1]], %[[VAR7]], %[[VAR12]], %[[INT1]] : !torch.vtensor<[3,90],f32>, !torch.int, !torch.int, !torch.int, !torch.int -> !torch.vtensor<[3,?],f32>
// CHECK:               %[[VAR14:.*]] = torch.prim.ListConstruct %[[INT0]], %[[VAR11]] : (!torch.int, !torch.int) -> !torch.list<int>
// CHECK:               %[[VAR15:.*]] = torch.aten.constant_pad_nd %[[VAR13]], %[[VAR14]], %float0.000000e00 : !torch.vtensor<[3,?],f32>, !torch.list<int>, !torch.float -> !torch.vtensor<[3,?],f32>
// CHECK:               %[[VAR16:.*]] = torch.tensor_static_info_cast %[[VAR15]] : !torch.vtensor<[3,?],f32> to !torch.vtensor<[3,10],f32>
// CHECK:               %[[VAR17:.*]] = torch.aten.mul.Tensor %[[VAR16]], %[[VAR3]] : !torch.vtensor<[3,10],f32>, !torch.vtensor<[1,10],f32> -> !torch.vtensor<[3,10],f32>
// CHECK:               %[[VAR18:.*]] = torch.aten.fft_fft %[[VAR17]], %[[NONE]], %[[INTM1]], %[[NONE]] : !torch.vtensor<[3,10],f32>, !torch.none, !torch.int, !torch.none -> !torch.vtensor<[3,6],complex<f32>>
// CHECK:               %[[VAR19:.*]] = torch.aten.unsqueeze %[[VAR18]], %[[INTM1]] : !torch.vtensor<[3,6],complex<f32>>, !torch.int -> !torch.vtensor<[3,6,1],complex<f32>>
// CHECK:               %[[VAR20:.*]] = torch.aten.slice_scatter %arg3, %[[VAR19]], %[[INTM1]], %arg2, %[[NONE]], %[[INT1]] : !torch.vtensor<[3,6,27],complex<f32>>, !torch.vtensor<[3,6,1],complex<f32>>, !torch.int, !torch.int, !torch.none, !torch.int -> !torch.vtensor<[3,6,27],complex<f32>>
// CHECK:               torch.prim.Loop.condition %[[TRUE]], iter(%[[VAR20]] : !torch.vtensor<[3,6,27],complex<f32>>)
// CHECK:             } : (!torch.int, !torch.bool, !torch.vtensor<[3,6,27],complex<f32>>) -> !torch.vtensor<[3,6,27],complex<f32>>
// CHECK:             return %[[VAR6]] : !torch.vtensor<[3,6,27],complex<f32>>
func.func @torch.aten.stft.center_2D_hop_length_3_window_pad_both(%arg0: !torch.vtensor<[3,90],f32>, %arg1: !torch.vtensor<[8],f32>) -> !torch.vtensor<[3,6,27],complex<f32>> {
  %padmode = torch.constant.str "reflect"
  %nfft = torch.constant.int 10
  %hoplen = torch.constant.int 3
  %winlen = torch.constant.int 8
  %cstfalse = torch.constant.bool false
  %csttrue = torch.constant.bool true
  %0 = torch.aten.stft.center %arg0, %nfft, %hoplen, %winlen, %arg1, %cstfalse, %padmode, %cstfalse, %cstfalse, %csttrue, %cstfalse : !torch.vtensor<[3,90],f32>, !torch.int, !torch.int, !torch.int, !torch.vtensor<[8],f32>, !torch.bool, !torch.str, !torch.bool, !torch.bool, !torch.bool, !torch.bool -> !torch.vtensor<[3,6,27],complex<f32>>
  return %0 : !torch.vtensor<[3,6,27],complex<f32>>
=======
// CHECK-LABEL:   func.func @convolution_backward_none_result(
// CHECK-SAME:                                                %[[VAL_0:.*]]: !torch.vtensor<[1,1,3,3],f32>, %[[VAL_1:.*]]: !torch.vtensor<[1,1,5,5],f32>,
// CHECK-SAME:                                                %[[VAL_2:.*]]: !torch.vtensor<[1,1,3,3],f32>,
// CHECK-SAME:                                                %[[VAL_3:.*]]: !torch.vtensor<[],f32>) -> (!torch.vtensor<[1,1,3,3],f32>, !torch.vtensor<[1],f32>) {
func.func @convolution_backward_none_result(%arg0: !torch.vtensor<[1,1,3,3],f32>, %arg1: !torch.vtensor<[1,1,5,5],f32>, %arg2: !torch.vtensor<[1,1,3,3],f32>, %arg3: !torch.vtensor<[],f32>) -> (!torch.vtensor<[1,1,3,3],f32>, !torch.vtensor<[1],f32>) {
  // CHECK:           %[[VAL_4:.*]] = torch.constant.int 3
  // CHECK:           %[[VAL_5:.*]] = torch.constant.int 2
  // CHECK:           %[[VAL_6:.*]] = torch.constant.none
  // CHECK:           %[[VAL_7:.*]] = torch.constant.int 0
  // CHECK:           %[[VAL_8:.*]] = torch.constant.bool false
  // CHECK:           %[[VAL_9:.*]] = torch.constant.int 1
  // CHECK:           %[[VAL_10:.*]] = torch.prim.ListConstruct %[[VAL_9]], %[[VAL_9]] : (!torch.int, !torch.int) -> !torch.list<int>
  // CHECK:           %[[VAL_11:.*]] = torch.prim.ListConstruct %[[VAL_7]], %[[VAL_7]] : (!torch.int, !torch.int) -> !torch.list<int>
  // CHECK:           %[[VAL_12:.*]] = torch.aten.transpose.int %[[VAL_1]], %[[VAL_7]], %[[VAL_9]] : !torch.vtensor<[1,1,5,5],f32>, !torch.int, !torch.int -> !torch.vtensor<[1,1,5,5],f32>
  // CHECK:           %[[VAL_13:.*]] = torch.aten.transpose.int %[[VAL_0]], %[[VAL_7]], %[[VAL_9]] : !torch.vtensor<[1,1,3,3],f32>, !torch.int, !torch.int -> !torch.vtensor<[1,1,3,3],f32>
  // CHECK:           %[[VAL_14:.*]] = torch.aten.convolution %[[VAL_12]], %[[VAL_13]], %[[VAL_6]], %[[VAL_10]], %[[VAL_11]], %[[VAL_10]], %[[VAL_8]], %[[VAL_11]], %[[VAL_9]] : !torch.vtensor<[1,1,5,5],f32>, !torch.vtensor<[1,1,3,3],f32>, !torch.none, !torch.list<int>, !torch.list<int>, !torch.list<int>, !torch.bool, !torch.list<int>, !torch.int -> !torch.vtensor<[1,1,3,3],f32>
  // CHECK:           %[[VAL_15:.*]] = torch.aten.transpose.int %[[VAL_14]], %[[VAL_7]], %[[VAL_9]] : !torch.vtensor<[1,1,3,3],f32>, !torch.int, !torch.int -> !torch.vtensor<[1,1,3,3],f32>
  // CHECK:           %[[VAL_16:.*]] = torch.prim.ListConstruct %[[VAL_7]], %[[VAL_5]], %[[VAL_4]] : (!torch.int, !torch.int, !torch.int) -> !torch.list<int>
  // CHECK:           %[[VAL_17:.*]] = torch.aten.sum.dim_IntList %[[VAL_0]], %[[VAL_16]], %[[VAL_8]], %[[VAL_6]] : !torch.vtensor<[1,1,3,3],f32>, !torch.list<int>, !torch.bool, !torch.none -> !torch.vtensor<[1],f32>
  // CHECK:           return %[[VAL_15]], %[[VAL_17]] : !torch.vtensor<[1,1,3,3],f32>, !torch.vtensor<[1],f32>
  %true = torch.constant.bool true
  %int0 = torch.constant.int 0
  %false = torch.constant.bool false
  %int1 = torch.constant.int 1
  %0 = torch.prim.ListConstruct %int1 : (!torch.int) -> !torch.list<int>
  %1 = torch.prim.ListConstruct %int1, %int1 : (!torch.int, !torch.int) -> !torch.list<int>
  %2 = torch.prim.ListConstruct %int0, %int0 : (!torch.int, !torch.int) -> !torch.list<int>
  %3 = torch.prim.ListConstruct %false, %true, %true : (!torch.bool, !torch.bool, !torch.bool) -> !torch.list<bool>
  %result0, %result1, %result2 = torch.aten.convolution_backward %arg0, %arg1, %arg2, %0, %1, %2, %1, %false, %2, %int1, %3 : !torch.vtensor<[1,1,3,3],f32>, !torch.vtensor<[1,1,5,5],f32>, !torch.vtensor<[1,1,3,3],f32>, !torch.list<int>, !torch.list<int>, !torch.list<int>, !torch.list<int>, !torch.bool, !torch.list<int>, !torch.int, !torch.list<bool> -> !torch.none, !torch.vtensor<[1,1,3,3],f32>, !torch.vtensor<[1],f32>
  return %result1, %result2 : !torch.vtensor<[1,1,3,3],f32>, !torch.vtensor<[1],f32>
>>>>>>> b6c4e879
}<|MERGE_RESOLUTION|>--- conflicted
+++ resolved
@@ -281,7 +281,40 @@
 
 // -----
 
-<<<<<<< HEAD
+// CHECK-LABEL:   func.func @convolution_backward_none_result(
+// CHECK-SAME:                                                %[[VAL_0:.*]]: !torch.vtensor<[1,1,3,3],f32>, %[[VAL_1:.*]]: !torch.vtensor<[1,1,5,5],f32>,
+// CHECK-SAME:                                                %[[VAL_2:.*]]: !torch.vtensor<[1,1,3,3],f32>,
+// CHECK-SAME:                                                %[[VAL_3:.*]]: !torch.vtensor<[],f32>) -> (!torch.vtensor<[1,1,3,3],f32>, !torch.vtensor<[1],f32>) {
+func.func @convolution_backward_none_result(%arg0: !torch.vtensor<[1,1,3,3],f32>, %arg1: !torch.vtensor<[1,1,5,5],f32>, %arg2: !torch.vtensor<[1,1,3,3],f32>, %arg3: !torch.vtensor<[],f32>) -> (!torch.vtensor<[1,1,3,3],f32>, !torch.vtensor<[1],f32>) {
+  // CHECK:           %[[VAL_4:.*]] = torch.constant.int 3
+  // CHECK:           %[[VAL_5:.*]] = torch.constant.int 2
+  // CHECK:           %[[VAL_6:.*]] = torch.constant.none
+  // CHECK:           %[[VAL_7:.*]] = torch.constant.int 0
+  // CHECK:           %[[VAL_8:.*]] = torch.constant.bool false
+  // CHECK:           %[[VAL_9:.*]] = torch.constant.int 1
+  // CHECK:           %[[VAL_10:.*]] = torch.prim.ListConstruct %[[VAL_9]], %[[VAL_9]] : (!torch.int, !torch.int) -> !torch.list<int>
+  // CHECK:           %[[VAL_11:.*]] = torch.prim.ListConstruct %[[VAL_7]], %[[VAL_7]] : (!torch.int, !torch.int) -> !torch.list<int>
+  // CHECK:           %[[VAL_12:.*]] = torch.aten.transpose.int %[[VAL_1]], %[[VAL_7]], %[[VAL_9]] : !torch.vtensor<[1,1,5,5],f32>, !torch.int, !torch.int -> !torch.vtensor<[1,1,5,5],f32>
+  // CHECK:           %[[VAL_13:.*]] = torch.aten.transpose.int %[[VAL_0]], %[[VAL_7]], %[[VAL_9]] : !torch.vtensor<[1,1,3,3],f32>, !torch.int, !torch.int -> !torch.vtensor<[1,1,3,3],f32>
+  // CHECK:           %[[VAL_14:.*]] = torch.aten.convolution %[[VAL_12]], %[[VAL_13]], %[[VAL_6]], %[[VAL_10]], %[[VAL_11]], %[[VAL_10]], %[[VAL_8]], %[[VAL_11]], %[[VAL_9]] : !torch.vtensor<[1,1,5,5],f32>, !torch.vtensor<[1,1,3,3],f32>, !torch.none, !torch.list<int>, !torch.list<int>, !torch.list<int>, !torch.bool, !torch.list<int>, !torch.int -> !torch.vtensor<[1,1,3,3],f32>
+  // CHECK:           %[[VAL_15:.*]] = torch.aten.transpose.int %[[VAL_14]], %[[VAL_7]], %[[VAL_9]] : !torch.vtensor<[1,1,3,3],f32>, !torch.int, !torch.int -> !torch.vtensor<[1,1,3,3],f32>
+  // CHECK:           %[[VAL_16:.*]] = torch.prim.ListConstruct %[[VAL_7]], %[[VAL_5]], %[[VAL_4]] : (!torch.int, !torch.int, !torch.int) -> !torch.list<int>
+  // CHECK:           %[[VAL_17:.*]] = torch.aten.sum.dim_IntList %[[VAL_0]], %[[VAL_16]], %[[VAL_8]], %[[VAL_6]] : !torch.vtensor<[1,1,3,3],f32>, !torch.list<int>, !torch.bool, !torch.none -> !torch.vtensor<[1],f32>
+  // CHECK:           return %[[VAL_15]], %[[VAL_17]] : !torch.vtensor<[1,1,3,3],f32>, !torch.vtensor<[1],f32>
+  %true = torch.constant.bool true
+  %int0 = torch.constant.int 0
+  %false = torch.constant.bool false
+  %int1 = torch.constant.int 1
+  %0 = torch.prim.ListConstruct %int1 : (!torch.int) -> !torch.list<int>
+  %1 = torch.prim.ListConstruct %int1, %int1 : (!torch.int, !torch.int) -> !torch.list<int>
+  %2 = torch.prim.ListConstruct %int0, %int0 : (!torch.int, !torch.int) -> !torch.list<int>
+  %3 = torch.prim.ListConstruct %false, %true, %true : (!torch.bool, !torch.bool, !torch.bool) -> !torch.list<bool>
+  %result0, %result1, %result2 = torch.aten.convolution_backward %arg0, %arg1, %arg2, %0, %1, %2, %1, %false, %2, %int1, %3 : !torch.vtensor<[1,1,3,3],f32>, !torch.vtensor<[1,1,5,5],f32>, !torch.vtensor<[1,1,3,3],f32>, !torch.list<int>, !torch.list<int>, !torch.list<int>, !torch.list<int>, !torch.bool, !torch.list<int>, !torch.int, !torch.list<bool> -> !torch.none, !torch.vtensor<[1,1,3,3],f32>, !torch.vtensor<[1],f32>
+  return %result1, %result2 : !torch.vtensor<[1,1,3,3],f32>, !torch.vtensor<[1],f32>
+}
+
+// -----
+
 
 // CHECK-LABEL:   func.func @torch.aten.stft.center_1D(
 // CHECK-SAME:           %arg0: !torch.vtensor<[40],f32>, %arg1: !torch.vtensor<[4],f32>) -> !torch.vtensor<[3,37],complex<f32>> {
@@ -690,36 +723,4 @@
   %csttrue = torch.constant.bool true
   %0 = torch.aten.stft.center %arg0, %nfft, %hoplen, %winlen, %arg1, %cstfalse, %padmode, %cstfalse, %cstfalse, %csttrue, %cstfalse : !torch.vtensor<[3,90],f32>, !torch.int, !torch.int, !torch.int, !torch.vtensor<[8],f32>, !torch.bool, !torch.str, !torch.bool, !torch.bool, !torch.bool, !torch.bool -> !torch.vtensor<[3,6,27],complex<f32>>
   return %0 : !torch.vtensor<[3,6,27],complex<f32>>
-=======
-// CHECK-LABEL:   func.func @convolution_backward_none_result(
-// CHECK-SAME:                                                %[[VAL_0:.*]]: !torch.vtensor<[1,1,3,3],f32>, %[[VAL_1:.*]]: !torch.vtensor<[1,1,5,5],f32>,
-// CHECK-SAME:                                                %[[VAL_2:.*]]: !torch.vtensor<[1,1,3,3],f32>,
-// CHECK-SAME:                                                %[[VAL_3:.*]]: !torch.vtensor<[],f32>) -> (!torch.vtensor<[1,1,3,3],f32>, !torch.vtensor<[1],f32>) {
-func.func @convolution_backward_none_result(%arg0: !torch.vtensor<[1,1,3,3],f32>, %arg1: !torch.vtensor<[1,1,5,5],f32>, %arg2: !torch.vtensor<[1,1,3,3],f32>, %arg3: !torch.vtensor<[],f32>) -> (!torch.vtensor<[1,1,3,3],f32>, !torch.vtensor<[1],f32>) {
-  // CHECK:           %[[VAL_4:.*]] = torch.constant.int 3
-  // CHECK:           %[[VAL_5:.*]] = torch.constant.int 2
-  // CHECK:           %[[VAL_6:.*]] = torch.constant.none
-  // CHECK:           %[[VAL_7:.*]] = torch.constant.int 0
-  // CHECK:           %[[VAL_8:.*]] = torch.constant.bool false
-  // CHECK:           %[[VAL_9:.*]] = torch.constant.int 1
-  // CHECK:           %[[VAL_10:.*]] = torch.prim.ListConstruct %[[VAL_9]], %[[VAL_9]] : (!torch.int, !torch.int) -> !torch.list<int>
-  // CHECK:           %[[VAL_11:.*]] = torch.prim.ListConstruct %[[VAL_7]], %[[VAL_7]] : (!torch.int, !torch.int) -> !torch.list<int>
-  // CHECK:           %[[VAL_12:.*]] = torch.aten.transpose.int %[[VAL_1]], %[[VAL_7]], %[[VAL_9]] : !torch.vtensor<[1,1,5,5],f32>, !torch.int, !torch.int -> !torch.vtensor<[1,1,5,5],f32>
-  // CHECK:           %[[VAL_13:.*]] = torch.aten.transpose.int %[[VAL_0]], %[[VAL_7]], %[[VAL_9]] : !torch.vtensor<[1,1,3,3],f32>, !torch.int, !torch.int -> !torch.vtensor<[1,1,3,3],f32>
-  // CHECK:           %[[VAL_14:.*]] = torch.aten.convolution %[[VAL_12]], %[[VAL_13]], %[[VAL_6]], %[[VAL_10]], %[[VAL_11]], %[[VAL_10]], %[[VAL_8]], %[[VAL_11]], %[[VAL_9]] : !torch.vtensor<[1,1,5,5],f32>, !torch.vtensor<[1,1,3,3],f32>, !torch.none, !torch.list<int>, !torch.list<int>, !torch.list<int>, !torch.bool, !torch.list<int>, !torch.int -> !torch.vtensor<[1,1,3,3],f32>
-  // CHECK:           %[[VAL_15:.*]] = torch.aten.transpose.int %[[VAL_14]], %[[VAL_7]], %[[VAL_9]] : !torch.vtensor<[1,1,3,3],f32>, !torch.int, !torch.int -> !torch.vtensor<[1,1,3,3],f32>
-  // CHECK:           %[[VAL_16:.*]] = torch.prim.ListConstruct %[[VAL_7]], %[[VAL_5]], %[[VAL_4]] : (!torch.int, !torch.int, !torch.int) -> !torch.list<int>
-  // CHECK:           %[[VAL_17:.*]] = torch.aten.sum.dim_IntList %[[VAL_0]], %[[VAL_16]], %[[VAL_8]], %[[VAL_6]] : !torch.vtensor<[1,1,3,3],f32>, !torch.list<int>, !torch.bool, !torch.none -> !torch.vtensor<[1],f32>
-  // CHECK:           return %[[VAL_15]], %[[VAL_17]] : !torch.vtensor<[1,1,3,3],f32>, !torch.vtensor<[1],f32>
-  %true = torch.constant.bool true
-  %int0 = torch.constant.int 0
-  %false = torch.constant.bool false
-  %int1 = torch.constant.int 1
-  %0 = torch.prim.ListConstruct %int1 : (!torch.int) -> !torch.list<int>
-  %1 = torch.prim.ListConstruct %int1, %int1 : (!torch.int, !torch.int) -> !torch.list<int>
-  %2 = torch.prim.ListConstruct %int0, %int0 : (!torch.int, !torch.int) -> !torch.list<int>
-  %3 = torch.prim.ListConstruct %false, %true, %true : (!torch.bool, !torch.bool, !torch.bool) -> !torch.list<bool>
-  %result0, %result1, %result2 = torch.aten.convolution_backward %arg0, %arg1, %arg2, %0, %1, %2, %1, %false, %2, %int1, %3 : !torch.vtensor<[1,1,3,3],f32>, !torch.vtensor<[1,1,5,5],f32>, !torch.vtensor<[1,1,3,3],f32>, !torch.list<int>, !torch.list<int>, !torch.list<int>, !torch.list<int>, !torch.bool, !torch.list<int>, !torch.int, !torch.list<bool> -> !torch.none, !torch.vtensor<[1,1,3,3],f32>, !torch.vtensor<[1],f32>
-  return %result1, %result2 : !torch.vtensor<[1,1,3,3],f32>, !torch.vtensor<[1],f32>
->>>>>>> b6c4e879
 }