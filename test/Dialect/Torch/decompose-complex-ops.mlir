// RUN: torch-mlir-opt -torch-decompose-complex-ops -split-input-file %s | FileCheck %s

// CHECK-LABEL:   func.func @matmul_no_decompose
// CHECK:           torch.aten.matmul %arg0, %arg1 : !torch.vtensor<[?,?,?,?,?],f32>, !torch.vtensor<[?,?,?],f32> -> !torch.tensor
func.func @matmul_no_decompose(%arg0: !torch.vtensor<[?,?,?,?,?],f32>, %arg1: !torch.vtensor<[?,?,?],f32>) -> !torch.tensor {
  %0 = torch.aten.matmul %arg0, %arg1 : !torch.vtensor<[?,?,?,?,?],f32>, !torch.vtensor<[?,?,?],f32> -> !torch.tensor
  return %0 : !torch.tensor
}


// -----

// CHECK-LABEL:   func.func @matmul_decompose_2d
// CHECK:           torch.aten.mm %arg0, %arg1 : !torch.vtensor<[?,?],f32>, !torch.vtensor<[?,?],f32> -> !torch.tensor
func.func @matmul_decompose_2d(%arg0: !torch.vtensor<[?,?],f32>, %arg1: !torch.vtensor<[?,?],f32>) -> !torch.tensor {
  %0 = torch.aten.matmul %arg0, %arg1 : !torch.vtensor<[?,?],f32>, !torch.vtensor<[?,?],f32> -> !torch.tensor
  return %0 : !torch.tensor
}

// -----
// CHECK-LABEL:   func.func @matmul_decompose_3d(
// CHECK:           torch.aten.bmm %arg0, %arg1 : !torch.vtensor<[?,?,?],f32>, !torch.vtensor<[?,?,?],f32> -> !torch.tensor
func.func @matmul_decompose_3d(%arg0: !torch.vtensor<[?,?,?],f32>, %arg1: !torch.vtensor<[?,?,?],f32>) -> !torch.tensor {
  %0 = torch.aten.matmul %arg0, %arg1 : !torch.vtensor<[?,?,?],f32>, !torch.vtensor<[?,?,?],f32> -> !torch.tensor
  return %0 : !torch.tensor
}

// -----
// CHECK-LABEL: func.func @argmax_rank_1
// CHECK:         %[[I0:.*]] = torch.constant.int 0
// CHECK:         %[[FALSE:.*]] = torch.constant.bool false
// CHECK:         %[[VALUES:.*]], %[[INDICES:.*]] = torch.aten.max.dim %arg0, %[[I0]], %[[FALSE]] : !torch.vtensor<[20],si32>, !torch.int, !torch.bool -> !torch.vtensor<[],si32>, !torch.vtensor<[],si64>
// CHECK:         return %[[INDICES]] : !torch.vtensor<[],si64>
func.func @argmax_rank_1(%arg0: !torch.vtensor<[20],si32>) -> !torch.vtensor<[],si64> {
    %none = torch.constant.none
    %false = torch.constant.bool false
    %7 = torch.aten.argmax %arg0, %none, %false : !torch.vtensor<[20],si32>, !torch.none, !torch.bool -> !torch.vtensor<[],si64>
    return %7 : !torch.vtensor<[],si64>
}

// -----
// CHECK-LABEL:  func.func @torch.aten.type_as$basic(
// CHECK-SAME:                                %[[ARG_0:.*]]: !torch.tensor, %[[ARG_1:.*]]: !torch.tensor) -> !torch.tensor {
// CHECK-DAG:      %[[FALSE:.*]] = torch.constant.bool false
// CHECK-DAG:      %[[NONE:.*]] = torch.constant.none
// CHECK:          %[[DTYPE:.*]] = torch.prim.dtype %[[ARG_1]] : !torch.tensor -> !torch.int
// CHECK:          %[[VAR:.*]] = torch.aten.to.dtype %[[ARG_0]], %[[DTYPE]], %[[FALSE]], %[[FALSE]], %[[NONE]] : !torch.tensor, !torch.int, !torch.bool, !torch.bool, !torch.none -> !torch.tensor
// CHECK:          return %[[VAR]] : !torch.tensor
func.func @torch.aten.type_as$basic(%arg0: !torch.tensor, %arg1: !torch.tensor) -> !torch.tensor {
  %0 = torch.aten.type_as %arg0, %arg1 : !torch.tensor, !torch.tensor -> !torch.tensor
  return %0 : !torch.tensor
}

// -----

// CHECK-LABEL:   func.func @torch.aten.type_as$fold(
// CHECK-SAME:                                 %[[ARG_0:.*]]: !torch.tensor<[?],f16>, %[[ARG_1:.*]]: !torch.tensor<[?,?],f16>) -> !torch.tensor<[?],f16> {
// CHECK:           return %[[ARG_0]] : !torch.tensor<[?],f16>
func.func @torch.aten.type_as$fold(%arg0: !torch.tensor<[?], f16>, %arg1: !torch.tensor<[?,?],f16>) -> !torch.tensor<[?],f16> {
  %0 = torch.aten.type_as %arg0, %arg1 : !torch.tensor<[?], f16>, !torch.tensor<[?,?],f16> -> !torch.tensor<[?], f16>
  return %0 : !torch.tensor<[?], f16>
}

// -----

// CHECK-LABEL:   func.func @torch.aten.one_hot$fold(
// CHECK-SAME:                                 %[[ARG_0:.*]]: !torch.vtensor<[3],si64>, %arg1: !torch.int) -> !torch.vtensor<[3,?],si64> {
// CHECK:           %[[FALSE:.*]] = torch.constant.bool false
// CHECK:           %[[INT4:.*]] = torch.constant.int 4
// CHECK:           %[[NONE:.*]] = torch.constant.none
// CHECK:           %[[INT0:.*]] = torch.constant.int 0
// CHECK:           %[[INT1:.*]] = torch.constant.int 1
// CHECK:           %[[ARANGE:.*]] = torch.aten.arange.start_step %[[INT0]], %arg1, %[[INT1]], %[[NONE]], %[[NONE]], %[[NONE]], %[[NONE]] : !torch.int, !torch.int, !torch.int, !torch.none, !torch.none, !torch.none, !torch.none -> !torch.vtensor<[?],si64>
// CHECK:           %[[UNSQUEEZE:.*]] = torch.aten.unsqueeze %[[ARG_0]], %[[INT1]] : !torch.vtensor<[3],si64>, !torch.int -> !torch.vtensor<[3,1],si64>
// CHECK:           %[[EQ:.*]] = torch.aten.eq.Tensor %[[UNSQUEEZE]], %[[ARANGE]] : !torch.vtensor<[3,1],si64>, !torch.vtensor<[?],si64> -> !torch.vtensor<[3,?],i1>
// CHECK:           %[[RESULT:.*]] = torch.aten.to.dtype %[[EQ]], %[[INT4]], %[[FALSE]], %[[FALSE]], %[[NONE]] : !torch.vtensor<[3,?],i1>, !torch.int, !torch.bool, !torch.bool, !torch.none -> !torch.vtensor<[3,?],si64>
// CHECK:           return %[[RESULT:.*]] : !torch.vtensor<[3,?],si64>
func.func @torch.aten.one_hot$fold(%arg0: !torch.vtensor<[3],si64>, %arg1: !torch.int) -> !torch.vtensor<[3,?],si64> {
  %0 = torch.aten.one_hot %arg0, %arg1 : !torch.vtensor<[3],si64>, !torch.int -> !torch.vtensor<[3,?],si64>
  return %0 : !torch.vtensor<[3,?],si64>
}

// -----

// CHECK-LABEL:   func.func @torch.aten._fake_quantize_per_tensor_affine_cachemask_tensor_qparams(
// CHECK-SAME:                                 %[[ARG_0:.*]]: !torch.vtensor<[?,?,?,?],f32>, %[[ARG_1:.*]]: !torch.vtensor<[1],f32>,
// CHECK-SAME:                                 %[[ARG_2:.*]]: !torch.vtensor<[1],si32>, %[[ARG_3:.*]]: !torch.vtensor<[1],si64>) -> !torch.vtensor<[?,?,?,?],f32> {
// CHECK:           %[[CONST1:.*]] = torch.constant.int 127
// CHECK:           %[[CONST2:.*]] = torch.constant.int -128
// CHECK:           %[[RESULT:.*]] = torch.aten.fake_quantize_per_tensor_affine.tensor_qparams %[[ARG_0]], %[[ARG_1]], %[[ARG_2]], %[[CONST2]], %[[CONST1]] : !torch.vtensor<[?,?,?,?],f32>, !torch.vtensor<[1],f32>, !torch.vtensor<[1],si32>, !torch.int, !torch.int -> !torch.vtensor<[?,?,?,?],f32>
// CHECK:           return %[[RESULT]] : !torch.vtensor<[?,?,?,?],f32>
func.func @torch.aten._fake_quantize_per_tensor_affine_cachemask_tensor_qparams(%arg0: !torch.vtensor<[?,?,?,?],f32>, %arg1: !torch.vtensor<[1],f32>, %arg2: !torch.vtensor<[1],si32>, %arg3: !torch.vtensor<[1],si64>) -> !torch.vtensor<[?,?,?,?],f32> {
  %int127 = torch.constant.int 127
  %int-128 = torch.constant.int -128
  %0:2 = torch.aten._fake_quantize_per_tensor_affine_cachemask_tensor_qparams %arg0, %arg1, %arg2, %arg3, %int-128, %int127 : !torch.vtensor<[?,?,?,?],f32>, !torch.vtensor<[1],f32>, !torch.vtensor<[1],si32>, !torch.vtensor<[1],si64>, !torch.int, !torch.int -> !torch.vtensor<[?,?,?,?],f32>, !torch.vtensor<[?,?,?,?],i1>
  return %0#0 : !torch.vtensor<[?,?,?,?],f32>
}

// -----

// CHECK-LABEL:   func.func @torch.aten.fake_quantize_per_channel_affine_cachemask(
// CHECK-SAME:                                 %[[ARG_0:.*]]: !torch.vtensor<[?,?,?,?],f32>, %[[ARG_1:.*]]: !torch.vtensor<[?],f32>,
// CHECK-SAME:                                 %[[ARG_2:.*]]: !torch.vtensor<[?],si32>) -> !torch.vtensor<[?,?,?,?],f32> {
// CHECK:           %[[CONST0:.*]] = torch.constant.int 0
// CHECK:           %[[CONST1:.*]] = torch.constant.int 127
// CHECK:           %[[CONST2:.*]] = torch.constant.int -128
// CHECK:           %[[RESULT:.*]] = torch.aten.fake_quantize_per_channel_affine %[[ARG_0]], %[[ARG_1]], %[[ARG_2]], %[[CONST0]], %[[CONST2]], %[[CONST1]] : !torch.vtensor<[?,?,?,?],f32>, !torch.vtensor<[?],f32>, !torch.vtensor<[?],si32>, !torch.int, !torch.int, !torch.int -> !torch.vtensor<[?,?,?,?],f32>
// CHECK:           return %[[RESULT]] : !torch.vtensor<[?,?,?,?],f32>
func.func @torch.aten.fake_quantize_per_channel_affine_cachemask(%arg0: !torch.vtensor<[?,?,?,?],f32>, %arg1: !torch.vtensor<[?],f32>, %arg2: !torch.vtensor<[?],si32>) -> !torch.vtensor<[?,?,?,?],f32> {
  %int0 = torch.constant.int 0
  %int127 = torch.constant.int 127
  %int-128 = torch.constant.int -128
  %0:2 = torch.aten.fake_quantize_per_channel_affine_cachemask %arg0, %arg1, %arg2, %int0, %int-128, %int127 : !torch.vtensor<[?,?,?,?],f32>, !torch.vtensor<[?],f32>, !torch.vtensor<[?],si32>, !torch.int, !torch.int, !torch.int -> !torch.vtensor<[?,?,?,?],f32>, !torch.vtensor<[?,?,?,?],i1>
  return %0#0 : !torch.vtensor<[?,?,?,?],f32>
}

// -----

// CHECK-LABEL: test_einsum_inner_prod
func.func @test_einsum_inner_prod(%arg0: !torch.vtensor<[5],f64>, %arg1: !torch.vtensor<[5],f64>) -> !torch.vtensor<[],f64> attributes {torch.onnx_meta.ir_version = 7 : si64, torch.onnx_meta.opset_version = 17 : si64} {
  // CHECK-DAG:  %[[INT5:.+]] = torch.constant.int 5
  // CHECK-DAG:  %[[INT1:.+]] = torch.constant.int 1
  // CHECK-DAG:  %[[INT0:.+]] = torch.constant.int 0
  // CHECK:  %[[LHS_LIST:.+]] = torch.prim.ListConstruct %[[INT0]]
  // CHECK:  %[[LHS_PERM:.+]] = torch.aten.permute %arg0, %[[LHS_LIST]]
  // CHECK:  %[[RHS_LIST:.+]] = torch.prim.ListConstruct %[[INT0]]
  // CHECK:  %[[RHS_PERM:.+]] = torch.aten.permute %arg1, %[[RHS_LIST]]
  // CHECK:  %[[LHS_SHP:.+]] = torch.prim.ListConstruct %[[INT1]], %[[INT1]], %[[INT5]]
  // CHECK:  %[[LHS_VIEW:.+]] = torch.aten.view %[[LHS_PERM]], %[[LHS_SHP]]
  // CHECK:  %[[RHS_SHP:.+]] = torch.prim.ListConstruct %[[INT1]], %[[INT5]], %[[INT1]]
  // CHECK:  %[[RHS_VIEW:.+]] = torch.aten.view %[[RHS_PERM]], %[[RHS_SHP]]
  // CHECK:  %[[BMM:.+]] = torch.aten.bmm %[[LHS_VIEW]], %[[RHS_VIEW]]
  // CHECK:  %[[EMPTY:.+]] = torch.prim.ListConstruct  : () -> !torch.list<int>
  // CHECK:  %[[OUT_VIEW:.+]] = torch.aten.view %[[BMM]], %[[EMPTY]]
  // CHECK:  %[[EMPTY:.+]] = torch.prim.ListConstruct  : () -> !torch.list<int>
  // CHECK:  %[[OUT_PERM:.+]] = torch.aten.permute %[[OUT_VIEW]], %[[EMPTY]]
  // CHECK:  return %[[OUT_PERM]]
  %0 = torch.prim.ListConstruct %arg0, %arg1 : (!torch.vtensor<[5],f64>, !torch.vtensor<[5],f64>) -> !torch.list<vtensor>
  %str = torch.constant.str "i,i"
  %none_0 = torch.constant.none
  %1 = torch.aten.einsum %str, %0, %none_0 : !torch.str, !torch.list<vtensor>, !torch.none -> !torch.vtensor<[],f64>
  return %1 : !torch.vtensor<[],f64>
}

// -----

// CHECK:   func.func @torch.aten.fmod_int(%[[ARG0:.+]]: !torch.vtensor<[?],si32>, %[[ARG1:.+]]: !torch.vtensor<[1],si32>) -> !torch.vtensor<[?],si32> {
// CHECK:     %[[FLOAT1:.+]] = torch.constant.float 1.000000e+00
// CHECK:     %[[V0:.+]] = torch.aten.div.Tensor %[[ARG0]], %[[ARG1]] : !torch.vtensor<[?],si32>, !torch.vtensor<[1],si32> -> !torch.vtensor<[?],si32>
// CHECK:     %[[V1:.+]] = torch.aten.mul.Tensor %[[V0]], %[[ARG1]] : !torch.vtensor<[?],si32>, !torch.vtensor<[1],si32> -> !torch.vtensor<[?],si32>
// CHECK:     %[[V2:.+]] = torch.aten.sub.Tensor %[[ARG0]], %[[V1]], %[[FLOAT1]] : !torch.vtensor<[?],si32>, !torch.vtensor<[?],si32>, !torch.float -> !torch.vtensor<[?],si32>
// CHECK:     return %[[V2]] : !torch.vtensor<[?],si32>
func.func @torch.aten.fmod_int(%arg0: !torch.vtensor<[?],si32>, %arg1: !torch.vtensor<[1],si32>) -> !torch.vtensor<[?],si32> {
    %0 = torch.aten.fmod.Tensor %arg0, %arg1 : !torch.vtensor<[?],si32>, !torch.vtensor<[1],si32> -> !torch.vtensor<[?],si32>
    return %0 : !torch.vtensor<[?],si32>
}

// -----

// CHECK:   func.func @torch.aten.fmod_float(%[[ARG0:.+]]: !torch.vtensor<[?],f16>, %[[ARG1:.+]]: !torch.vtensor<[1],f16>) -> !torch.vtensor<[?],f16> {
// CHECK:     %[[FLOAT1:.+]] = torch.constant.float 1.000000e+00
// CHECK:     %[[V0:.+]] = torch.vtensor.literal(dense<-1> : tensor<si64>) : !torch.vtensor<[],si64>
// CHECK:     %[[V1:.+]] = torch.vtensor.literal(dense<0> : tensor<si64>) : !torch.vtensor<[],si64>
// CHECK:     %[[NONE:.+]] = torch.constant.none
// CHECK:     %[[FALSE:.+]] = torch.constant.bool false
// CHECK:     %[[INT5:.+]] = torch.constant.int 5
// CHECK:     %[[V2:.+]] = torch.vtensor.literal(dense<1> : tensor<si64>) : !torch.vtensor<[],si64>
// CHECK:     %[[INT0:.+]] = torch.constant.int 0
// CHECK:     %[[V3:.+]] = torch.aten.div.Tensor %[[ARG0]], %[[ARG1]] : !torch.vtensor<[?],f16>, !torch.vtensor<[1],f16> -> !torch.vtensor<[?],f16>
// CHECK:     %[[V4:.+]] = torch.aten.gt.Scalar %[[V3]], %[[INT0]] : !torch.vtensor<[?],f16>, !torch.int -> !torch.vtensor<[?],i1>
// CHECK:     %[[V5:.+]] = torch.aten.lt.Scalar %[[V3]], %[[INT0]] : !torch.vtensor<[?],f16>, !torch.int -> !torch.vtensor<[?],i1>
// CHECK:     %[[V6:.+]] = torch.aten.to.dtype %[[V2]], %[[INT5]], %[[FALSE]], %[[FALSE]], %[[NONE]] : !torch.vtensor<[],si64>, !torch.int, !torch.bool, !torch.bool, !torch.none -> !torch.vtensor<[],f16>
// CHECK:     %[[V7:.+]] = torch.aten.to.dtype %[[V1]], %[[INT5]], %[[FALSE]], %[[FALSE]], %[[NONE]] : !torch.vtensor<[],si64>, !torch.int, !torch.bool, !torch.bool, !torch.none -> !torch.vtensor<[],f16>
// CHECK:     %[[V8:.+]] = torch.aten.where.self %[[V4]], %[[V6]], %[[V7]] : !torch.vtensor<[?],i1>, !torch.vtensor<[],f16>, !torch.vtensor<[],f16> -> !torch.vtensor<[?],f16>
// CHECK:     %[[V9:.+]] = torch.aten.to.dtype %[[V0]], %[[INT5]], %[[FALSE]], %[[FALSE]], %[[NONE]] : !torch.vtensor<[],si64>, !torch.int, !torch.bool, !torch.bool, !torch.none -> !torch.vtensor<[],f16>
// CHECK:     %[[V10:.+]] = torch.aten.where.self %[[V5]], %[[V9]], %[[V8]] : !torch.vtensor<[?],i1>, !torch.vtensor<[],f16>, !torch.vtensor<[?],f16> -> !torch.vtensor<[?],f16>
// CHECK:     %[[V11:.+]] = torch.aten.abs %[[V3]] : !torch.vtensor<[?],f16> -> !torch.vtensor<[?],f16>
// CHECK:     %[[V12:.+]] = torch.aten.floor %[[V11]] : !torch.vtensor<[?],f16> -> !torch.vtensor<[?],f16>
// CHECK:     %[[V13:.+]] = torch.aten.mul.Tensor %[[V10]], %[[V12]] : !torch.vtensor<[?],f16>, !torch.vtensor<[?],f16> -> !torch.vtensor<[?],f16>
// CHECK:     %[[V14:.+]] = torch.aten.mul.Tensor %[[V13]], %[[ARG1]] : !torch.vtensor<[?],f16>, !torch.vtensor<[1],f16> -> !torch.vtensor<[?],f16>
// CHECK:     %[[V15:.+]] = torch.aten.sub.Tensor %[[ARG0]], %[[V14]], %[[FLOAT1]] : !torch.vtensor<[?],f16>, !torch.vtensor<[?],f16>, !torch.float -> !torch.vtensor<[?],f16>
// CHECK:     return %[[V15]] : !torch.vtensor<[?],f16>
func.func @torch.aten.fmod_float(%arg0: !torch.vtensor<[?],f16>, %arg1: !torch.vtensor<[1],f16>) -> !torch.vtensor<[?],f16> {
    %0 = torch.aten.fmod.Tensor %arg0, %arg1 : !torch.vtensor<[?],f16>, !torch.vtensor<[1],f16> -> !torch.vtensor<[?],f16>
    return %0 : !torch.vtensor<[?],f16>
}

// -----

<<<<<<< HEAD

// CHECK-LABEL:   func.func @torch.aten.stft.center_1D(
// CHECK-SAME:           %arg0: !torch.vtensor<[40],f32>, %arg1: !torch.vtensor<[4],f32>) -> !torch.vtensor<[3,37],complex<f32>> {
// CHECK-DAG:         %[[TRUE:.*]] = torch.constant.bool true
// CHECK-DAG:         %[[INT9:.*]] = torch.constant.int 9
// CHECK-DAG:         %[[INT4:.*]] = torch.constant.int 4
// CHECK-DAG:         %[[INT0:.*]] = torch.constant.int 0
// CHECK-DAG:         %[[INTM1:.*]] = torch.constant.int -1
// CHECK-DAG:         %[[INT1:.*]] = torch.constant.int 1
// CHECK-DAG:         %[[NONE:.*]] = torch.constant.none
// CHECK-DAG:         %float0.000000e00 = torch.constant.float 0.000000e+00
// CHECK-DAG:         %[[INT40:.*]] = torch.constant.int 40
// CHECK-DAG:         %[[INT37:.*]] = torch.constant.int 37
// CHECK-DAG:         %[[INT3:.*]] = torch.constant.int 3
// CHECK:             %[[VAR0:.*]] = torch.prim.ListConstruct %[[INT3]], %[[INT37]] : (!torch.int, !torch.int) -> !torch.list<int>
// CHECK:             %[[VAR1:.*]] = torch.aten.empty.memory_format %[[VAR0]], %[[INT9]], %[[NONE]], %[[NONE]], %[[NONE]], %[[NONE]] : !torch.list<int>, !torch.int, !torch.none, !torch.none, !torch.none, !torch.none -> !torch.vtensor<[3,37],complex<f32>>
// CHECK:             %[[VAR2:.*]] = torch.prim.Loop %[[INT37]], %[[TRUE]], init(%[[VAR1]]) {
// CHECK:             ^bb0(%arg2: !torch.int, %arg3: !torch.vtensor<[3,37],complex<f32>>):
// CHECK:               %[[VAR3:.*]] = torch.aten.add.int %arg2, %[[INT4]] : !torch.int, !torch.int -> !torch.int
// CHECK:               %[[VAR4:.*]] = torch.prim.min.int %[[VAR3]], %[[INT40]] : !torch.int, !torch.int -> !torch.int
// CHECK:               %[[VAR5:.*]] = torch.aten.sub.int %[[VAR4]], %arg2 : !torch.int, !torch.int -> !torch.int
// CHECK:               %[[VAR6:.*]] = torch.aten.sub.int %[[INT4]], %[[VAR5]] : !torch.int, !torch.int -> !torch.int
// CHECK:               %[[VAR7:.*]] = torch.aten.add.int %arg2, %[[VAR5]] : !torch.int, !torch.int -> !torch.int
// CHECK:               %[[VAR8:.*]] = torch.aten.slice.Tensor %arg0, %[[INTM1]], %arg2, %[[VAR7]], %[[INT1]] : !torch.vtensor<[40],f32>, !torch.int, !torch.int, !torch.int, !torch.int -> !torch.vtensor<[?],f32>
// CHECK:               %[[VAR9:.*]] = torch.prim.ListConstruct %[[INT0]], %[[VAR6]] : (!torch.int, !torch.int) -> !torch.list<int>
// CHECK:               %[[VAR10:.*]] = torch.aten.constant_pad_nd %[[VAR8]], %[[VAR9]], %float0.000000e00 : !torch.vtensor<[?],f32>, !torch.list<int>, !torch.float -> !torch.vtensor<[?],f32>
// CHECK:               %[[VAR11:.*]] = torch.tensor_static_info_cast %[[VAR10]] : !torch.vtensor<[?],f32> to !torch.vtensor<[4],f32>
// CHECK:               %[[VAR12:.*]] = torch.aten.mul.Tensor %[[VAR11]], %arg1 : !torch.vtensor<[4],f32>, !torch.vtensor<[4],f32> -> !torch.vtensor<[4],f32>
// CHECK:               %[[VAR13:.*]] = torch.aten.fft_fft %[[VAR12]], %[[NONE]], %[[INTM1]], %[[NONE]] : !torch.vtensor<[4],f32>, !torch.none, !torch.int, !torch.none -> !torch.vtensor<[3],complex<f32>>
// CHECK:               %[[VAR14:.*]] = torch.aten.unsqueeze %[[VAR13]], %[[INTM1]] : !torch.vtensor<[3],complex<f32>>, !torch.int -> !torch.vtensor<[3,1],complex<f32>>
// CHECK:               %[[VAR15:.*]] = torch.aten.slice_scatter %arg3, %[[VAR14]], %[[INTM1]], %arg2, %[[NONE]], %[[INT1]] : !torch.vtensor<[3,37],complex<f32>>, !torch.vtensor<[3,1],complex<f32>>, !torch.int, !torch.int, !torch.none, !torch.int -> !torch.vtensor<[3,37],complex<f32>>
// CHECK:               torch.prim.Loop.condition %[[TRUE]], iter(%[[VAR15]] : !torch.vtensor<[3,37],complex<f32>>)
// CHECK:             } : (!torch.int, !torch.bool, !torch.vtensor<[3,37],complex<f32>>) -> !torch.vtensor<[3,37],complex<f32>>
// CHECK:             return %[[VAR2]] : !torch.vtensor<[3,37],complex<f32>>
func.func @torch.aten.stft.center_1D(%arg0: !torch.vtensor<[40],f32>, %arg1: !torch.vtensor<[4],f32>) -> !torch.vtensor<[3,37],complex<f32>> {
  %padmode = torch.constant.str "reflect"
  %nfft = torch.constant.int 4
  %hoplen = torch.constant.int 1
  %winlen = torch.constant.int 4
  %cstfalse = torch.constant.bool false
  %csttrue = torch.constant.bool true
  %0 = torch.aten.stft.center %arg0, %nfft, %hoplen, %winlen, %arg1, %cstfalse, %padmode, %cstfalse, %cstfalse, %csttrue : !torch.vtensor<[40],f32>, !torch.int, !torch.int, !torch.int, !torch.vtensor<[4],f32>, !torch.bool, !torch.str, !torch.bool, !torch.bool, !torch.bool -> !torch.vtensor<[3,37],complex<f32>>
  return %0 : !torch.vtensor<[3,37],complex<f32>>
}


// -----


// CHECK-LABEL:   func.func @torch.aten.stft.center_1D_unk_sig_len(
// CHECK-SAME:           %arg0: !torch.vtensor<[?],f32>, %arg1: !torch.vtensor<[10],f32>) -> !torch.vtensor<[6,?],complex<f32>> {
// CHECK-DAG:         %[[TRUE:.*]] = torch.constant.bool true
// CHECK-DAG:         %[[INT9:.*]] = torch.constant.int 9
// CHECK-DAG:         %[[INT6:.*]] = torch.constant.int 6
// CHECK-DAG:         %[[INT10:.*]] = torch.constant.int 10
// CHECK-DAG:         %[[INT1:.*]] = torch.constant.int 1
// CHECK-DAG:         %[[INT0:.*]] = torch.constant.int 0
// CHECK-DAG:         %[[INTM1:.*]] = torch.constant.int -1
// CHECK-DAG:         %[[NONE:.*]] = torch.constant.none
// CHECK-DAG:         %float0.000000e00 = torch.constant.float 0.000000e+00
// CHECK:             %[[VAR0:.*]] = torch.aten.size.int %arg0, %[[INTM1]] : !torch.vtensor<[?],f32>, !torch.int -> !torch.int
// CHECK:             %[[VAR1:.*]] = torch.aten.sub.int %[[VAR0]], %[[INT10]] : !torch.int, !torch.int -> !torch.int
// CHECK:             %[[VAR2:.*]] = torch.aten.floordiv.int %[[VAR1]], %[[INT1]] : !torch.int, !torch.int -> !torch.int
// CHECK:             %[[VAR3:.*]] = torch.aten.add.int %[[INT1]], %[[VAR2]] : !torch.int, !torch.int -> !torch.int
// CHECK:             %[[VAR4:.*]] = torch.prim.ListConstruct %[[INT6]], %[[VAR3]] : (!torch.int, !torch.int) -> !torch.list<int>
// CHECK:             %[[VAR5:.*]] = torch.aten.empty.memory_format %[[VAR4]], %[[INT9]], %[[NONE]], %[[NONE]], %[[NONE]], %[[NONE]] : !torch.list<int>, !torch.int, !torch.none, !torch.none, !torch.none, !torch.none -> !torch.vtensor<[6,?],complex<f32>>
// CHECK:             %[[VAR6:.*]] = torch.prim.Loop %[[VAR3]], %[[TRUE]], init(%[[VAR5]]) {
// CHECK:             ^bb0(%arg2: !torch.int, %arg3: !torch.vtensor<[6,?],complex<f32>>):
// CHECK:               %[[VAR7:.*]] = torch.aten.add.int %arg2, %[[INT10]] : !torch.int, !torch.int -> !torch.int
// CHECK:               %[[VAR8:.*]] = torch.prim.min.int %[[VAR7]], %[[VAR0]] : !torch.int, !torch.int -> !torch.int
// CHECK:               %[[VAR9:.*]] = torch.aten.sub.int %[[VAR8]], %arg2 : !torch.int, !torch.int -> !torch.int
// CHECK:               %[[VAR10:.*]] = torch.aten.sub.int %[[INT10]], %[[VAR9]] : !torch.int, !torch.int -> !torch.int
// CHECK:               %[[VAR11:.*]] = torch.aten.add.int %arg2, %[[VAR9]] : !torch.int, !torch.int -> !torch.int
// CHECK:               %[[VAR12:.*]] = torch.aten.slice.Tensor %arg0, %[[INTM1]], %arg2, %[[VAR11]], %[[INT1]] : !torch.vtensor<[?],f32>, !torch.int, !torch.int, !torch.int, !torch.int -> !torch.vtensor<[?],f32>
// CHECK:               %[[VAR13:.*]] = torch.prim.ListConstruct %[[INT0]], %[[VAR10]] : (!torch.int, !torch.int) -> !torch.list<int>
// CHECK:               %[[VAR14:.*]] = torch.aten.constant_pad_nd %[[VAR12]], %[[VAR13]], %float0.000000e00 : !torch.vtensor<[?],f32>, !torch.list<int>, !torch.float -> !torch.vtensor<[?],f32>
// CHECK:               %[[VAR15:.*]] = torch.tensor_static_info_cast %[[VAR14]] : !torch.vtensor<[?],f32> to !torch.vtensor<[10],f32>
// CHECK:               %[[VAR16:.*]] = torch.aten.mul.Tensor %[[VAR15]], %arg1 : !torch.vtensor<[10],f32>, !torch.vtensor<[10],f32> -> !torch.vtensor<[10],f32>
// CHECK:               %[[VAR17:.*]] = torch.aten.fft_fft %[[VAR16]], %[[NONE]], %[[INTM1]], %[[NONE]] : !torch.vtensor<[10],f32>, !torch.none, !torch.int, !torch.none -> !torch.vtensor<[6],complex<f32>>
// CHECK:               %[[VAR18:.*]] = torch.aten.unsqueeze %[[VAR17]], %[[INTM1]] : !torch.vtensor<[6],complex<f32>>, !torch.int -> !torch.vtensor<[6,1],complex<f32>>
// CHECK:               %[[VAR19:.*]] = torch.aten.slice_scatter %arg3, %[[VAR18]], %[[INTM1]], %arg2, %[[NONE]], %[[INT1]] : !torch.vtensor<[6,?],complex<f32>>, !torch.vtensor<[6,1],complex<f32>>, !torch.int, !torch.int, !torch.none, !torch.int -> !torch.vtensor<[6,?],complex<f32>>
// CHECK:               torch.prim.Loop.condition %[[TRUE]], iter(%[[VAR19]] : !torch.vtensor<[6,?],complex<f32>>)
// CHECK:             } : (!torch.int, !torch.bool, !torch.vtensor<[6,?],complex<f32>>) -> !torch.vtensor<[6,?],complex<f32>>
// CHECK:             return %[[VAR6]] : !torch.vtensor<[6,?],complex<f32>>
func.func @torch.aten.stft.center_1D_unk_sig_len(%arg0: !torch.vtensor<[?],f32>, %arg1: !torch.vtensor<[10],f32>) -> !torch.vtensor<[6,?],complex<f32>> {
  %padmode = torch.constant.str "reflect"
  %nfft = torch.constant.int 10
  %hoplen = torch.constant.int 1
  %winlen = torch.constant.int 10
  %cstfalse = torch.constant.bool false
  %csttrue = torch.constant.bool true
  %0 = torch.aten.stft.center %arg0, %nfft, %hoplen, %winlen, %arg1, %cstfalse, %padmode, %cstfalse, %cstfalse, %csttrue : !torch.vtensor<[?],f32>, !torch.int, !torch.int, !torch.int, !torch.vtensor<[10],f32>, !torch.bool, !torch.str, !torch.bool, !torch.bool, !torch.bool -> !torch.vtensor<[6,?],complex<f32>>
  return %0 : !torch.vtensor<[6,?],complex<f32>>
}


// -----


// CHECK-LABEL:   func.func @torch.aten.stft.center_2D(
// CHECK-SAME:           %arg0: !torch.vtensor<[4,46],f32>, %arg1: !torch.vtensor<[7],f32>) -> !torch.vtensor<[4,4,40],complex<f32>> {
// CHECK-DAG:         %[[TRUE:.*]] = torch.constant.bool true
// CHECK-DAG:         %[[INT9:.*]] = torch.constant.int 9
// CHECK-DAG:         %[[INT4:.*]] = torch.constant.int 4
// CHECK-DAG:         %[[INT7:.*]] = torch.constant.int 7
// CHECK-DAG:         %[[INT0:.*]] = torch.constant.int 0
// CHECK-DAG:         %[[INTM1:.*]] = torch.constant.int -1
// CHECK-DAG:         %[[INT1:.*]] = torch.constant.int 1
// CHECK-DAG:         %[[NONE:.*]] = torch.constant.none
// CHECK-DAG:         %float0.000000e00 = torch.constant.float 0.000000e+00
// CHECK-DAG:         %[[INT46:.*]] = torch.constant.int 46
// CHECK-DAG:         %[[INT40:.*]] = torch.constant.int 40
// CHECK:             %[[VAR0:.*]] = torch.prim.ListConstruct %[[INT1]], %[[INT7]] : (!torch.int, !torch.int) -> !torch.list<int>
// CHECK:             %[[VAR1:.*]] = torch.aten.view %arg1, %[[VAR0]] : !torch.vtensor<[7],f32>, !torch.list<int> -> !torch.vtensor<[1,7],f32>
// CHECK:             %[[VAR2:.*]] = torch.prim.ListConstruct %[[INT4]], %[[INT4]], %[[INT40]] : (!torch.int, !torch.int, !torch.int) -> !torch.list<int>
// CHECK:             %[[VAR3:.*]] = torch.aten.empty.memory_format %[[VAR2]], %[[INT9]], %[[NONE]], %[[NONE]], %[[NONE]], %[[NONE]] : !torch.list<int>, !torch.int, !torch.none, !torch.none, !torch.none, !torch.none -> !torch.vtensor<[4,4,40],complex<f32>>
// CHECK:             %[[VAR4:.*]] = torch.prim.Loop %[[INT40]], %[[TRUE]], init(%[[VAR3]]) {
// CHECK:             ^bb0(%arg2: !torch.int, %arg3: !torch.vtensor<[4,4,40],complex<f32>>):
// CHECK:               %[[VAR5:.*]] = torch.aten.add.int %arg2, %[[INT7]] : !torch.int, !torch.int -> !torch.int
// CHECK:               %[[VAR6:.*]] = torch.prim.min.int %[[VAR5]], %[[INT46]] : !torch.int, !torch.int -> !torch.int
// CHECK:               %[[VAR7:.*]] = torch.aten.sub.int %[[VAR6]], %arg2 : !torch.int, !torch.int -> !torch.int
// CHECK:               %[[VAR8:.*]] = torch.aten.sub.int %[[INT7]], %[[VAR7]] : !torch.int, !torch.int -> !torch.int
// CHECK:               %[[VAR9:.*]] = torch.aten.add.int %arg2, %[[VAR7]] : !torch.int, !torch.int -> !torch.int
// CHECK:               %[[VAR10:.*]] = torch.aten.slice.Tensor %arg0, %[[INTM1]], %arg2, %[[VAR9]], %[[INT1]] : !torch.vtensor<[4,46],f32>, !torch.int, !torch.int, !torch.int, !torch.int -> !torch.vtensor<[4,?],f32>
// CHECK:               %[[VAR11:.*]] = torch.prim.ListConstruct %[[INT0]], %[[VAR8]] : (!torch.int, !torch.int) -> !torch.list<int>
// CHECK:               %[[VAR12:.*]] = torch.aten.constant_pad_nd %[[VAR10]], %[[VAR11]], %float0.000000e00 : !torch.vtensor<[4,?],f32>, !torch.list<int>, !torch.float -> !torch.vtensor<[4,?],f32>
// CHECK:               %[[VAR13:.*]] = torch.tensor_static_info_cast %[[VAR12]] : !torch.vtensor<[4,?],f32> to !torch.vtensor<[4,7],f32>
// CHECK:               %[[VAR14:.*]] = torch.aten.mul.Tensor %[[VAR13]], %[[VAR1]] : !torch.vtensor<[4,7],f32>, !torch.vtensor<[1,7],f32> -> !torch.vtensor<[4,7],f32>
// CHECK:               %[[VAR15:.*]] = torch.aten.fft_fft %[[VAR14]], %[[NONE]], %[[INTM1]], %[[NONE]] : !torch.vtensor<[4,7],f32>, !torch.none, !torch.int, !torch.none -> !torch.vtensor<[4,4],complex<f32>>
// CHECK:               %[[VAR16:.*]] = torch.aten.unsqueeze %[[VAR15]], %[[INTM1]] : !torch.vtensor<[4,4],complex<f32>>, !torch.int -> !torch.vtensor<[4,4,1],complex<f32>>
// CHECK:               %[[VAR17:.*]] = torch.aten.slice_scatter %arg3, %[[VAR16]], %[[INTM1]], %arg2, %[[NONE]], %[[INT1]] : !torch.vtensor<[4,4,40],complex<f32>>, !torch.vtensor<[4,4,1],complex<f32>>, !torch.int, !torch.int, !torch.none, !torch.int -> !torch.vtensor<[4,4,40],complex<f32>>
// CHECK:               torch.prim.Loop.condition %[[TRUE]], iter(%[[VAR17]] : !torch.vtensor<[4,4,40],complex<f32>>)
// CHECK:             } : (!torch.int, !torch.bool, !torch.vtensor<[4,4,40],complex<f32>>) -> !torch.vtensor<[4,4,40],complex<f32>>
// CHECK:             return %[[VAR4]] : !torch.vtensor<[4,4,40],complex<f32>>
func.func @torch.aten.stft.center_2D(%arg0: !torch.vtensor<[4,46],f32>, %arg1: !torch.vtensor<[7],f32>) -> !torch.vtensor<[4,4,40],complex<f32>> {
  %padmode = torch.constant.str "reflect"
  %nfft = torch.constant.int 7
  %hoplen = torch.constant.int 1
  %winlen = torch.constant.int 7
  %cstfalse = torch.constant.bool false
  %csttrue = torch.constant.bool true
  %0 = torch.aten.stft.center %arg0, %nfft, %hoplen, %winlen, %arg1, %cstfalse, %padmode, %cstfalse, %cstfalse, %csttrue : !torch.vtensor<[4,46],f32>, !torch.int, !torch.int, !torch.int, !torch.vtensor<[7],f32>, !torch.bool, !torch.str, !torch.bool, !torch.bool, !torch.bool -> !torch.vtensor<[4,4,40],complex<f32>>
  return %0 : !torch.vtensor<[4,4,40],complex<f32>>
}


// -----


// CHECK-LABEL:   func.func @torch.aten.stft.center_2D_win_unk_size(
// CHECK-SAME:           %arg0: !torch.vtensor<[3,38],f32>, %arg1: !torch.vtensor<[?],f32>) -> !torch.vtensor<[3,4,32],complex<f32>> {
// CHECK-DAG:         %[[TRUE:.*]] = torch.constant.bool true
// CHECK-DAG:         %[[INT9:.*]] = torch.constant.int 9
// CHECK-DAG:         %[[INT3:.*]] = torch.constant.int 3
// CHECK-DAG:         %[[INT4:.*]] = torch.constant.int 4
// CHECK-DAG:         %[[INT32:.*]] = torch.constant.int 32
// CHECK-DAG:         %[[INT38:.*]] = torch.constant.int 38
// CHECK-DAG:         %float0.000000e00 = torch.constant.float 0.000000e+00
// CHECK-DAG:         %[[NONE:.*]] = torch.constant.none
// CHECK-DAG:         %[[INT1:.*]] = torch.constant.int 1
// CHECK-DAG:         %[[INTM1:.*]] = torch.constant.int -1
// CHECK-DAG:         %[[INT6:.*]] = torch.constant.int 6
// CHECK-DAG:         %[[INT7:.*]] = torch.constant.int 7
// CHECK-DAG:         %[[INT0:.*]] = torch.constant.int 0
// CHECK:             %[[VAR0:.*]] = torch.aten.size.int %arg1, %[[INT0]] : !torch.vtensor<[?],f32>, !torch.int -> !torch.int
// CHECK:             %[[VAR1:.*]] = torch.aten.eq.int %[[VAR0]], %[[INT6]] : !torch.int, !torch.int -> !torch.bool
// CHECK:             torch.runtime.assert %[[VAR1]], "window size should be equal to win_length"
// CHECK:             %[[VAR2:.*]] = torch.prim.ListConstruct %[[INT0]], %[[INT1]] : (!torch.int, !torch.int) -> !torch.list<int>
// CHECK:             %[[VAR3:.*]] = torch.aten.constant_pad_nd %arg1, %[[VAR2]], %float0.000000e00 : !torch.vtensor<[?],f32>, !torch.list<int>, !torch.float -> !torch.vtensor<[7],f32>
// CHECK:             %[[VAR4:.*]] = torch.prim.ListConstruct %[[INT1]], %[[INT7]] : (!torch.int, !torch.int) -> !torch.list<int>
// CHECK:             %[[VAR5:.*]] = torch.aten.view %[[VAR3]], %[[VAR4]] : !torch.vtensor<[7],f32>, !torch.list<int> -> !torch.vtensor<[1,7],f32>
// CHECK:             %[[VAR6:.*]] = torch.prim.ListConstruct %[[INT3]], %[[INT4]], %[[INT32]] : (!torch.int, !torch.int, !torch.int) -> !torch.list<int>
// CHECK:             %[[VAR7:.*]] = torch.aten.empty.memory_format %[[VAR6]], %[[INT9]], %[[NONE]], %[[NONE]], %[[NONE]], %[[NONE]] : !torch.list<int>, !torch.int, !torch.none, !torch.none, !torch.none, !torch.none -> !torch.vtensor<[3,4,32],complex<f32>>
// CHECK:             %[[VAR8:.*]] = torch.prim.Loop %[[INT32]], %[[TRUE]], init(%[[VAR7]]) {
// CHECK:             ^bb0(%arg2: !torch.int, %arg3: !torch.vtensor<[3,4,32],complex<f32>>):
// CHECK:               %[[VAR9:.*]] = torch.aten.add.int %arg2, %[[INT7]] : !torch.int, !torch.int -> !torch.int
// CHECK:               %[[VAR10:.*]] = torch.prim.min.int %[[VAR9]], %[[INT38]] : !torch.int, !torch.int -> !torch.int
// CHECK:               %[[VAR11:.*]] = torch.aten.sub.int %[[VAR10]], %arg2 : !torch.int, !torch.int -> !torch.int
// CHECK:               %[[VAR12:.*]] = torch.aten.sub.int %[[INT7]], %[[VAR11]] : !torch.int, !torch.int -> !torch.int
// CHECK:               %[[VAR13:.*]] = torch.aten.add.int %arg2, %[[VAR11]] : !torch.int, !torch.int -> !torch.int
// CHECK:               %[[VAR14:.*]] = torch.aten.slice.Tensor %arg0, %[[INTM1]], %arg2, %[[VAR13]], %[[INT1]] : !torch.vtensor<[3,38],f32>, !torch.int, !torch.int, !torch.int, !torch.int -> !torch.vtensor<[3,?],f32>
// CHECK:               %[[VAR15:.*]] = torch.prim.ListConstruct %[[INT0]], %[[VAR12]] : (!torch.int, !torch.int) -> !torch.list<int>
// CHECK:               %[[VAR16:.*]] = torch.aten.constant_pad_nd %[[VAR14]], %[[VAR15]], %float0.000000e00 : !torch.vtensor<[3,?],f32>, !torch.list<int>, !torch.float -> !torch.vtensor<[3,?],f32>
// CHECK:               %[[VAR17:.*]] = torch.tensor_static_info_cast %[[VAR16]] : !torch.vtensor<[3,?],f32> to !torch.vtensor<[3,7],f32>
// CHECK:               %[[VAR18:.*]] = torch.aten.mul.Tensor %[[VAR17]], %[[VAR5]] : !torch.vtensor<[3,7],f32>, !torch.vtensor<[1,7],f32> -> !torch.vtensor<[3,7],f32>
// CHECK:               %[[VAR19:.*]] = torch.aten.fft_fft %[[VAR18]], %[[NONE]], %[[INTM1]], %[[NONE]] : !torch.vtensor<[3,7],f32>, !torch.none, !torch.int, !torch.none -> !torch.vtensor<[3,4],complex<f32>>
// CHECK:               %[[VAR20:.*]] = torch.aten.unsqueeze %[[VAR19]], %[[INTM1]] : !torch.vtensor<[3,4],complex<f32>>, !torch.int -> !torch.vtensor<[3,4,1],complex<f32>>
// CHECK:               %[[VAR21:.*]] = torch.aten.slice_scatter %arg3, %[[VAR20]], %[[INTM1]], %arg2, %[[NONE]], %[[INT1]] : !torch.vtensor<[3,4,32],complex<f32>>, !torch.vtensor<[3,4,1],complex<f32>>, !torch.int, !torch.int, !torch.none, !torch.int -> !torch.vtensor<[3,4,32],complex<f32>>
// CHECK:               torch.prim.Loop.condition %[[TRUE]], iter(%[[VAR21]] : !torch.vtensor<[3,4,32],complex<f32>>)
// CHECK:             } : (!torch.int, !torch.bool, !torch.vtensor<[3,4,32],complex<f32>>) -> !torch.vtensor<[3,4,32],complex<f32>>
// CHECK:             return %[[VAR8]] : !torch.vtensor<[3,4,32],complex<f32>>
func.func @torch.aten.stft.center_2D_win_unk_size(%arg0: !torch.vtensor<[3,38],f32>, %arg1: !torch.vtensor<[?],f32>) -> !torch.vtensor<[3,4,32],complex<f32>> {
  %padmode = torch.constant.str "reflect"
  %nfft = torch.constant.int 7
  %hoplen = torch.constant.int 1
  %winlen = torch.constant.int 6
  %cstfalse = torch.constant.bool false
  %csttrue = torch.constant.bool true
  %0 = torch.aten.stft.center %arg0, %nfft, %hoplen, %winlen, %arg1, %cstfalse, %padmode, %cstfalse, %cstfalse, %csttrue : !torch.vtensor<[3,38],f32>, !torch.int, !torch.int, !torch.int, !torch.vtensor<[?],f32>, !torch.bool, !torch.str, !torch.bool, !torch.bool, !torch.bool -> !torch.vtensor<[3,4,32],complex<f32>>
  return %0 : !torch.vtensor<[3,4,32],complex<f32>>
}


// -----


// CHECK-LABEL:   func.func @torch.aten.stft.center_2D_no_window(
// CHECK-SAME:           %arg0: !torch.vtensor<[2,32],f32>) -> !torch.vtensor<[2,5,25],complex<f32>> {
// CHECK-DAG:         %[[TRUE:.*]] = torch.constant.bool true
// CHECK-DAG:         %[[INT9:.*]] = torch.constant.int 9
// CHECK-DAG:         %[[INT8:.*]] = torch.constant.int 8
// CHECK-DAG:         %[[INT0:.*]] = torch.constant.int 0
// CHECK-DAG:         %[[INTM1:.*]] = torch.constant.int -1
// CHECK-DAG:         %[[INT1:.*]] = torch.constant.int 1
// CHECK-DAG:         %[[NONE:.*]] = torch.constant.none
// CHECK-DAG:         %float0.000000e00 = torch.constant.float 0.000000e+00
// CHECK-DAG:         %[[INT32:.*]] = torch.constant.int 32
// CHECK-DAG:         %[[INT25:.*]] = torch.constant.int 25
// CHECK-DAG:         %[[INT5:.*]] = torch.constant.int 5
// CHECK-DAG:         %[[INT2:.*]] = torch.constant.int 2
// CHECK:             %[[VAR0:.*]] = torch.prim.ListConstruct %[[INT2]], %[[INT5]], %[[INT25]] : (!torch.int, !torch.int, !torch.int) -> !torch.list<int>
// CHECK:             %[[VAR1:.*]] = torch.aten.empty.memory_format %[[VAR0]], %[[INT9]], %[[NONE]], %[[NONE]], %[[NONE]], %[[NONE]] : !torch.list<int>, !torch.int, !torch.none, !torch.none, !torch.none, !torch.none -> !torch.vtensor<[2,5,25],complex<f32>>
// CHECK:             %[[VAR2:.*]] = torch.prim.Loop %[[INT25]], %[[TRUE]], init(%[[VAR1]]) {
// CHECK:             ^bb0(%arg1: !torch.int, %arg2: !torch.vtensor<[2,5,25],complex<f32>>):
// CHECK:               %[[VAR3:.*]] = torch.aten.add.int %arg1, %[[INT8]] : !torch.int, !torch.int -> !torch.int
// CHECK:               %[[VAR4:.*]] = torch.prim.min.int %[[VAR3]], %[[INT32]] : !torch.int, !torch.int -> !torch.int
// CHECK:               %[[VAR5:.*]] = torch.aten.sub.int %[[VAR4]], %arg1 : !torch.int, !torch.int -> !torch.int
// CHECK:               %[[VAR6:.*]] = torch.aten.sub.int %[[INT8]], %[[VAR5]] : !torch.int, !torch.int -> !torch.int
// CHECK:               %[[VAR7:.*]] = torch.aten.add.int %arg1, %[[VAR5]] : !torch.int, !torch.int -> !torch.int
// CHECK:               %[[VAR8:.*]] = torch.aten.slice.Tensor %arg0, %[[INTM1]], %arg1, %[[VAR7]], %[[INT1]] : !torch.vtensor<[2,32],f32>, !torch.int, !torch.int, !torch.int, !torch.int -> !torch.vtensor<[2,?],f32>
// CHECK:               %[[VAR9:.*]] = torch.prim.ListConstruct %[[INT0]], %[[VAR6]] : (!torch.int, !torch.int) -> !torch.list<int>
// CHECK:               %[[VAR10:.*]] = torch.aten.constant_pad_nd %[[VAR8]], %[[VAR9]], %float0.000000e00 : !torch.vtensor<[2,?],f32>, !torch.list<int>, !torch.float -> !torch.vtensor<[2,?],f32>
// CHECK:               %[[VAR11:.*]] = torch.tensor_static_info_cast %[[VAR10]] : !torch.vtensor<[2,?],f32> to !torch.vtensor<[2,8],f32>
// CHECK:               %[[VAR12:.*]] = torch.aten.fft_fft %[[VAR11]], %[[NONE]], %[[INTM1]], %[[NONE]] : !torch.vtensor<[2,8],f32>, !torch.none, !torch.int, !torch.none -> !torch.vtensor<[2,5],complex<f32>>
// CHECK:               %[[VAR13:.*]] = torch.aten.unsqueeze %[[VAR12]], %[[INTM1]] : !torch.vtensor<[2,5],complex<f32>>, !torch.int -> !torch.vtensor<[2,5,1],complex<f32>>
// CHECK:               %[[VAR14:.*]] = torch.aten.slice_scatter %arg2, %[[VAR13]], %[[INTM1]], %arg1, %[[NONE]], %[[INT1]] : !torch.vtensor<[2,5,25],complex<f32>>, !torch.vtensor<[2,5,1],complex<f32>>, !torch.int, !torch.int, !torch.none, !torch.int -> !torch.vtensor<[2,5,25],complex<f32>>
// CHECK:               torch.prim.Loop.condition %[[TRUE]], iter(%[[VAR14]] : !torch.vtensor<[2,5,25],complex<f32>>)
// CHECK:             } : (!torch.int, !torch.bool, !torch.vtensor<[2,5,25],complex<f32>>) -> !torch.vtensor<[2,5,25],complex<f32>>
// CHECK:             return %[[VAR2]] : !torch.vtensor<[2,5,25],complex<f32>>
func.func @torch.aten.stft.center_2D_no_window(%arg0: !torch.vtensor<[2,32],f32>) -> !torch.vtensor<[2,5,25],complex<f32>> {
  %padmode = torch.constant.str "reflect"
  %nfft = torch.constant.int 8
  %hoplen = torch.constant.int 1
  %cstfalse = torch.constant.bool false
  %csttrue = torch.constant.bool true
  %cstnone = torch.constant.none
  %0 = torch.aten.stft.center %arg0, %nfft, %hoplen, %cstnone, %cstnone, %cstfalse, %padmode, %cstfalse, %cstfalse, %csttrue : !torch.vtensor<[2,32],f32>, !torch.int, !torch.int, !torch.none, !torch.none, !torch.bool, !torch.str, !torch.bool, !torch.bool, !torch.bool -> !torch.vtensor<[2,5,25],complex<f32>>
  return %0 : !torch.vtensor<[2,5,25],complex<f32>>
}


// -----


// CHECK-LABEL:   func.func @torch.aten.stft.center_2D_hop_length_2(
// CHECK-SAME:           %arg0: !torch.vtensor<[2,61],f32>, %arg1: !torch.vtensor<[8],f32>) -> !torch.vtensor<[2,5,27],complex<f32>> {
// CHECK-DAG:         %[[TRUE:.*]] = torch.constant.bool true
// CHECK-DAG:         %[[INT9:.*]] = torch.constant.int 9
// CHECK-DAG:         %[[INT5:.*]] = torch.constant.int 5
// CHECK-DAG:         %[[INT8:.*]] = torch.constant.int 8
// CHECK-DAG:         %[[INT2:.*]] = torch.constant.int 2
// CHECK-DAG:         %[[INT0:.*]] = torch.constant.int 0
// CHECK-DAG:         %[[INTM1:.*]] = torch.constant.int -1
// CHECK-DAG:         %[[INT1:.*]] = torch.constant.int 1
// CHECK-DAG:         %[[NONE:.*]] = torch.constant.none
// CHECK-DAG:         %float0.000000e00 = torch.constant.float 0.000000e+00
// CHECK-DAG:         %[[INT61:.*]] = torch.constant.int 61
// CHECK-DAG:         %[[INT27:.*]] = torch.constant.int 27
// CHECK:             %[[VAR0:.*]] = torch.prim.ListConstruct %[[INT1]], %[[INT8]] : (!torch.int, !torch.int) -> !torch.list<int>
// CHECK:             %[[VAR1:.*]] = torch.aten.view %arg1, %[[VAR0]] : !torch.vtensor<[8],f32>, !torch.list<int> -> !torch.vtensor<[1,8],f32>
// CHECK:             %[[VAR2:.*]] = torch.prim.ListConstruct %[[INT2]], %[[INT5]], %[[INT27]] : (!torch.int, !torch.int, !torch.int) -> !torch.list<int>
// CHECK:             %[[VAR3:.*]] = torch.aten.empty.memory_format %[[VAR2]], %[[INT9]], %[[NONE]], %[[NONE]], %[[NONE]], %[[NONE]] : !torch.list<int>, !torch.int, !torch.none, !torch.none, !torch.none, !torch.none -> !torch.vtensor<[2,5,27],complex<f32>>
// CHECK:             %[[VAR4:.*]] = torch.prim.Loop %[[INT27]], %[[TRUE]], init(%[[VAR3]]) {
// CHECK:             ^bb0(%arg2: !torch.int, %arg3: !torch.vtensor<[2,5,27],complex<f32>>):
// CHECK:               %[[VAR5:.*]] = torch.aten.mul.int %arg2, %[[INT2]] : !torch.int, !torch.int -> !torch.int
// CHECK:               %[[VAR6:.*]] = torch.aten.add.int %[[VAR5]], %[[INT8]] : !torch.int, !torch.int -> !torch.int
// CHECK:               %[[VAR7:.*]] = torch.prim.min.int %[[VAR6]], %[[INT61]] : !torch.int, !torch.int -> !torch.int
// CHECK:               %[[VAR8:.*]] = torch.aten.sub.int %[[VAR7]], %[[VAR5]] : !torch.int, !torch.int -> !torch.int
// CHECK:               %[[VAR9:.*]] = torch.aten.sub.int %[[INT8]], %[[VAR8]] : !torch.int, !torch.int -> !torch.int
// CHECK:               %[[VAR10:.*]] = torch.aten.add.int %[[VAR5]], %[[VAR8]] : !torch.int, !torch.int -> !torch.int
// CHECK:               %[[VAR11:.*]] = torch.aten.slice.Tensor %arg0, %[[INTM1]], %[[VAR5]], %[[VAR10]], %[[INT1]] : !torch.vtensor<[2,61],f32>, !torch.int, !torch.int, !torch.int, !torch.int -> !torch.vtensor<[2,?],f32>
// CHECK:               %[[VAR12:.*]] = torch.prim.ListConstruct %[[INT0]], %[[VAR9]] : (!torch.int, !torch.int) -> !torch.list<int>
// CHECK:               %[[VAR13:.*]] = torch.aten.constant_pad_nd %[[VAR11]], %[[VAR12]], %float0.000000e00 : !torch.vtensor<[2,?],f32>, !torch.list<int>, !torch.float -> !torch.vtensor<[2,?],f32>
// CHECK:               %[[VAR14:.*]] = torch.tensor_static_info_cast %[[VAR13]] : !torch.vtensor<[2,?],f32> to !torch.vtensor<[2,8],f32>
// CHECK:               %[[VAR15:.*]] = torch.aten.mul.Tensor %[[VAR14]], %[[VAR1]] : !torch.vtensor<[2,8],f32>, !torch.vtensor<[1,8],f32> -> !torch.vtensor<[2,8],f32>
// CHECK:               %[[VAR16:.*]] = torch.aten.fft_fft %[[VAR15]], %[[NONE]], %[[INTM1]], %[[NONE]] : !torch.vtensor<[2,8],f32>, !torch.none, !torch.int, !torch.none -> !torch.vtensor<[2,5],complex<f32>>
// CHECK:               %[[VAR17:.*]] = torch.aten.unsqueeze %[[VAR16]], %[[INTM1]] : !torch.vtensor<[2,5],complex<f32>>, !torch.int -> !torch.vtensor<[2,5,1],complex<f32>>
// CHECK:               %[[VAR18:.*]] = torch.aten.slice_scatter %arg3, %[[VAR17]], %[[INTM1]], %arg2, %[[NONE]], %[[INT1]] : !torch.vtensor<[2,5,27],complex<f32>>, !torch.vtensor<[2,5,1],complex<f32>>, !torch.int, !torch.int, !torch.none, !torch.int -> !torch.vtensor<[2,5,27],complex<f32>>
// CHECK:               torch.prim.Loop.condition %[[TRUE]], iter(%[[VAR18]] : !torch.vtensor<[2,5,27],complex<f32>>)
// CHECK:             } : (!torch.int, !torch.bool, !torch.vtensor<[2,5,27],complex<f32>>) -> !torch.vtensor<[2,5,27],complex<f32>>
// CHECK:             return %[[VAR4]] : !torch.vtensor<[2,5,27],complex<f32>>
func.func @torch.aten.stft.center_2D_hop_length_2(%arg0: !torch.vtensor<[2,61],f32>, %arg1: !torch.vtensor<[8],f32>) -> !torch.vtensor<[2,5,27],complex<f32>> {
  %padmode = torch.constant.str "reflect"
  %nfft = torch.constant.int 8
  %hoplen = torch.constant.int 2
  %winlen = torch.constant.int 8
  %cstfalse = torch.constant.bool false
  %csttrue = torch.constant.bool true
  %0 = torch.aten.stft.center %arg0, %nfft, %hoplen, %winlen, %arg1, %cstfalse, %padmode, %cstfalse, %cstfalse, %csttrue : !torch.vtensor<[2,61],f32>, !torch.int, !torch.int, !torch.int, !torch.vtensor<[8],f32>, !torch.bool, !torch.str, !torch.bool, !torch.bool, !torch.bool -> !torch.vtensor<[2,5,27],complex<f32>>
  return %0 : !torch.vtensor<[2,5,27],complex<f32>>
}


// -----


// CHECK-LABEL:   func.func @torch.aten.stft.center_2D_window_pad_left(
// CHECK-SAME:           %arg0: !torch.vtensor<[2,68],f32>, %arg1: !torch.vtensor<[6],f32>) -> !torch.vtensor<[2,4,31],complex<f32>> {
// CHECK-DAG:         %[[TRUE:.*]] = torch.constant.bool true
// CHECK-DAG:         %[[INT9:.*]] = torch.constant.int 9
// CHECK-DAG:         %[[INT4:.*]] = torch.constant.int 4
// CHECK-DAG:         %[[INT7:.*]] = torch.constant.int 7
// CHECK-DAG:         %[[INT2:.*]] = torch.constant.int 2
// CHECK-DAG:         %[[INT0:.*]] = torch.constant.int 0
// CHECK-DAG:         %[[INTM1:.*]] = torch.constant.int -1
// CHECK-DAG:         %[[INT1:.*]] = torch.constant.int 1
// CHECK-DAG:         %[[NONE:.*]] = torch.constant.none
// CHECK-DAG:         %float0.000000e00 = torch.constant.float 0.000000e+00
// CHECK-DAG:         %[[INT68:.*]] = torch.constant.int 68
// CHECK-DAG:         %[[INT31:.*]] = torch.constant.int 31
// CHECK:             %[[VAR0:.*]] = torch.prim.ListConstruct %[[INT0]], %[[INT1]] : (!torch.int, !torch.int) -> !torch.list<int>
// CHECK:             %[[VAR1:.*]] = torch.aten.constant_pad_nd %arg1, %[[VAR0]], %float0.000000e00 : !torch.vtensor<[6],f32>, !torch.list<int>, !torch.float -> !torch.vtensor<[7],f32>
// CHECK:             %[[VAR2:.*]] = torch.prim.ListConstruct %[[INT1]], %[[INT7]] : (!torch.int, !torch.int) -> !torch.list<int>
// CHECK:             %[[VAR3:.*]] = torch.aten.view %[[VAR1]], %[[VAR2]] : !torch.vtensor<[7],f32>, !torch.list<int> -> !torch.vtensor<[1,7],f32>
// CHECK:             %[[VAR4:.*]] = torch.prim.ListConstruct %[[INT2]], %[[INT4]], %[[INT31]] : (!torch.int, !torch.int, !torch.int) -> !torch.list<int>
// CHECK:             %[[VAR5:.*]] = torch.aten.empty.memory_format %[[VAR4]], %[[INT9]], %[[NONE]], %[[NONE]], %[[NONE]], %[[NONE]] : !torch.list<int>, !torch.int, !torch.none, !torch.none, !torch.none, !torch.none -> !torch.vtensor<[2,4,31],complex<f32>>
// CHECK:             %[[VAR6:.*]] = torch.prim.Loop %[[INT31]], %[[TRUE]], init(%[[VAR5]]) {
// CHECK:             ^bb0(%arg2: !torch.int, %arg3: !torch.vtensor<[2,4,31],complex<f32>>):
// CHECK:               %[[VAR7:.*]] = torch.aten.mul.int %arg2, %[[INT2]] : !torch.int, !torch.int -> !torch.int
// CHECK:               %[[VAR8:.*]] = torch.aten.add.int %[[VAR7]], %[[INT7]] : !torch.int, !torch.int -> !torch.int
// CHECK:               %[[VAR9:.*]] = torch.prim.min.int %[[VAR8]], %[[INT68]] : !torch.int, !torch.int -> !torch.int
// CHECK:               %[[VAR10:.*]] = torch.aten.sub.int %[[VAR9]], %[[VAR7]] : !torch.int, !torch.int -> !torch.int
// CHECK:               %[[VAR11:.*]] = torch.aten.sub.int %[[INT7]], %[[VAR10]] : !torch.int, !torch.int -> !torch.int
// CHECK:               %[[VAR12:.*]] = torch.aten.add.int %[[VAR7]], %[[VAR10]] : !torch.int, !torch.int -> !torch.int
// CHECK:               %[[VAR13:.*]] = torch.aten.slice.Tensor %arg0, %[[INTM1]], %[[VAR7]], %[[VAR12]], %[[INT1]] : !torch.vtensor<[2,68],f32>, !torch.int, !torch.int, !torch.int, !torch.int -> !torch.vtensor<[2,?],f32>
// CHECK:               %[[VAR14:.*]] = torch.prim.ListConstruct %[[INT0]], %[[VAR11]] : (!torch.int, !torch.int) -> !torch.list<int>
// CHECK:               %[[VAR15:.*]] = torch.aten.constant_pad_nd %[[VAR13]], %[[VAR14]], %float0.000000e00 : !torch.vtensor<[2,?],f32>, !torch.list<int>, !torch.float -> !torch.vtensor<[2,?],f32>
// CHECK:               %[[VAR16:.*]] = torch.tensor_static_info_cast %[[VAR15]] : !torch.vtensor<[2,?],f32> to !torch.vtensor<[2,7],f32>
// CHECK:               %[[VAR17:.*]] = torch.aten.mul.Tensor %[[VAR16]], %[[VAR3]] : !torch.vtensor<[2,7],f32>, !torch.vtensor<[1,7],f32> -> !torch.vtensor<[2,7],f32>
// CHECK:               %[[VAR18:.*]] = torch.aten.fft_fft %[[VAR17]], %[[NONE]], %[[INTM1]], %[[NONE]] : !torch.vtensor<[2,7],f32>, !torch.none, !torch.int, !torch.none -> !torch.vtensor<[2,4],complex<f32>>
// CHECK:               %[[VAR19:.*]] = torch.aten.unsqueeze %[[VAR18]], %[[INTM1]] : !torch.vtensor<[2,4],complex<f32>>, !torch.int -> !torch.vtensor<[2,4,1],complex<f32>>
// CHECK:               %[[VAR20:.*]] = torch.aten.slice_scatter %arg3, %[[VAR19]], %[[INTM1]], %arg2, %[[NONE]], %[[INT1]] : !torch.vtensor<[2,4,31],complex<f32>>, !torch.vtensor<[2,4,1],complex<f32>>, !torch.int, !torch.int, !torch.none, !torch.int -> !torch.vtensor<[2,4,31],complex<f32>>
// CHECK:               torch.prim.Loop.condition %[[TRUE]], iter(%[[VAR20]] : !torch.vtensor<[2,4,31],complex<f32>>)
// CHECK:             } : (!torch.int, !torch.bool, !torch.vtensor<[2,4,31],complex<f32>>) -> !torch.vtensor<[2,4,31],complex<f32>>
// CHECK:             return %[[VAR6]] : !torch.vtensor<[2,4,31],complex<f32>>
func.func @torch.aten.stft.center_2D_window_pad_left(%arg0: !torch.vtensor<[2,68],f32>, %arg1: !torch.vtensor<[6],f32>) -> !torch.vtensor<[2,4,31],complex<f32>> {
  %padmode = torch.constant.str "reflect"
  %nfft = torch.constant.int 7
  %hoplen = torch.constant.int 2
  %winlen = torch.constant.int 6
  %cstfalse = torch.constant.bool false
  %csttrue = torch.constant.bool true
  %0 = torch.aten.stft.center %arg0, %nfft, %hoplen, %winlen, %arg1, %cstfalse, %padmode, %cstfalse, %cstfalse, %csttrue : !torch.vtensor<[2,68],f32>, !torch.int, !torch.int, !torch.int, !torch.vtensor<[6],f32>, !torch.bool, !torch.str, !torch.bool, !torch.bool, !torch.bool -> !torch.vtensor<[2,4,31],complex<f32>>
  return %0 : !torch.vtensor<[2,4,31],complex<f32>>
}


// -----


// CHECK-LABEL:   func.func @torch.aten.stft.center_2D_hop_length_3_window_pad_both(
// CHECK-SAME:           %arg0: !torch.vtensor<[3,90],f32>, %arg1: !torch.vtensor<[8],f32>) -> !torch.vtensor<[3,6,27],complex<f32>> {
// CHECK-DAG:         %[[TRUE:.*]] = torch.constant.bool true
// CHECK-DAG:         %[[INT9:.*]] = torch.constant.int 9
// CHECK-DAG:         %[[INT6:.*]] = torch.constant.int 6
// CHECK-DAG:         %[[INT10:.*]] = torch.constant.int 10
// CHECK-DAG:         %[[INT3:.*]] = torch.constant.int 3
// CHECK-DAG:         %[[INT0:.*]] = torch.constant.int 0
// CHECK-DAG:         %[[INTM1:.*]] = torch.constant.int -1
// CHECK-DAG:         %[[INT1:.*]] = torch.constant.int 1
// CHECK-DAG:         %[[NONE:.*]] = torch.constant.none
// CHECK-DAG:         %float0.000000e00 = torch.constant.float 0.000000e+00
// CHECK-DAG:         %[[INT90:.*]] = torch.constant.int 90
// CHECK-DAG:         %[[INT27:.*]] = torch.constant.int 27
// CHECK:             %[[VAR0:.*]] = torch.prim.ListConstruct %[[INT1]], %[[INT1]] : (!torch.int, !torch.int) -> !torch.list<int>
// CHECK:             %[[VAR1:.*]] = torch.aten.constant_pad_nd %arg1, %[[VAR0]], %float0.000000e00 : !torch.vtensor<[8],f32>, !torch.list<int>, !torch.float -> !torch.vtensor<[10],f32>
// CHECK:             %[[VAR2:.*]] = torch.prim.ListConstruct %[[INT1]], %[[INT10]] : (!torch.int, !torch.int) -> !torch.list<int>
// CHECK:             %[[VAR3:.*]] = torch.aten.view %[[VAR1]], %[[VAR2]] : !torch.vtensor<[10],f32>, !torch.list<int> -> !torch.vtensor<[1,10],f32>
// CHECK:             %[[VAR4:.*]] = torch.prim.ListConstruct %[[INT3]], %[[INT6]], %[[INT27]] : (!torch.int, !torch.int, !torch.int) -> !torch.list<int>
// CHECK:             %[[VAR5:.*]] = torch.aten.empty.memory_format %[[VAR4]], %[[INT9]], %[[NONE]], %[[NONE]], %[[NONE]], %[[NONE]] : !torch.list<int>, !torch.int, !torch.none, !torch.none, !torch.none, !torch.none -> !torch.vtensor<[3,6,27],complex<f32>>
// CHECK:             %[[VAR6:.*]] = torch.prim.Loop %[[INT27]], %[[TRUE]], init(%[[VAR5]]) {
// CHECK:             ^bb0(%arg2: !torch.int, %arg3: !torch.vtensor<[3,6,27],complex<f32>>):
// CHECK:               %[[VAR7:.*]] = torch.aten.mul.int %arg2, %[[INT3]] : !torch.int, !torch.int -> !torch.int
// CHECK:               %[[VAR8:.*]] = torch.aten.add.int %[[VAR7]], %[[INT10]] : !torch.int, !torch.int -> !torch.int
// CHECK:               %[[VAR9:.*]] = torch.prim.min.int %[[VAR8]], %[[INT90]] : !torch.int, !torch.int -> !torch.int
// CHECK:               %[[VAR10:.*]] = torch.aten.sub.int %[[VAR9]], %[[VAR7]] : !torch.int, !torch.int -> !torch.int
// CHECK:               %[[VAR11:.*]] = torch.aten.sub.int %[[INT10]], %[[VAR10]] : !torch.int, !torch.int -> !torch.int
// CHECK:               %[[VAR12:.*]] = torch.aten.add.int %[[VAR7]], %[[VAR10]] : !torch.int, !torch.int -> !torch.int
// CHECK:               %[[VAR13:.*]] = torch.aten.slice.Tensor %arg0, %[[INTM1]], %[[VAR7]], %[[VAR12]], %[[INT1]] : !torch.vtensor<[3,90],f32>, !torch.int, !torch.int, !torch.int, !torch.int -> !torch.vtensor<[3,?],f32>
// CHECK:               %[[VAR14:.*]] = torch.prim.ListConstruct %[[INT0]], %[[VAR11]] : (!torch.int, !torch.int) -> !torch.list<int>
// CHECK:               %[[VAR15:.*]] = torch.aten.constant_pad_nd %[[VAR13]], %[[VAR14]], %float0.000000e00 : !torch.vtensor<[3,?],f32>, !torch.list<int>, !torch.float -> !torch.vtensor<[3,?],f32>
// CHECK:               %[[VAR16:.*]] = torch.tensor_static_info_cast %[[VAR15]] : !torch.vtensor<[3,?],f32> to !torch.vtensor<[3,10],f32>
// CHECK:               %[[VAR17:.*]] = torch.aten.mul.Tensor %[[VAR16]], %[[VAR3]] : !torch.vtensor<[3,10],f32>, !torch.vtensor<[1,10],f32> -> !torch.vtensor<[3,10],f32>
// CHECK:               %[[VAR18:.*]] = torch.aten.fft_fft %[[VAR17]], %[[NONE]], %[[INTM1]], %[[NONE]] : !torch.vtensor<[3,10],f32>, !torch.none, !torch.int, !torch.none -> !torch.vtensor<[3,6],complex<f32>>
// CHECK:               %[[VAR19:.*]] = torch.aten.unsqueeze %[[VAR18]], %[[INTM1]] : !torch.vtensor<[3,6],complex<f32>>, !torch.int -> !torch.vtensor<[3,6,1],complex<f32>>
// CHECK:               %[[VAR20:.*]] = torch.aten.slice_scatter %arg3, %[[VAR19]], %[[INTM1]], %arg2, %[[NONE]], %[[INT1]] : !torch.vtensor<[3,6,27],complex<f32>>, !torch.vtensor<[3,6,1],complex<f32>>, !torch.int, !torch.int, !torch.none, !torch.int -> !torch.vtensor<[3,6,27],complex<f32>>
// CHECK:               torch.prim.Loop.condition %[[TRUE]], iter(%[[VAR20]] : !torch.vtensor<[3,6,27],complex<f32>>)
// CHECK:             } : (!torch.int, !torch.bool, !torch.vtensor<[3,6,27],complex<f32>>) -> !torch.vtensor<[3,6,27],complex<f32>>
// CHECK:             return %[[VAR6]] : !torch.vtensor<[3,6,27],complex<f32>>
func.func @torch.aten.stft.center_2D_hop_length_3_window_pad_both(%arg0: !torch.vtensor<[3,90],f32>, %arg1: !torch.vtensor<[8],f32>) -> !torch.vtensor<[3,6,27],complex<f32>> {
  %padmode = torch.constant.str "reflect"
  %nfft = torch.constant.int 10
  %hoplen = torch.constant.int 3
  %winlen = torch.constant.int 8
  %cstfalse = torch.constant.bool false
  %csttrue = torch.constant.bool true
  %0 = torch.aten.stft.center %arg0, %nfft, %hoplen, %winlen, %arg1, %cstfalse, %padmode, %cstfalse, %cstfalse, %csttrue : !torch.vtensor<[3,90],f32>, !torch.int, !torch.int, !torch.int, !torch.vtensor<[8],f32>, !torch.bool, !torch.str, !torch.bool, !torch.bool, !torch.bool -> !torch.vtensor<[3,6,27],complex<f32>>
  return %0 : !torch.vtensor<[3,6,27],complex<f32>>
=======
// CHECK-LABEL:   func.func @torch.aten.fft_rfft$2d_last_dim(
// CHECK-SAME:           %arg0: !torch.vtensor<[16,9],f32>) -> !torch.vtensor<[16,5],complex<f32>> {
// CHECK-DAG:         %[[INT2:.*]] = torch.constant.int 2
// CHECK-DAG:         %[[INT5:.*]] = torch.constant.int 5
// CHECK-DAG:         %[[INT16:.*]] = torch.constant.int 16
// CHECK:             %[[VAR0:.*]] = torch.vtensor.literal(dense<{{.*}}> : tensor<9x10xf32>) : !torch.vtensor<[9,10],f32>
// CHECK:             %[[VAR1:.*]] = torch.aten.mm %arg0, %[[VAR0]] : !torch.vtensor<[16,9],f32>, !torch.vtensor<[9,10],f32> -> !torch.vtensor<[16,10],f32>
// CHECK:             %[[VAR2:.*]] = torch.prim.ListConstruct %[[INT16]], %[[INT5]], %[[INT2]] : (!torch.int, !torch.int, !torch.int) -> !torch.list<int>
// CHECK:             %[[VAR3:.*]] = torch.aten.view %[[VAR1]], %[[VAR2]] : !torch.vtensor<[16,10],f32>, !torch.list<int> -> !torch.vtensor<[16,5,2],f32>
// CHECK:             %[[VAR4:.*]] = torch.aten.view_as_complex %[[VAR3]] : !torch.vtensor<[16,5,2],f32> -> !torch.vtensor<[16,5],complex<f32>>
// CHECK:             return %[[VAR4]] : !torch.vtensor<[16,5],complex<f32>>
func.func @torch.aten.fft_rfft$2d_last_dim(%arg0: !torch.vtensor<[16,9],f32>) -> !torch.vtensor<[16,5],complex<f32>> {
  %int-1 = torch.constant.int -1
  %none = torch.constant.none
  %out = torch.aten.fft_rfft %arg0, %none, %int-1, %none : !torch.vtensor<[16,9],f32>, !torch.none, !torch.int, !torch.none -> !torch.vtensor<[16,5],complex<f32>>
  return %out : !torch.vtensor<[16,5],complex<f32>>
}

// -----

// CHECK-LABEL:   func.func @torch.aten.fft_rfft$2d_first_dim(
// CHECK-SAME:           %arg0: !torch.vtensor<[36,23],f32>) -> !torch.vtensor<[19,23],complex<f32>> {
// CHECK-DAG:         %[[INT2:.*]] = torch.constant.int 2
// CHECK-DAG:         %[[INT19:.*]] = torch.constant.int 19
// CHECK-DAG:         %[[INT23:.*]] = torch.constant.int 23
// CHECK-DAG:             %[[VAR0:.*]] = torch.vtensor.literal(dense<{{.*}}> : tensor<36x38xf32>) : !torch.vtensor<[36,38],f32>
// CHECK-DAG:         %[[INT0:.*]] = torch.constant.int 0
// CHECK-DAG:         %[[INT1:.*]] = torch.constant.int 1
// CHECK:             %[[VAR1:.*]] = torch.aten.transpose.int %arg0, %[[INT0]], %[[INT1]] : !torch.vtensor<[36,23],f32>, !torch.int, !torch.int -> !torch.vtensor<[23,36],f32>
// CHECK:             %[[VAR2:.*]] = torch.aten.mm %[[VAR1]], %[[VAR0]] : !torch.vtensor<[23,36],f32>, !torch.vtensor<[36,38],f32> -> !torch.vtensor<[23,38],f32>
// CHECK:             %[[VAR3:.*]] = torch.prim.ListConstruct %[[INT23]], %[[INT19]], %[[INT2]] : (!torch.int, !torch.int, !torch.int) -> !torch.list<int>
// CHECK:             %[[VAR4:.*]] = torch.aten.view %[[VAR2]], %[[VAR3]] : !torch.vtensor<[23,38],f32>, !torch.list<int> -> !torch.vtensor<[23,19,2],f32>
// CHECK:             %[[VAR5:.*]] = torch.aten.view_as_complex %[[VAR4]] : !torch.vtensor<[23,19,2],f32> -> !torch.vtensor<[23,19],complex<f32>>
// CHECK:             %[[VAR6:.*]] = torch.aten.transpose.int %[[VAR5]], %[[INT0]], %[[INT1]] : !torch.vtensor<[23,19],complex<f32>>, !torch.int, !torch.int -> !torch.vtensor<[19,23],complex<f32>>
// CHECK:             return %[[VAR6]] : !torch.vtensor<[19,23],complex<f32>>
func.func @torch.aten.fft_rfft$2d_first_dim(%arg0: !torch.vtensor<[36,23],f32>) -> !torch.vtensor<[19,23],complex<f32>> {
  %int0 = torch.constant.int 0
  %none = torch.constant.none
  %out = torch.aten.fft_rfft %arg0, %none, %int0, %none : !torch.vtensor<[36,23],f32>, !torch.none, !torch.int, !torch.none -> !torch.vtensor<[19,23],complex<f32>>
  return %out : !torch.vtensor<[19,23],complex<f32>>
>>>>>>> ee08942c
}<|MERGE_RESOLUTION|>--- conflicted
+++ resolved
@@ -187,7 +187,50 @@
 
 // -----
 
-<<<<<<< HEAD
+// CHECK-LABEL:   func.func @torch.aten.fft_rfft$2d_last_dim(
+// CHECK-SAME:           %arg0: !torch.vtensor<[16,9],f32>) -> !torch.vtensor<[16,5],complex<f32>> {
+// CHECK-DAG:         %[[INT2:.*]] = torch.constant.int 2
+// CHECK-DAG:         %[[INT5:.*]] = torch.constant.int 5
+// CHECK-DAG:         %[[INT16:.*]] = torch.constant.int 16
+// CHECK:             %[[VAR0:.*]] = torch.vtensor.literal(dense<{{.*}}> : tensor<9x10xf32>) : !torch.vtensor<[9,10],f32>
+// CHECK:             %[[VAR1:.*]] = torch.aten.mm %arg0, %[[VAR0]] : !torch.vtensor<[16,9],f32>, !torch.vtensor<[9,10],f32> -> !torch.vtensor<[16,10],f32>
+// CHECK:             %[[VAR2:.*]] = torch.prim.ListConstruct %[[INT16]], %[[INT5]], %[[INT2]] : (!torch.int, !torch.int, !torch.int) -> !torch.list<int>
+// CHECK:             %[[VAR3:.*]] = torch.aten.view %[[VAR1]], %[[VAR2]] : !torch.vtensor<[16,10],f32>, !torch.list<int> -> !torch.vtensor<[16,5,2],f32>
+// CHECK:             %[[VAR4:.*]] = torch.aten.view_as_complex %[[VAR3]] : !torch.vtensor<[16,5,2],f32> -> !torch.vtensor<[16,5],complex<f32>>
+// CHECK:             return %[[VAR4]] : !torch.vtensor<[16,5],complex<f32>>
+func.func @torch.aten.fft_rfft$2d_last_dim(%arg0: !torch.vtensor<[16,9],f32>) -> !torch.vtensor<[16,5],complex<f32>> {
+  %int-1 = torch.constant.int -1
+  %none = torch.constant.none
+  %out = torch.aten.fft_rfft %arg0, %none, %int-1, %none : !torch.vtensor<[16,9],f32>, !torch.none, !torch.int, !torch.none -> !torch.vtensor<[16,5],complex<f32>>
+  return %out : !torch.vtensor<[16,5],complex<f32>>
+}
+
+// -----
+
+// CHECK-LABEL:   func.func @torch.aten.fft_rfft$2d_first_dim(
+// CHECK-SAME:           %arg0: !torch.vtensor<[36,23],f32>) -> !torch.vtensor<[19,23],complex<f32>> {
+// CHECK-DAG:         %[[INT2:.*]] = torch.constant.int 2
+// CHECK-DAG:         %[[INT19:.*]] = torch.constant.int 19
+// CHECK-DAG:         %[[INT23:.*]] = torch.constant.int 23
+// CHECK-DAG:             %[[VAR0:.*]] = torch.vtensor.literal(dense<{{.*}}> : tensor<36x38xf32>) : !torch.vtensor<[36,38],f32>
+// CHECK-DAG:         %[[INT0:.*]] = torch.constant.int 0
+// CHECK-DAG:         %[[INT1:.*]] = torch.constant.int 1
+// CHECK:             %[[VAR1:.*]] = torch.aten.transpose.int %arg0, %[[INT0]], %[[INT1]] : !torch.vtensor<[36,23],f32>, !torch.int, !torch.int -> !torch.vtensor<[23,36],f32>
+// CHECK:             %[[VAR2:.*]] = torch.aten.mm %[[VAR1]], %[[VAR0]] : !torch.vtensor<[23,36],f32>, !torch.vtensor<[36,38],f32> -> !torch.vtensor<[23,38],f32>
+// CHECK:             %[[VAR3:.*]] = torch.prim.ListConstruct %[[INT23]], %[[INT19]], %[[INT2]] : (!torch.int, !torch.int, !torch.int) -> !torch.list<int>
+// CHECK:             %[[VAR4:.*]] = torch.aten.view %[[VAR2]], %[[VAR3]] : !torch.vtensor<[23,38],f32>, !torch.list<int> -> !torch.vtensor<[23,19,2],f32>
+// CHECK:             %[[VAR5:.*]] = torch.aten.view_as_complex %[[VAR4]] : !torch.vtensor<[23,19,2],f32> -> !torch.vtensor<[23,19],complex<f32>>
+// CHECK:             %[[VAR6:.*]] = torch.aten.transpose.int %[[VAR5]], %[[INT0]], %[[INT1]] : !torch.vtensor<[23,19],complex<f32>>, !torch.int, !torch.int -> !torch.vtensor<[19,23],complex<f32>>
+// CHECK:             return %[[VAR6]] : !torch.vtensor<[19,23],complex<f32>>
+func.func @torch.aten.fft_rfft$2d_first_dim(%arg0: !torch.vtensor<[36,23],f32>) -> !torch.vtensor<[19,23],complex<f32>> {
+  %int0 = torch.constant.int 0
+  %none = torch.constant.none
+  %out = torch.aten.fft_rfft %arg0, %none, %int0, %none : !torch.vtensor<[36,23],f32>, !torch.none, !torch.int, !torch.none -> !torch.vtensor<[19,23],complex<f32>>
+  return %out : !torch.vtensor<[19,23],complex<f32>>
+}
+
+// -----
+
 
 // CHECK-LABEL:   func.func @torch.aten.stft.center_1D(
 // CHECK-SAME:           %arg0: !torch.vtensor<[40],f32>, %arg1: !torch.vtensor<[4],f32>) -> !torch.vtensor<[3,37],complex<f32>> {
@@ -596,46 +639,4 @@
   %csttrue = torch.constant.bool true
   %0 = torch.aten.stft.center %arg0, %nfft, %hoplen, %winlen, %arg1, %cstfalse, %padmode, %cstfalse, %cstfalse, %csttrue : !torch.vtensor<[3,90],f32>, !torch.int, !torch.int, !torch.int, !torch.vtensor<[8],f32>, !torch.bool, !torch.str, !torch.bool, !torch.bool, !torch.bool -> !torch.vtensor<[3,6,27],complex<f32>>
   return %0 : !torch.vtensor<[3,6,27],complex<f32>>
-=======
-// CHECK-LABEL:   func.func @torch.aten.fft_rfft$2d_last_dim(
-// CHECK-SAME:           %arg0: !torch.vtensor<[16,9],f32>) -> !torch.vtensor<[16,5],complex<f32>> {
-// CHECK-DAG:         %[[INT2:.*]] = torch.constant.int 2
-// CHECK-DAG:         %[[INT5:.*]] = torch.constant.int 5
-// CHECK-DAG:         %[[INT16:.*]] = torch.constant.int 16
-// CHECK:             %[[VAR0:.*]] = torch.vtensor.literal(dense<{{.*}}> : tensor<9x10xf32>) : !torch.vtensor<[9,10],f32>
-// CHECK:             %[[VAR1:.*]] = torch.aten.mm %arg0, %[[VAR0]] : !torch.vtensor<[16,9],f32>, !torch.vtensor<[9,10],f32> -> !torch.vtensor<[16,10],f32>
-// CHECK:             %[[VAR2:.*]] = torch.prim.ListConstruct %[[INT16]], %[[INT5]], %[[INT2]] : (!torch.int, !torch.int, !torch.int) -> !torch.list<int>
-// CHECK:             %[[VAR3:.*]] = torch.aten.view %[[VAR1]], %[[VAR2]] : !torch.vtensor<[16,10],f32>, !torch.list<int> -> !torch.vtensor<[16,5,2],f32>
-// CHECK:             %[[VAR4:.*]] = torch.aten.view_as_complex %[[VAR3]] : !torch.vtensor<[16,5,2],f32> -> !torch.vtensor<[16,5],complex<f32>>
-// CHECK:             return %[[VAR4]] : !torch.vtensor<[16,5],complex<f32>>
-func.func @torch.aten.fft_rfft$2d_last_dim(%arg0: !torch.vtensor<[16,9],f32>) -> !torch.vtensor<[16,5],complex<f32>> {
-  %int-1 = torch.constant.int -1
-  %none = torch.constant.none
-  %out = torch.aten.fft_rfft %arg0, %none, %int-1, %none : !torch.vtensor<[16,9],f32>, !torch.none, !torch.int, !torch.none -> !torch.vtensor<[16,5],complex<f32>>
-  return %out : !torch.vtensor<[16,5],complex<f32>>
-}
-
-// -----
-
-// CHECK-LABEL:   func.func @torch.aten.fft_rfft$2d_first_dim(
-// CHECK-SAME:           %arg0: !torch.vtensor<[36,23],f32>) -> !torch.vtensor<[19,23],complex<f32>> {
-// CHECK-DAG:         %[[INT2:.*]] = torch.constant.int 2
-// CHECK-DAG:         %[[INT19:.*]] = torch.constant.int 19
-// CHECK-DAG:         %[[INT23:.*]] = torch.constant.int 23
-// CHECK-DAG:             %[[VAR0:.*]] = torch.vtensor.literal(dense<{{.*}}> : tensor<36x38xf32>) : !torch.vtensor<[36,38],f32>
-// CHECK-DAG:         %[[INT0:.*]] = torch.constant.int 0
-// CHECK-DAG:         %[[INT1:.*]] = torch.constant.int 1
-// CHECK:             %[[VAR1:.*]] = torch.aten.transpose.int %arg0, %[[INT0]], %[[INT1]] : !torch.vtensor<[36,23],f32>, !torch.int, !torch.int -> !torch.vtensor<[23,36],f32>
-// CHECK:             %[[VAR2:.*]] = torch.aten.mm %[[VAR1]], %[[VAR0]] : !torch.vtensor<[23,36],f32>, !torch.vtensor<[36,38],f32> -> !torch.vtensor<[23,38],f32>
-// CHECK:             %[[VAR3:.*]] = torch.prim.ListConstruct %[[INT23]], %[[INT19]], %[[INT2]] : (!torch.int, !torch.int, !torch.int) -> !torch.list<int>
-// CHECK:             %[[VAR4:.*]] = torch.aten.view %[[VAR2]], %[[VAR3]] : !torch.vtensor<[23,38],f32>, !torch.list<int> -> !torch.vtensor<[23,19,2],f32>
-// CHECK:             %[[VAR5:.*]] = torch.aten.view_as_complex %[[VAR4]] : !torch.vtensor<[23,19,2],f32> -> !torch.vtensor<[23,19],complex<f32>>
-// CHECK:             %[[VAR6:.*]] = torch.aten.transpose.int %[[VAR5]], %[[INT0]], %[[INT1]] : !torch.vtensor<[23,19],complex<f32>>, !torch.int, !torch.int -> !torch.vtensor<[19,23],complex<f32>>
-// CHECK:             return %[[VAR6]] : !torch.vtensor<[19,23],complex<f32>>
-func.func @torch.aten.fft_rfft$2d_first_dim(%arg0: !torch.vtensor<[36,23],f32>) -> !torch.vtensor<[19,23],complex<f32>> {
-  %int0 = torch.constant.int 0
-  %none = torch.constant.none
-  %out = torch.aten.fft_rfft %arg0, %none, %int0, %none : !torch.vtensor<[36,23],f32>, !torch.none, !torch.int, !torch.none -> !torch.vtensor<[19,23],complex<f32>>
-  return %out : !torch.vtensor<[19,23],complex<f32>>
->>>>>>> ee08942c
 }