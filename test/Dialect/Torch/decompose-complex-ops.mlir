--- conflicted
+++ resolved
@@ -850,7 +850,6 @@
 // -----
 
 
-<<<<<<< HEAD
 // CHECK-LABEL: func @pixel_unshuffle_static
 // CHECK-DAG: %[[C2:.*]] = torch.constant.int 2
 // CHECK-DAG: %[[C0:.*]] = torch.constant.int 0
@@ -906,7 +905,6 @@
 // -----
 
 
-=======
 // CHECK-LABEL: func.func @torch.aten.broadcast_tensors
 // CHECK-SAME: (%[[ARG0:.*]]: !torch.vtensor<[1,3],f32>
 // CHECK-SAME: %[[ARG1:.*]]: !torch.vtensor<[2,1],f32>
@@ -928,7 +926,6 @@
 
 // -----
 
->>>>>>> e8733c70
 // CHECK-LABEL: func @channel_shuffle
 func.func @channel_shuffle(%arg0: !torch.vtensor<[1,8,4,4],f32>) -> !torch.vtensor<[1,8,4,4],f32> attributes {torch.assume_strict_symbolic_shapes} {
   %int4 = torch.constant.int 4
