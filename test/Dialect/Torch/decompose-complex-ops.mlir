--- conflicted
+++ resolved
@@ -231,7 +231,56 @@
 
 // -----
 
-<<<<<<< HEAD
+// CHECK-LABEL:   func.func @torch.aten.sym_constrain_range_for_size(
+// CHECK-SAME:                                                       %[[VAL_0:.*]]: !torch.int) -> !torch.int {
+// CHECK:           %[[VAL_1:.*]] = torch.constant.int 7
+// CHECK:           %[[VAL_2:.*]] = torch.constant.int 0
+// CHECK:           %[[VAL_3:.*]] = torch.constant.none
+// CHECK:           torch.aten.sym_constrain_range %[[VAL_0]], %[[VAL_2]], %[[VAL_3]] : !torch.int, !torch.int, !torch.none
+// CHECK:           torch.aten.sym_constrain_range %[[VAL_0]], %[[VAL_2]], %[[VAL_1]] : !torch.int, !torch.int, !torch.int
+// CHECK:           return %[[VAL_0]] : !torch.int
+// CHECK:         }
+func.func @torch.aten.sym_constrain_range_for_size(%arg0: !torch.int) -> !torch.int {
+  %int7 = torch.constant.int 7
+  %int0 = torch.constant.int 0
+  %none = torch.constant.none
+  torch.aten.sym_constrain_range_for_size %arg0, %none, %none : !torch.int, !torch.none, !torch.none
+  torch.aten.sym_constrain_range_for_size %arg0, %int0, %int7 : !torch.int, !torch.int, !torch.int
+  return %arg0 : !torch.int
+}
+
+// -----
+
+// CHECK-LABEL:   func.func @torch.aten._assert_scalar(
+// CHECK-SAME:                                         %[[VAL_0:.*]]: !torch.int) -> !torch.int {
+// CHECK:           %[[VAL_1:.*]] = torch.constant.int 2
+// CHECK:           %[[VAL_2:.*]] = torch.constant.int 3
+// CHECK:           %[[VAL_3:.*]] = torch.aten.ge.int %[[VAL_0]], %[[VAL_2]] : !torch.int, !torch.int -> !torch.bool
+// CHECK:           %[[VAL_4:.*]] = torch.aten.Int.bool %[[VAL_3]] : !torch.bool -> !torch.int
+// CHECK:           %[[VAL_5:.*]] = torch.aten.Bool.int %[[VAL_4]] : !torch.int -> !torch.bool
+// CHECK:           torch.runtime.assert %[[VAL_5]], "Runtime assertion failed for expression u0 >= 3 on node 'ge_1'"
+// CHECK:           %[[VAL_6:.*]] = torch.aten.gt.int %[[VAL_0]], %[[VAL_1]] : !torch.int, !torch.int -> !torch.bool
+// CHECK:           %[[VAL_7:.*]] = torch.aten.Int.bool %[[VAL_6]] : !torch.bool -> !torch.int
+// CHECK:           %[[VAL_8:.*]] = torch.aten.Bool.int %[[VAL_7]] : !torch.int -> !torch.bool
+// CHECK:           torch.runtime.assert %[[VAL_8]], "Runtime assertion failed for expression 2 < u0 on node 'gt_1'"
+// CHECK:           return %[[VAL_0]] : !torch.int
+// CHECK:         }
+func.func @torch.aten._assert_scalar(%arg0: !torch.int) -> !torch.int {
+  %str = torch.constant.str "Runtime assertion failed for expression 2 < u0 on node 'gt_1'"
+  %int2 = torch.constant.int 2
+  %str_0 = torch.constant.str "Runtime assertion failed for expression u0 >= 3 on node 'ge_1'"
+  %int3 = torch.constant.int 3
+  %0 = torch.aten.ge.int %arg0, %int3 : !torch.int, !torch.int -> !torch.bool
+  %1 = torch.aten.Int.bool %0 : !torch.bool -> !torch.int
+  torch.aten._assert_scalar %1, %str_0 : !torch.int, !torch.str
+  %2 = torch.aten.gt.int %arg0, %int2 : !torch.int, !torch.int -> !torch.bool
+  %3 = torch.aten.Int.bool %2 : !torch.bool -> !torch.int
+  torch.aten._assert_scalar %3, %str : !torch.int, !torch.str
+  return %arg0 : !torch.int
+}
+
+// -----
+
 
 // CHECK-LABEL:   func.func @torch.aten.stft.center_1D(
 // CHECK-SAME:           %arg0: !torch.vtensor<[40],f32>, %arg1: !torch.vtensor<[4],f32>) -> !torch.vtensor<[3,37],complex<f32>> {
@@ -273,7 +322,7 @@
   %winlen = torch.constant.int 4
   %cstfalse = torch.constant.bool false
   %csttrue = torch.constant.bool true
-  %0 = torch.aten.stft.center %arg0, %nfft, %hoplen, %winlen, %arg1, %cstfalse, %padmode, %cstfalse, %cstfalse, %csttrue : !torch.vtensor<[40],f32>, !torch.int, !torch.int, !torch.int, !torch.vtensor<[4],f32>, !torch.bool, !torch.str, !torch.bool, !torch.bool, !torch.bool -> !torch.vtensor<[3,37],complex<f32>>
+  %0 = torch.aten.stft.center %arg0, %nfft, %hoplen, %winlen, %arg1, %cstfalse, %padmode, %cstfalse, %cstfalse, %csttrue, %cstfalse : !torch.vtensor<[40],f32>, !torch.int, !torch.int, !torch.int, !torch.vtensor<[4],f32>, !torch.bool, !torch.str, !torch.bool, !torch.bool, !torch.bool, !torch.bool -> !torch.vtensor<[3,37],complex<f32>>
   return %0 : !torch.vtensor<[3,37],complex<f32>>
 }
 
@@ -323,7 +372,7 @@
   %winlen = torch.constant.int 10
   %cstfalse = torch.constant.bool false
   %csttrue = torch.constant.bool true
-  %0 = torch.aten.stft.center %arg0, %nfft, %hoplen, %winlen, %arg1, %cstfalse, %padmode, %cstfalse, %cstfalse, %csttrue : !torch.vtensor<[?],f32>, !torch.int, !torch.int, !torch.int, !torch.vtensor<[10],f32>, !torch.bool, !torch.str, !torch.bool, !torch.bool, !torch.bool -> !torch.vtensor<[6,?],complex<f32>>
+  %0 = torch.aten.stft.center %arg0, %nfft, %hoplen, %winlen, %arg1, %cstfalse, %padmode, %cstfalse, %cstfalse, %csttrue, %cstfalse : !torch.vtensor<[?],f32>, !torch.int, !torch.int, !torch.int, !torch.vtensor<[10],f32>, !torch.bool, !torch.str, !torch.bool, !torch.bool, !torch.bool, !torch.bool -> !torch.vtensor<[6,?],complex<f32>>
   return %0 : !torch.vtensor<[6,?],complex<f32>>
 }
 
@@ -373,7 +422,7 @@
   %winlen = torch.constant.int 7
   %cstfalse = torch.constant.bool false
   %csttrue = torch.constant.bool true
-  %0 = torch.aten.stft.center %arg0, %nfft, %hoplen, %winlen, %arg1, %cstfalse, %padmode, %cstfalse, %cstfalse, %csttrue : !torch.vtensor<[4,46],f32>, !torch.int, !torch.int, !torch.int, !torch.vtensor<[7],f32>, !torch.bool, !torch.str, !torch.bool, !torch.bool, !torch.bool -> !torch.vtensor<[4,4,40],complex<f32>>
+  %0 = torch.aten.stft.center %arg0, %nfft, %hoplen, %winlen, %arg1, %cstfalse, %padmode, %cstfalse, %cstfalse, %csttrue, %cstfalse : !torch.vtensor<[4,46],f32>, !torch.int, !torch.int, !torch.int, !torch.vtensor<[7],f32>, !torch.bool, !torch.str, !torch.bool, !torch.bool, !torch.bool, !torch.bool -> !torch.vtensor<[4,4,40],complex<f32>>
   return %0 : !torch.vtensor<[4,4,40],complex<f32>>
 }
 
@@ -430,7 +479,7 @@
   %winlen = torch.constant.int 6
   %cstfalse = torch.constant.bool false
   %csttrue = torch.constant.bool true
-  %0 = torch.aten.stft.center %arg0, %nfft, %hoplen, %winlen, %arg1, %cstfalse, %padmode, %cstfalse, %cstfalse, %csttrue : !torch.vtensor<[3,38],f32>, !torch.int, !torch.int, !torch.int, !torch.vtensor<[?],f32>, !torch.bool, !torch.str, !torch.bool, !torch.bool, !torch.bool -> !torch.vtensor<[3,4,32],complex<f32>>
+  %0 = torch.aten.stft.center %arg0, %nfft, %hoplen, %winlen, %arg1, %cstfalse, %padmode, %cstfalse, %cstfalse, %csttrue, %cstfalse : !torch.vtensor<[3,38],f32>, !torch.int, !torch.int, !torch.int, !torch.vtensor<[?],f32>, !torch.bool, !torch.str, !torch.bool, !torch.bool, !torch.bool, !torch.bool -> !torch.vtensor<[3,4,32],complex<f32>>
   return %0 : !torch.vtensor<[3,4,32],complex<f32>>
 }
 
@@ -478,7 +527,7 @@
   %cstfalse = torch.constant.bool false
   %csttrue = torch.constant.bool true
   %cstnone = torch.constant.none
-  %0 = torch.aten.stft.center %arg0, %nfft, %hoplen, %cstnone, %cstnone, %cstfalse, %padmode, %cstfalse, %cstfalse, %csttrue : !torch.vtensor<[2,32],f32>, !torch.int, !torch.int, !torch.none, !torch.none, !torch.bool, !torch.str, !torch.bool, !torch.bool, !torch.bool -> !torch.vtensor<[2,5,25],complex<f32>>
+  %0 = torch.aten.stft.center %arg0, %nfft, %hoplen, %cstnone, %cstnone, %cstfalse, %padmode, %cstfalse, %cstfalse, %csttrue, %cstfalse : !torch.vtensor<[2,32],f32>, !torch.int, !torch.int, !torch.none, !torch.none, !torch.bool, !torch.str, !torch.bool, !torch.bool, !torch.bool, !torch.bool -> !torch.vtensor<[2,5,25],complex<f32>>
   return %0 : !torch.vtensor<[2,5,25],complex<f32>>
 }
 
@@ -530,7 +579,7 @@
   %winlen = torch.constant.int 8
   %cstfalse = torch.constant.bool false
   %csttrue = torch.constant.bool true
-  %0 = torch.aten.stft.center %arg0, %nfft, %hoplen, %winlen, %arg1, %cstfalse, %padmode, %cstfalse, %cstfalse, %csttrue : !torch.vtensor<[2,61],f32>, !torch.int, !torch.int, !torch.int, !torch.vtensor<[8],f32>, !torch.bool, !torch.str, !torch.bool, !torch.bool, !torch.bool -> !torch.vtensor<[2,5,27],complex<f32>>
+  %0 = torch.aten.stft.center %arg0, %nfft, %hoplen, %winlen, %arg1, %cstfalse, %padmode, %cstfalse, %cstfalse, %csttrue, %cstfalse : !torch.vtensor<[2,61],f32>, !torch.int, !torch.int, !torch.int, !torch.vtensor<[8],f32>, !torch.bool, !torch.str, !torch.bool, !torch.bool, !torch.bool, !torch.bool -> !torch.vtensor<[2,5,27],complex<f32>>
   return %0 : !torch.vtensor<[2,5,27],complex<f32>>
 }
 
@@ -584,7 +633,7 @@
   %winlen = torch.constant.int 6
   %cstfalse = torch.constant.bool false
   %csttrue = torch.constant.bool true
-  %0 = torch.aten.stft.center %arg0, %nfft, %hoplen, %winlen, %arg1, %cstfalse, %padmode, %cstfalse, %cstfalse, %csttrue : !torch.vtensor<[2,68],f32>, !torch.int, !torch.int, !torch.int, !torch.vtensor<[6],f32>, !torch.bool, !torch.str, !torch.bool, !torch.bool, !torch.bool -> !torch.vtensor<[2,4,31],complex<f32>>
+  %0 = torch.aten.stft.center %arg0, %nfft, %hoplen, %winlen, %arg1, %cstfalse, %padmode, %cstfalse, %cstfalse, %csttrue, %cstfalse : !torch.vtensor<[2,68],f32>, !torch.int, !torch.int, !torch.int, !torch.vtensor<[6],f32>, !torch.bool, !torch.str, !torch.bool, !torch.bool, !torch.bool, !torch.bool -> !torch.vtensor<[2,4,31],complex<f32>>
   return %0 : !torch.vtensor<[2,4,31],complex<f32>>
 }
 
@@ -638,54 +687,6 @@
   %winlen = torch.constant.int 8
   %cstfalse = torch.constant.bool false
   %csttrue = torch.constant.bool true
-  %0 = torch.aten.stft.center %arg0, %nfft, %hoplen, %winlen, %arg1, %cstfalse, %padmode, %cstfalse, %cstfalse, %csttrue : !torch.vtensor<[3,90],f32>, !torch.int, !torch.int, !torch.int, !torch.vtensor<[8],f32>, !torch.bool, !torch.str, !torch.bool, !torch.bool, !torch.bool -> !torch.vtensor<[3,6,27],complex<f32>>
+  %0 = torch.aten.stft.center %arg0, %nfft, %hoplen, %winlen, %arg1, %cstfalse, %padmode, %cstfalse, %cstfalse, %csttrue, %cstfalse : !torch.vtensor<[3,90],f32>, !torch.int, !torch.int, !torch.int, !torch.vtensor<[8],f32>, !torch.bool, !torch.str, !torch.bool, !torch.bool, !torch.bool, !torch.bool -> !torch.vtensor<[3,6,27],complex<f32>>
   return %0 : !torch.vtensor<[3,6,27],complex<f32>>
-=======
-// CHECK-LABEL:   func.func @torch.aten.sym_constrain_range_for_size(
-// CHECK-SAME:                                                       %[[VAL_0:.*]]: !torch.int) -> !torch.int {
-// CHECK:           %[[VAL_1:.*]] = torch.constant.int 7
-// CHECK:           %[[VAL_2:.*]] = torch.constant.int 0
-// CHECK:           %[[VAL_3:.*]] = torch.constant.none
-// CHECK:           torch.aten.sym_constrain_range %[[VAL_0]], %[[VAL_2]], %[[VAL_3]] : !torch.int, !torch.int, !torch.none
-// CHECK:           torch.aten.sym_constrain_range %[[VAL_0]], %[[VAL_2]], %[[VAL_1]] : !torch.int, !torch.int, !torch.int
-// CHECK:           return %[[VAL_0]] : !torch.int
-// CHECK:         }
-func.func @torch.aten.sym_constrain_range_for_size(%arg0: !torch.int) -> !torch.int {
-  %int7 = torch.constant.int 7
-  %int0 = torch.constant.int 0
-  %none = torch.constant.none
-  torch.aten.sym_constrain_range_for_size %arg0, %none, %none : !torch.int, !torch.none, !torch.none
-  torch.aten.sym_constrain_range_for_size %arg0, %int0, %int7 : !torch.int, !torch.int, !torch.int
-  return %arg0 : !torch.int
-}
-
-// -----
-
-// CHECK-LABEL:   func.func @torch.aten._assert_scalar(
-// CHECK-SAME:                                         %[[VAL_0:.*]]: !torch.int) -> !torch.int {
-// CHECK:           %[[VAL_1:.*]] = torch.constant.int 2
-// CHECK:           %[[VAL_2:.*]] = torch.constant.int 3
-// CHECK:           %[[VAL_3:.*]] = torch.aten.ge.int %[[VAL_0]], %[[VAL_2]] : !torch.int, !torch.int -> !torch.bool
-// CHECK:           %[[VAL_4:.*]] = torch.aten.Int.bool %[[VAL_3]] : !torch.bool -> !torch.int
-// CHECK:           %[[VAL_5:.*]] = torch.aten.Bool.int %[[VAL_4]] : !torch.int -> !torch.bool
-// CHECK:           torch.runtime.assert %[[VAL_5]], "Runtime assertion failed for expression u0 >= 3 on node 'ge_1'"
-// CHECK:           %[[VAL_6:.*]] = torch.aten.gt.int %[[VAL_0]], %[[VAL_1]] : !torch.int, !torch.int -> !torch.bool
-// CHECK:           %[[VAL_7:.*]] = torch.aten.Int.bool %[[VAL_6]] : !torch.bool -> !torch.int
-// CHECK:           %[[VAL_8:.*]] = torch.aten.Bool.int %[[VAL_7]] : !torch.int -> !torch.bool
-// CHECK:           torch.runtime.assert %[[VAL_8]], "Runtime assertion failed for expression 2 < u0 on node 'gt_1'"
-// CHECK:           return %[[VAL_0]] : !torch.int
-// CHECK:         }
-func.func @torch.aten._assert_scalar(%arg0: !torch.int) -> !torch.int {
-  %str = torch.constant.str "Runtime assertion failed for expression 2 < u0 on node 'gt_1'"
-  %int2 = torch.constant.int 2
-  %str_0 = torch.constant.str "Runtime assertion failed for expression u0 >= 3 on node 'ge_1'"
-  %int3 = torch.constant.int 3
-  %0 = torch.aten.ge.int %arg0, %int3 : !torch.int, !torch.int -> !torch.bool
-  %1 = torch.aten.Int.bool %0 : !torch.bool -> !torch.int
-  torch.aten._assert_scalar %1, %str_0 : !torch.int, !torch.str
-  %2 = torch.aten.gt.int %arg0, %int2 : !torch.int, !torch.int -> !torch.bool
-  %3 = torch.aten.Int.bool %2 : !torch.bool -> !torch.int
-  torch.aten._assert_scalar %3, %str : !torch.int, !torch.str
-  return %arg0 : !torch.int
->>>>>>> b0b70577
 }