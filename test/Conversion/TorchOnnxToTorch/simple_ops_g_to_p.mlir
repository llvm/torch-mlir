--- conflicted
+++ resolved
@@ -4,7 +4,6 @@
 // level constants. This is a pragmatic choice which lets us have a lot
 // of tests in this file, whereas the others tend to be more bespoke.
 
-<<<<<<< HEAD
 // CHECK-LABEL: func.func @test_greater
 func.func @test_greater(%arg0: !torch.vtensor<[3,4,5],f32>, %arg1: !torch.vtensor<[3,4,5],f32>) -> !torch.vtensor<[3,4,5],i1> attributes {torch.onnx_meta.ir_version = 7 : si64, torch.onnx_meta.opset_version = 16 : si64, torch.onnx_meta.producer_name = "backend-test", torch.onnx_meta.producer_version = ""} {
   // CHECK-SAME: %[[ARG0:[a-zA-Z0-9]+]]: !torch.vtensor<[3,4,5],f32>
@@ -30,7 +29,7 @@
   // CHECK: torch.aten.lt.Tensor %[[ARG0]], %[[ARG1]] : !torch.vtensor<[3,4,5],f32>, !torch.vtensor<[3,4,5],f32> -> !torch.vtensor<[3,4,5],i1>
   %0 = torch.operator "onnx.Less"(%arg0, %arg1) : (!torch.vtensor<[3,4,5],f32>, !torch.vtensor<[3,4,5],f32>) -> !torch.vtensor<[3,4,5],i1>
   return %0 : !torch.vtensor<[3,4,5],i1>
-=======
+
 // CHECK-LABEL: func.func @test_gather_elements
 func.func @test_gather_elements(%arg0: !torch.vtensor<[3,4,5],f32>, %arg1: !torch.vtensor<[3,4,5], si64>) -> !torch.vtensor<[3,4,5],f32> attributes {torch.onnx_meta.opset_version = 13 : si64} {
   // CHECK-DAG: %[[INT0:.+]] = torch.constant.int 0
@@ -46,7 +45,6 @@
   // CHECK: %[[LRELU:.+]] = torch.aten.leaky_relu %arg0, %[[F2]]
   %0 = torch.operator "onnx.LeakyRelu"(%arg0) {torch.onnx.alpha = 2.000000e+00 : f32} : (!torch.vtensor<[3,4,5],f32>) -> !torch.vtensor<[3,4,5],f32>
   return %0 : !torch.vtensor<[3,4,5],f32>
->>>>>>> 061af696
 }
 
 // CHECK-LABEL: @test_matmul_2d
