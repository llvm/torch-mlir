--- conflicted
+++ resolved
@@ -2865,12 +2865,8 @@
   // CHECK:  %[[SQUEEZE:.*]] = torch.aten.squeeze.dim %arg0, %[[INT2_0]] : !torch.vtensor<[1,128,1],f32>, !torch.int -> !torch.vtensor<[1,128],f32>
   // CHECK:  %[[FALSEVAL:.*]] = torch.constant.bool false
   // CHECK:  %[[TRUEVAL:.*]] = torch.constant.bool true
-<<<<<<< HEAD
   // CHECK:  %[[REFLECT:.*]] = torch.constant.str "reflect"
-  // CHECK:  %[[STFT:.*]] = torch.aten.stft.center %[[SQUEEZE]], %[[FRAMELEN]], %[[FRAMESTEP]], %[[FRAMELEN]], %[[ONESLIST]], %[[FALSEVAL]], %[[REFLECT]], %[[FALSEVAL]], %[[TRUEVAL]], %[[TRUEVAL]] : !torch.vtensor<[1,128],f32>, !torch.int, !torch.int, !torch.int, !torch.vtensor<[?],f32>, !torch.bool, !torch.str, !torch.bool, !torch.bool, !torch.bool -> !torch.vtensor<[1,9,15],complex<f32>>
-=======
-  // CHECK:  %[[STFT:.*]] = torch.aten.stft %[[SQUEEZE]], %[[FRAMELEN]], %[[FRAMESTEP]], %[[FRAMELEN]], %[[ONESLIST]], %[[FALSEVAL]], %[[TRUEVAL]], %[[TRUEVAL]], %[[FALSEVAL]] : !torch.vtensor<[1,128],f32>, !torch.int, !torch.int, !torch.int, !torch.vtensor<[?],f32>, !torch.bool, !torch.bool, !torch.bool, !torch.bool -> !torch.vtensor<[1,9,15],complex<f32>>
->>>>>>> b0b70577
+  // CHECK:  %[[STFT:.*]] = torch.aten.stft.center %[[SQUEEZE]], %[[FRAMELEN]], %[[FRAMESTEP]], %[[FRAMELEN]], %[[ONESLIST]], %[[FALSEVAL]], %[[REFLECT]], %[[FALSEVAL]], %[[TRUEVAL]], %[[TRUEVAL]], %[[FALSEVAL]] : !torch.vtensor<[1,128],f32>, !torch.int, !torch.int, !torch.int, !torch.vtensor<[?],f32>, !torch.bool, !torch.str, !torch.bool, !torch.bool, !torch.bool, !torch.bool -> !torch.vtensor<[1,9,15],complex<f32>>
   // CHECK:  %[[INT0:.*]] = torch.constant.int 0
   // CHECK:  %[[INT2_1:.*]] = torch.constant.int 2
   // CHECK:  %[[INT1:.*]] = torch.constant.int 1
@@ -2894,12 +2890,8 @@
   // CHECK:  %[[ONESLIST:.*]] = torch.aten.ones %[[ONESSHAPE]], %[[NONEVAL]], %[[NONEVAL]], %[[NONEVAL]], %[[NONEVAL]] : !torch.list<int>, !torch.none, !torch.none, !torch.none, !torch.none -> !torch.vtensor<[?],f32>
   // CHECK:  %[[FALSEVAL:.*]] = torch.constant.bool false
   // CHECK:  %[[TRUEVAL:.*]] = torch.constant.bool true
-<<<<<<< HEAD
   // CHECK:  %[[REFLECT:.*]] = torch.constant.str "reflect"
-  // CHECK:  %[[STFT:.*]] = torch.aten.stft.center %arg0, %[[FRAMELEN]], %[[FRAMESTEP]], %[[FRAMELEN]], %[[ONESLIST]], %[[FALSEVAL]], %[[REFLECT]], %[[FALSEVAL]], %[[TRUEVAL]], %[[TRUEVAL]] : !torch.vtensor<[1,128],f32>, !torch.int, !torch.int, !torch.int, !torch.vtensor<[?],f32>, !torch.bool, !torch.str, !torch.bool, !torch.bool, !torch.bool -> !torch.vtensor<[1,9,15],complex<f32>>
-=======
-  // CHECK:  %[[STFT:.*]] = torch.aten.stft %arg0, %[[FRAMELEN]], %[[FRAMESTEP]], %[[FRAMELEN]], %[[ONESLIST]], %[[FALSEVAL]], %[[TRUEVAL]], %[[TRUEVAL]], %[[FALSEVAL]] : !torch.vtensor<[1,128],f32>, !torch.int, !torch.int, !torch.int, !torch.vtensor<[?],f32>, !torch.bool, !torch.bool, !torch.bool, !torch.bool -> !torch.vtensor<[1,9,15],complex<f32>>
->>>>>>> b0b70577
+  // CHECK:  %[[STFT:.*]] = torch.aten.stft.center %arg0, %[[FRAMELEN]], %[[FRAMESTEP]], %[[FRAMELEN]], %[[ONESLIST]], %[[FALSEVAL]], %[[REFLECT]], %[[FALSEVAL]], %[[TRUEVAL]], %[[TRUEVAL]], %[[FALSEVAL]] : !torch.vtensor<[1,128],f32>, !torch.int, !torch.int, !torch.int, !torch.vtensor<[?],f32>, !torch.bool, !torch.str, !torch.bool, !torch.bool, !torch.bool, !torch.bool -> !torch.vtensor<[1,9,15],complex<f32>>
   // CHECK:  %[[INT0:.*]] = torch.constant.int 0
   // CHECK:  %[[INT2_1:.*]] = torch.constant.int 2
   // CHECK:  %[[INT1:.*]] = torch.constant.int 1
@@ -2923,12 +2915,8 @@
   // CHECK:  %[[WINDOWLEN:.*]] = torch.constant.int 16
   // CHECK:  %[[FALSEVAL:.*]] = torch.constant.bool false
   // CHECK:  %[[TRUEVAL:.*]] = torch.constant.bool true
-<<<<<<< HEAD
   // CHECK:  %[[REFLECT:.*]] = torch.constant.str "reflect"
-  // CHECK:  %[[STFT:.*]] = torch.aten.stft.center %[[SQUEEZE]], %[[FRAMELEN]], %[[FRAMESTEP]], %[[WINDOWLEN]], %arg2, %[[FALSEVAL]], %[[REFLECT]], %[[FALSEVAL]], %[[TRUEVAL]], %[[TRUEVAL]] : !torch.vtensor<[1,128],f32>, !torch.int, !torch.int, !torch.int, !torch.vtensor<[16],f32>, !torch.bool, !torch.str, !torch.bool, !torch.bool, !torch.bool -> !torch.vtensor<[1,9,15],complex<f32>>
-=======
-  // CHECK:  %[[STFT:.*]] = torch.aten.stft %[[SQUEEZE]], %[[FRAMELEN]], %[[FRAMESTEP]], %[[WINDOWLEN]], %arg2, %[[FALSEVAL]], %[[TRUEVAL]], %[[TRUEVAL]], %[[FALSEVAL]] : !torch.vtensor<[1,128],f32>, !torch.int, !torch.int, !torch.int, !torch.vtensor<[16],f32>, !torch.bool, !torch.bool, !torch.bool, !torch.bool -> !torch.vtensor<[1,9,15],complex<f32>>
->>>>>>> b0b70577
+  // CHECK:  %[[STFT:.*]] = torch.aten.stft.center %[[SQUEEZE]], %[[FRAMELEN]], %[[FRAMESTEP]], %[[WINDOWLEN]], %arg2, %[[FALSEVAL]], %[[REFLECT]], %[[FALSEVAL]], %[[TRUEVAL]], %[[TRUEVAL]], %[[FALSEVAL]] : !torch.vtensor<[1,128],f32>, !torch.int, !torch.int, !torch.int, !torch.vtensor<[16],f32>, !torch.bool, !torch.str, !torch.bool, !torch.bool, !torch.bool, !torch.bool -> !torch.vtensor<[1,9,15],complex<f32>>
   // CHECK:  %[[INT0:.*]] = torch.constant.int 0
   // CHECK:  %[[INT2_1:.*]] = torch.constant.int 2
   // CHECK:  %[[INT1:.*]] = torch.constant.int 1
@@ -2951,12 +2939,8 @@
   // CHECK:  %[[WINDOWLEN:.*]] = torch.constant.int 16
   // CHECK:  %[[FALSEVAL:.*]] = torch.constant.bool false
   // CHECK:  %[[TRUEVAL:.*]] = torch.constant.bool true
-<<<<<<< HEAD
   // CHECK:  %[[REFLECT:.*]] = torch.constant.str "reflect"
-  // CHECK:  %[[STFT:.*]] = torch.aten.stft.center %[[SQUEEZE]], %[[FRAMELEN]], %[[FRAMESTEP]], %[[WINDOWLEN]], %arg2, %[[FALSEVAL]], %[[REFLECT]], %[[FALSEVAL]], %[[TRUEVAL]], %[[TRUEVAL]] : !torch.vtensor<[1,128],f32>, !torch.int, !torch.int, !torch.int, !torch.vtensor<[16],f32>, !torch.bool, !torch.str, !torch.bool, !torch.bool, !torch.bool -> !torch.vtensor<[1,9,15],complex<f32>>
-=======
-  // CHECK:  %[[STFT:.*]] = torch.aten.stft %[[SQUEEZE]], %[[FRAMELEN]], %[[FRAMESTEP]], %[[WINDOWLEN]], %arg2, %[[FALSEVAL]], %[[TRUEVAL]], %[[TRUEVAL]], %[[FALSEVAL]] : !torch.vtensor<[1,128],f32>, !torch.int, !torch.int, !torch.int, !torch.vtensor<[16],f32>, !torch.bool, !torch.bool, !torch.bool, !torch.bool -> !torch.vtensor<[1,9,15],complex<f32>>
->>>>>>> b0b70577
+  // CHECK:  %[[STFT:.*]] = torch.aten.stft.center %[[SQUEEZE]], %[[FRAMELEN]], %[[FRAMESTEP]], %[[WINDOWLEN]], %arg2, %[[FALSEVAL]], %[[REFLECT]], %[[FALSEVAL]], %[[TRUEVAL]], %[[TRUEVAL]], %[[FALSEVAL]] : !torch.vtensor<[1,128],f32>, !torch.int, !torch.int, !torch.int, !torch.vtensor<[16],f32>, !torch.bool, !torch.str, !torch.bool, !torch.bool, !torch.bool, !torch.bool -> !torch.vtensor<[1,9,15],complex<f32>>
   // CHECK:  %[[INT0:.*]] = torch.constant.int 0
   // CHECK:  %[[INT2_1:.*]] = torch.constant.int 2
   // CHECK:  %[[INT1:.*]] = torch.constant.int 1
