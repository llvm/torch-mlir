--- conflicted
+++ resolved
@@ -487,13 +487,15 @@
   return %0 : !torch.vtensor<[3,4,5],f32>
 }
 
-<<<<<<< HEAD
+// -----
+
 // CHECK-LABEL: func.func @test_sinh
 func.func @test_sinh_example(%arg0: !torch.vtensor<[3],f32>) -> !torch.vtensor<[3],f32> attributes {torch.onnx_meta.ir_version = 4 : si64, torch.onnx_meta.opset_version = 9 : si64} {
   // CHECK: torch.aten.sinh %arg0 : !torch.vtensor<[3],f32> -> !torch.vtensor<[3],f32>
   %0 = torch.operator "onnx.Sinh"(%arg0) : (!torch.vtensor<[3],f32>) -> !torch.vtensor<[3],f32>
   return %0 : !torch.vtensor<[3],f32>
-=======
+}
+
 // -----
 
 // CHECK-LABEL: func.func @test_transpose_default
@@ -521,5 +523,4 @@
 
   // CHECK:  return %[[TRANSPOSE1]]
   return %0 : !torch.vtensor<[4,2,3],f32>
->>>>>>> 705ea958
 }