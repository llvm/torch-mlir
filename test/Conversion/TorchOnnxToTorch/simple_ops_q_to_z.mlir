// RUN: torch-mlir-opt <%s --split-input-file -convert-torch-onnx-to-torch | FileCheck %s
// Generally, the test cases accumulated here come from running the importer
// over all included backend tests that involve simple ops with no model
// level constants. This is a pragmatic choice which lets us have a lot
// of tests in this file, whereas the others tend to be more bespoke.

// CHECK-LABEL: func.func @test_reciprocal
func.func @test_reciprocal(%arg0: !torch.vtensor<[3,4,5],f32>) -> !torch.vtensor<[3,4,5],f32> attributes {torch.onnx_meta.ir_version = 7 : si64, torch.onnx_meta.opset_version = 13 : si64, torch.onnx_meta.producer_name = "backend-test", torch.onnx_meta.producer_version = ""} {
  // CHECK: torch.aten.reciprocal %arg0 : !torch.vtensor<[3,4,5],f32> -> !torch.vtensor<[3,4,5],f32>
  %0 = torch.operator "onnx.Reciprocal"(%arg0) : (!torch.vtensor<[3,4,5],f32>) -> !torch.vtensor<[3,4,5],f32>
  return %0 : !torch.vtensor<[3,4,5],f32>
}

// CHECK-LABEL: func.func @test_relu
func.func @test_relu(%arg0: !torch.vtensor<[3,4,5],f32>) -> !torch.vtensor<[3,4,5],f32> attributes {torch.onnx_meta.ir_version = 7 : si64, torch.onnx_meta.opset_version = 14 : si64, torch.onnx_meta.producer_name = "backend-test", torch.onnx_meta.producer_version = ""} {
  // CHECK: torch.aten.relu %arg0 : !torch.vtensor<[3,4,5],f32> -> !torch.vtensor<[3,4,5],f32>
  %0 = torch.operator "onnx.Relu"(%arg0) : (!torch.vtensor<[3,4,5],f32>) -> !torch.vtensor<[3,4,5],f32>
  return %0 : !torch.vtensor<[3,4,5],f32>
}

// CHECK-LABEL: func.func @test_round
func.func @test_round(%arg0: !torch.vtensor<[15],f32>) -> !torch.vtensor<[15],f32> attributes {torch.onnx_meta.ir_version = 6 : si64, torch.onnx_meta.opset_version = 11 : si64, torch.onnx_meta.producer_name = "backend-test", torch.onnx_meta.producer_version = ""} {
  //CHECK: torch.aten.round %arg0 : !torch.vtensor<[15],f32> -> !torch.vtensor<[15],f32>
  %0 = torch.operator "onnx.Round"(%arg0) : (!torch.vtensor<[15],f32>) -> !torch.vtensor<[15],f32>
  return %0 : !torch.vtensor<[15],f32>
}

// CHECK-LABEL: func.func @test_scatter_elements_with_axis
func.func @test_scatter_elements_with_axis(%arg0: !torch.vtensor<[1,5],f32>, %arg1: !torch.vtensor<[1,2],si64>, %arg2: !torch.vtensor<[1,2],f32>) -> !torch.vtensor<[1,5],f32> attributes {torch.onnx_meta.ir_version = 8 : si64, torch.onnx_meta.opset_version = 18 : si64, torch.onnx_meta.producer_name = "backend-test", torch.onnx_meta.producer_version = ""} {
  // CHECK: %[[INT1:.*]] = torch.constant.int 1
  // CHECK: torch.aten.scatter.src %arg0, %int1, %arg1, %arg2 : !torch.vtensor<[1,5],f32>, !torch.int, !torch.vtensor<[1,2],si64>, !torch.vtensor<[1,2],f32> -> !torch.vtensor<[1,5],f32>
  %0 = torch.operator "onnx.ScatterElements"(%arg0, %arg1, %arg2) {torch.onnx.axis = 1 : si64} : (!torch.vtensor<[1,5],f32>, !torch.vtensor<[1,2],si64>, !torch.vtensor<[1,2],f32>) -> !torch.vtensor<[1,5],f32>
  return %0 : !torch.vtensor<[1,5],f32>
}

// CHECK-LABEL: func.func @test_scatter_elements_with_duplicate_indices
func.func @test_scatter_elements_with_duplicate_indices(%arg0: !torch.vtensor<[1,5],f32>, %arg1: !torch.vtensor<[1,2],si64>, %arg2: !torch.vtensor<[1,2],f32>) -> !torch.vtensor<[1,5],f32> attributes {torch.onnx_meta.ir_version = 8 : si64, torch.onnx_meta.opset_version = 18 : si64, torch.onnx_meta.producer_name = "backend-test", torch.onnx_meta.producer_version = ""} {
  // CHECK: %[[INT1:.*]] = torch.constant.int 1
  // CHECK: %[[STR:.*]] = torch.constant.str "add"
  // CHECK: torch.aten.scatter.reduce %arg0, %int1, %arg1, %arg2, %str : !torch.vtensor<[1,5],f32>, !torch.int, !torch.vtensor<[1,2],si64>, !torch.vtensor<[1,2],f32>, !torch.str -> !torch.vtensor<[1,5],f32>
  %0 = torch.operator "onnx.ScatterElements"(%arg0, %arg1, %arg2) {torch.onnx.axis = 1 : si64, torch.onnx.reduction = "add"} : (!torch.vtensor<[1,5],f32>, !torch.vtensor<[1,2],si64>, !torch.vtensor<[1,2],f32>) -> !torch.vtensor<[1,5],f32>
  return %0 : !torch.vtensor<[1,5],f32>
}

// CHECK-LABEL: func.func @test_scatter_elements_without_axis
func.func @test_scatter_elements_without_axis(%arg0: !torch.vtensor<[3,3],f32>, %arg1: !torch.vtensor<[2,3],si64>, %arg2: !torch.vtensor<[2,3],f32>) -> !torch.vtensor<[3,3],f32> attributes {torch.onnx_meta.ir_version = 8 : si64, torch.onnx_meta.opset_version = 18 : si64, torch.onnx_meta.producer_name = "backend-test", torch.onnx_meta.producer_version = ""} {
  // CHECK: %[[INT0:.*]] = torch.constant.int 0
  // CHECK: torch.aten.scatter.src %arg0, %int0, %arg1, %arg2 : !torch.vtensor<[3,3],f32>, !torch.int, !torch.vtensor<[2,3],si64>, !torch.vtensor<[2,3],f32> -> !torch.vtensor<[3,3],f32>
  %0 = torch.operator "onnx.ScatterElements"(%arg0, %arg1, %arg2) : (!torch.vtensor<[3,3],f32>, !torch.vtensor<[2,3],si64>, !torch.vtensor<[2,3],f32>) -> !torch.vtensor<[3,3],f32>
  return %0 : !torch.vtensor<[3,3],f32>
}

// CHECK-LABEL: func.func @test_scatter_elements_with_reduction_mul
func.func @test_scatter_elements_with_reduction_mul(%arg0: !torch.vtensor<[1,5],f32>, %arg1: !torch.vtensor<[1,2],si64>, %arg2: !torch.vtensor<[1,2],f32>) -> !torch.vtensor<[1,5],f32> attributes {torch.onnx_meta.ir_version = 8 : si64, torch.onnx_meta.opset_version = 18 : si64, torch.onnx_meta.producer_name = "backend-test", torch.onnx_meta.producer_version = ""} {
  // CHECK: %[[INT1:.*]] = torch.constant.int 1
  // CHECK: %[[STR:.*]] = torch.constant.str "multiply"
  // CHECK: torch.aten.scatter.reduce %arg0, %int1, %arg1, %arg2, %str : !torch.vtensor<[1,5],f32>, !torch.int, !torch.vtensor<[1,2],si64>, !torch.vtensor<[1,2],f32>, !torch.str -> !torch.vtensor<[1,5],f32>
  %0 = torch.operator "onnx.ScatterElements"(%arg0, %arg1, %arg2) {torch.onnx.axis = 1 : si64, torch.onnx.reduction = "mul"} : (!torch.vtensor<[1,5],f32>, !torch.vtensor<[1,2],si64>, !torch.vtensor<[1,2],f32>) -> !torch.vtensor<[1,5],f32>
  return %0 : !torch.vtensor<[1,5],f32>
}

// CHECK-LABEL: func.func @test_sigmoid_example
func.func @test_sigmoid_example(%arg0: !torch.vtensor<[3],f32>) -> !torch.vtensor<[3],f32> attributes {torch.onnx_meta.ir_version = 7 : si64, torch.onnx_meta.opset_version = 13 : si64, torch.onnx_meta.producer_name = "backend-test", torch.onnx_meta.producer_version = ""} {
  // CHECK: torch.aten.sigmoid %arg0 : !torch.vtensor<[3],f32> -> !torch.vtensor<[3],f32>
  %0 = torch.operator "onnx.Sigmoid"(%arg0) : (!torch.vtensor<[3],f32>) -> !torch.vtensor<[3],f32>
  return %0 : !torch.vtensor<[3],f32>
}

// CHECK-LABEL: func.func @test_sin_example
func.func @test_sin_example(%arg0: !torch.vtensor<[3],f32>) -> !torch.vtensor<[3],f32> attributes {torch.onnx_meta.ir_version = 3 : si64, torch.onnx_meta.opset_version = 7 : si64, torch.onnx_meta.producer_name = "backend-test", torch.onnx_meta.producer_version = ""} {
  // CHECK: torch.aten.sin %arg0 : !torch.vtensor<[3],f32> -> !torch.vtensor<[3],f32>
  %0 = torch.operator "onnx.Sin"(%arg0) : (!torch.vtensor<[3],f32>) -> !torch.vtensor<[3],f32>
  return %0 : !torch.vtensor<[3],f32>
}

// CHECK-LABEL: func.func @test_tanh_example
func.func @test_tanh_example(%arg0: !torch.vtensor<[3],f32>) -> !torch.vtensor<[3],f32> attributes {torch.onnx_meta.ir_version = 7 : si64, torch.onnx_meta.opset_version = 13 : si64, torch.onnx_meta.producer_name = "backend-test", torch.onnx_meta.producer_version = ""} {
  // CHECK: torch.aten.tanh %arg0 : !torch.vtensor<[3],f32> -> !torch.vtensor<[3],f32>
  %0 = torch.operator "onnx.Tanh"(%arg0) : (!torch.vtensor<[3],f32>) -> !torch.vtensor<[3],f32>
  return %0 : !torch.vtensor<[3],f32>
}

// CHECK-LABEL: func.func @test_sqrt_example
func.func @test_sqrt_example(%arg0: !torch.vtensor<[3],f32>) -> !torch.vtensor<[3],f32> attributes {torch.onnx_meta.ir_version = 7 : si64, torch.onnx_meta.opset_version = 13 : si64, torch.onnx_meta.producer_name = "backend-test", torch.onnx_meta.producer_version = ""} {
  // CHECK: torch.aten.sqrt %arg0 : !torch.vtensor<[3],f32> -> !torch.vtensor<[3],f32>
  %0 = torch.operator "onnx.Sqrt"(%arg0) : (!torch.vtensor<[3],f32>) -> !torch.vtensor<[3],f32>
  return %0 : !torch.vtensor<[3],f32>
}

// CHECK-LABEL: func.func @test_sub_bcast
func.func @test_sub_bcast(%arg0: !torch.vtensor<[3,4,5],f32>, %arg1: !torch.vtensor<[5],f32>) -> !torch.vtensor<[3,4,5],f32> attributes {torch.onnx_meta.ir_version = 7 : si64, torch.onnx_meta.opset_version = 14 : si64, torch.onnx_meta.producer_name = "backend-test", torch.onnx_meta.producer_version = ""} {
  // CHECK: %[[INT1:.*]] = torch.constant.int 1
  // CHECK: torch.aten.sub.Tensor %arg0, %arg1, %int1 : !torch.vtensor<[3,4,5],f32>, !torch.vtensor<[5],f32>, !torch.int -> !torch.vtensor<[3,4,5],f32>
  %0 = torch.operator "onnx.Sub"(%arg0, %arg1) : (!torch.vtensor<[3,4,5],f32>, !torch.vtensor<[5],f32>) -> !torch.vtensor<[3,4,5],f32>
  return %0 : !torch.vtensor<[3,4,5],f32>
}

// CHECK-LABEL: func.func @test_sub_example
func.func @test_sub_example(%arg0: !torch.vtensor<[3],f32>, %arg1: !torch.vtensor<[3],f32>) -> !torch.vtensor<[3],f32> attributes {torch.onnx_meta.ir_version = 7 : si64, torch.onnx_meta.opset_version = 14 : si64, torch.onnx_meta.producer_name = "backend-test", torch.onnx_meta.producer_version = ""} {
  // CHECK: %[[INT1:.*]] = torch.constant.int 1
  // CHECK: torch.aten.sub.Tensor %arg0, %arg1, %int1 : !torch.vtensor<[3],f32>, !torch.vtensor<[3],f32>, !torch.int -> !torch.vtensor<[3],f32>
  %0 = torch.operator "onnx.Sub"(%arg0, %arg1) : (!torch.vtensor<[3],f32>, !torch.vtensor<[3],f32>) -> !torch.vtensor<[3],f32>
  return %0 : !torch.vtensor<[3],f32>
}

// CHECK-LABEL: func.func @test_sub
func.func @test_sub(%arg0: !torch.vtensor<[3,4,5],f32>, %arg1: !torch.vtensor<[3,4,5],f32>) -> !torch.vtensor<[3,4,5],f32> attributes {torch.onnx_meta.ir_version = 7 : si64, torch.onnx_meta.opset_version = 14 : si64, torch.onnx_meta.producer_name = "backend-test", torch.onnx_meta.producer_version = ""} {
  // CHECK: %[[INT1:.*]] = torch.constant.int 1
  // CHECK: torch.aten.sub.Tensor %arg0, %arg1, %int1 : !torch.vtensor<[3,4,5],f32>, !torch.vtensor<[3,4,5],f32>, !torch.int -> !torch.vtensor<[3,4,5],f32>
  %0 = torch.operator "onnx.Sub"(%arg0, %arg1) : (!torch.vtensor<[3,4,5],f32>, !torch.vtensor<[3,4,5],f32>) -> !torch.vtensor<[3,4,5],f32>
  return %0 : !torch.vtensor<[3,4,5],f32>
}

// CHECK-LABEL: func.func @test_sub_uint8
func.func @test_sub_uint8(%arg0: !torch.vtensor<[3,4,5],ui8>, %arg1: !torch.vtensor<[3,4,5],ui8>) -> !torch.vtensor<[3,4,5],ui8> attributes {torch.onnx_meta.ir_version = 7 : si64, torch.onnx_meta.opset_version = 14 : si64, torch.onnx_meta.producer_name = "backend-test", torch.onnx_meta.producer_version = ""} {
  // CHECK: %[[INT1:.*]] = torch.constant.int 1
  // CHECK: torch.aten.sub.Tensor %arg0, %arg1, %int1 : !torch.vtensor<[3,4,5],ui8>, !torch.vtensor<[3,4,5],ui8>, !torch.int -> !torch.vtensor<[3,4,5],ui8>
  %0 = torch.operator "onnx.Sub"(%arg0, %arg1) : (!torch.vtensor<[3,4,5],ui8>, !torch.vtensor<[3,4,5],ui8>) -> !torch.vtensor<[3,4,5],ui8>
  return %0 : !torch.vtensor<[3,4,5],ui8>
}

// CHECK-LABEL: func.func @test_sum_example
func.func @test_sum_example(%arg0: !torch.vtensor<[3],f32>, %arg1: !torch.vtensor<[3],f32>, %arg2: !torch.vtensor<[3],f32>, %arg3: !torch.vtensor<[3],f32>) -> !torch.vtensor<[3],f32> attributes {torch.onnx_meta.ir_version = 7 : si64, torch.onnx_meta.opset_version = 13 : si64, torch.onnx_meta.producer_name = "backend-test", torch.onnx_meta.producer_version = ""} {
  // CHECK: %[[INT1:.*]] = torch.constant.int 1
  // CHECK: torch.aten.add.Tensor %arg0, %arg1, %int1 : !torch.vtensor<[3],f32>, !torch.vtensor<[3],f32>, !torch.int -> !torch.vtensor<[3],f32>
  // CHECK: torch.aten.add.Tensor %0, %arg2, %int1 : !torch.vtensor<[3],f32>, !torch.vtensor<[3],f32>, !torch.int -> !torch.vtensor
  // CHECK: torch.aten.add.Tensor %1, %arg3, %int1 : !torch.vtensor, !torch.vtensor<[3],f32>, !torch.int -> !torch.vtensor<[3],f32>
  %0 = torch.operator "onnx.Sum"(%arg0, %arg1, %arg2, %arg3) : (!torch.vtensor<[3],f32>, !torch.vtensor<[3],f32>, !torch.vtensor<[3],f32>, !torch.vtensor<[3],f32>) -> !torch.vtensor<[3],f32>
  return %0 : !torch.vtensor<[3],f32>
}

// CHECK-LABEL: func.func @test_sum_one_input
func.func @test_sum_one_input(%arg0: !torch.vtensor<[3],f32>) -> !torch.vtensor<[3],f32> attributes {torch.onnx_meta.ir_version = 7 : si64, torch.onnx_meta.opset_version = 13 : si64, torch.onnx_meta.producer_name = "backend-test", torch.onnx_meta.producer_version = ""} {
  %0 = torch.operator "onnx.Sum"(%arg0) : (!torch.vtensor<[3],f32>) -> !torch.vtensor<[3],f32>
  return %0 : !torch.vtensor<[3],f32>
}

// CHECK-LABEL: func.func @test_sum_two_inputs
func.func @test_sum_two_inputs(%arg0: !torch.vtensor<[3],f32>, %arg1: !torch.vtensor<[3],f32>) -> !torch.vtensor<[3],f32> attributes {torch.onnx_meta.ir_version = 7 : si64, torch.onnx_meta.opset_version = 13 : si64, torch.onnx_meta.producer_name = "backend-test", torch.onnx_meta.producer_version = ""} {
  // CHECK: %[[INT1:.*]] = torch.constant.int 1
  // CHECK: torch.aten.add.Tensor %arg0, %arg1, %int1 : !torch.vtensor<[3],f32>, !torch.vtensor<[3],f32>, !torch.int -> !torch.vtensor<[3],f32>
  %0 = torch.operator "onnx.Sum"(%arg0, %arg1) : (!torch.vtensor<[3],f32>, !torch.vtensor<[3],f32>) -> !torch.vtensor<[3],f32>
  return %0 : !torch.vtensor<[3],f32>
}

// CHECK-LABEL: func.func @test_where_example
func.func @test_where_example(%arg0: !torch.vtensor<[2,2],i1>, %arg1: !torch.vtensor<[2,2],f32>, %arg2: !torch.vtensor<[2,2],f32>) -> !torch.vtensor<[2,2],f32> attributes {torch.onnx_meta.ir_version = 8 : si64, torch.onnx_meta.opset_version = 16 : si64, torch.onnx_meta.producer_name = "backend-test", torch.onnx_meta.producer_version = ""} {
  // CHECK: torch.aten.where.self %arg0, %arg1, %arg2 : !torch.vtensor<[2,2],i1>, !torch.vtensor<[2,2],f32>, !torch.vtensor<[2,2],f32> -> !torch.vtensor<[2,2],f32>
  %0 = torch.operator "onnx.Where"(%arg0, %arg1, %arg2) : (!torch.vtensor<[2,2],i1>, !torch.vtensor<[2,2],f32>, !torch.vtensor<[2,2],f32>) -> !torch.vtensor<[2,2],f32>
  return %0 : !torch.vtensor<[2,2],f32>
}

// CHECK-LABEL: func.func @test_where_long_example
func.func @test_where_long_example(%arg0: !torch.vtensor<[2,2],i1>, %arg1: !torch.vtensor<[2,2],si64>, %arg2: !torch.vtensor<[2,2],si64>) -> !torch.vtensor<[2,2],si64> attributes {torch.onnx_meta.ir_version = 8 : si64, torch.onnx_meta.opset_version = 16 : si64, torch.onnx_meta.producer_name = "backend-test", torch.onnx_meta.producer_version = ""} {
  // CHECK: torch.aten.where.self %arg0, %arg1, %arg2 : !torch.vtensor<[2,2],i1>, !torch.vtensor<[2,2],si64>, !torch.vtensor<[2,2],si64> -> !torch.vtensor<[2,2],si64>
  %0 = torch.operator "onnx.Where"(%arg0, %arg1, %arg2) : (!torch.vtensor<[2,2],i1>, !torch.vtensor<[2,2],si64>, !torch.vtensor<[2,2],si64>) -> !torch.vtensor<[2,2],si64>
  return %0 : !torch.vtensor<[2,2],si64>
}

// CHECK-LABEL: func.func @test_xor2d
func.func @test_xor2d(%arg0: !torch.vtensor<[3,4],i1>, %arg1: !torch.vtensor<[3,4],i1>) -> !torch.vtensor<[3,4],i1> attributes {torch.onnx_meta.ir_version = 3 : si64, torch.onnx_meta.opset_version = 7 : si64, torch.onnx_meta.producer_name = "backend-test", torch.onnx_meta.producer_version = ""} {
  // CHECK: torch.aten.logical_xor %arg0, %arg1 : !torch.vtensor<[3,4],i1>, !torch.vtensor<[3,4],i1> -> !torch.vtensor<[3,4],i1>
  %0 = torch.operator "onnx.Xor"(%arg0, %arg1) : (!torch.vtensor<[3,4],i1>, !torch.vtensor<[3,4],i1>) -> !torch.vtensor<[3,4],i1>
  return %0 : !torch.vtensor<[3,4],i1>
}

// CHECK-LABEL: func.func @test_xor3d
func.func @test_xor3d(%arg0: !torch.vtensor<[3,4,5],i1>, %arg1: !torch.vtensor<[3,4,5],i1>) -> !torch.vtensor<[3,4,5],i1> attributes {torch.onnx_meta.ir_version = 3 : si64, torch.onnx_meta.opset_version = 7 : si64, torch.onnx_meta.producer_name = "backend-test", torch.onnx_meta.producer_version = ""} {
  // CHECK: torch.aten.logical_xor %arg0, %arg1 : !torch.vtensor<[3,4,5],i1>, !torch.vtensor<[3,4,5],i1> -> !torch.vtensor<[3,4,5],i1>
  %0 = torch.operator "onnx.Xor"(%arg0, %arg1) : (!torch.vtensor<[3,4,5],i1>, !torch.vtensor<[3,4,5],i1>) -> !torch.vtensor<[3,4,5],i1>
  return %0 : !torch.vtensor<[3,4,5],i1>
}

// CHECK-LABEL: func.func @test_xor4d
func.func @test_xor4d(%arg0: !torch.vtensor<[3,4,5,6],i1>, %arg1: !torch.vtensor<[3,4,5,6],i1>) -> !torch.vtensor<[3,4,5,6],i1> attributes {torch.onnx_meta.ir_version = 3 : si64, torch.onnx_meta.opset_version = 7 : si64, torch.onnx_meta.producer_name = "backend-test", torch.onnx_meta.producer_version = ""} {
  // CHECK: torch.aten.logical_xor %arg0, %arg1 : !torch.vtensor<[3,4,5,6],i1>, !torch.vtensor<[3,4,5,6],i1> -> !torch.vtensor<[3,4,5,6],i1>
  %0 = torch.operator "onnx.Xor"(%arg0, %arg1) : (!torch.vtensor<[3,4,5,6],i1>, !torch.vtensor<[3,4,5,6],i1>) -> !torch.vtensor<[3,4,5,6],i1>
  return %0 : !torch.vtensor<[3,4,5,6],i1>
}

// CHECK-LABEL: func.func @test_xor_bcast3v1d
func.func @test_xor_bcast3v1d(%arg0: !torch.vtensor<[3,4,5],i1>, %arg1: !torch.vtensor<[5],i1>) -> !torch.vtensor<[3,4,5],i1> attributes {torch.onnx_meta.ir_version = 3 : si64, torch.onnx_meta.opset_version = 7 : si64, torch.onnx_meta.producer_name = "backend-test", torch.onnx_meta.producer_version = ""} {
  // CHECK: torch.aten.logical_xor %arg0, %arg1 : !torch.vtensor<[3,4,5],i1>, !torch.vtensor<[5],i1> -> !torch.vtensor<[3,4,5],i1>
  %0 = torch.operator "onnx.Xor"(%arg0, %arg1) : (!torch.vtensor<[3,4,5],i1>, !torch.vtensor<[5],i1>) -> !torch.vtensor<[3,4,5],i1>
  return %0 : !torch.vtensor<[3,4,5],i1>
}

// CHECK-LABEL: func.func @test_xor_bcast4v4d
func.func @test_xor_bcast4v4d(%arg0: !torch.vtensor<[1,4,1,6],i1>, %arg1: !torch.vtensor<[3,1,5,6],i1>) -> !torch.vtensor<[3,4,5,6],i1> attributes {torch.onnx_meta.ir_version = 3 : si64, torch.onnx_meta.opset_version = 7 : si64, torch.onnx_meta.producer_name = "backend-test", torch.onnx_meta.producer_version = ""} {
  // CHECK: torch.aten.logical_xor %arg0, %arg1 : !torch.vtensor<[1,4,1,6],i1>, !torch.vtensor<[3,1,5,6],i1> -> !torch.vtensor<[3,4,5,6],i1>
  %0 = torch.operator "onnx.Xor"(%arg0, %arg1) : (!torch.vtensor<[1,4,1,6],i1>, !torch.vtensor<[3,1,5,6],i1>) -> !torch.vtensor<[3,4,5,6],i1>
  return %0 : !torch.vtensor<[3,4,5,6],i1>
}

// CHECK-LABEL: func.func @test_squeeze
func.func @test_squeeze(%arg0: !torch.vtensor<[1,3,4,5],f32>, %arg1: !torch.vtensor<[1],si64>) -> !torch.vtensor<[3,4,5],f32> attributes {torch.onnx_meta.ir_version = 7 : si64, torch.onnx_meta.opset_version = 13 : si64, torch.onnx_meta.producer_name = "backend-test", torch.onnx_meta.producer_version = ""} {
  // CHECK: %[[INT0:.*]] = torch.constant.int 0
  // CHECK: %[[INT4:.*]] = torch.constant.int 4
  // CHECK: %[[INT0_0:.*]] = torch.constant.int 0
  // CHECK: torch.aten.select.int %arg1, %int0, %int0_0 : !torch.vtensor<[1],si64>, !torch.int, !torch.int -> !torch.vtensor<[1],si64>
  // CHECK: torch.aten.item %0 : !torch.vtensor<[1],si64> -> !torch.int
  // CHECK: torch.aten.lt.int %1, %int0 : !torch.int, !torch.int -> !torch.bool
  // CHECK: torch.aten.Int.bool %2 : !torch.bool -> !torch.int
  // CHECK: torch.aten.mul.int %3, %int4 : !torch.int, !torch.int -> !torch.int
  // CHECK: torch.aten.add.int %1, %4 : !torch.int, !torch.int -> !torch.int
  // CHECK: torch.prim.ListConstruct %5 : (!torch.int) -> !torch.list<int>
  // CHECK: torch.prims.squeeze %arg0, %6 : !torch.vtensor<[1,3,4,5],f32>, !torch.list<int> -> !torch.vtensor<[3,4,5],f32>
  %0 = torch.operator "onnx.Squeeze"(%arg0, %arg1) : (!torch.vtensor<[1,3,4,5],f32>, !torch.vtensor<[1],si64>) -> !torch.vtensor<[3,4,5],f32>
  return %0 : !torch.vtensor<[3,4,5],f32>
}

// CHECK-LABEL: func.func @test_squeeze_two_axes
func.func @test_squeeze_two_axes(%arg0: !torch.vtensor<[3,1,4,5,1],f32>, %arg1: !torch.vtensor<[2],si64>) -> !torch.vtensor<[3,4,5],f32> attributes {torch.onnx_meta.ir_version = 7 : si64, torch.onnx_meta.opset_version = 13 : si64, torch.onnx_meta.producer_name = "backend-test", torch.onnx_meta.producer_version = ""} {
  // CHECK: %[[INT0:.*]] = torch.constant.int 0
  // CHECK: %[[INT5:.*]] = torch.constant.int 5
  // CHECK: %[[INT0_0:.*]] = torch.constant.int 0
  // CHECK: torch.aten.select.int %arg1, %int0, %int0_0 : !torch.vtensor<[2],si64>, !torch.int, !torch.int -> !torch.vtensor<[1],si64>
  // CHECK: torch.aten.item %0 : !torch.vtensor<[1],si64> -> !torch.int
  // CHECK: torch.aten.lt.int %1, %int0 : !torch.int, !torch.int -> !torch.bool
  // CHECK: torch.aten.Int.bool %2 : !torch.bool -> !torch.int
  // CHECK: torch.aten.mul.int %3, %int5 : !torch.int, !torch.int -> !torch.int
  // CHECK: torch.aten.add.int %1, %4 : !torch.int, !torch.int -> !torch.int
  // CHECK: %[[INT1:.*]] = torch.constant.int 1
  // CHECK: torch.aten.select.int %arg1, %int0, %int1 : !torch.vtensor<[2],si64>, !torch.int, !torch.int -> !torch.vtensor<[1],si64>
  // CHECK: torch.aten.item %6 : !torch.vtensor<[1],si64> -> !torch.int
  // CHECK: torch.aten.lt.int %7, %int0 : !torch.int, !torch.int -> !torch.bool
  // CHECK: torch.aten.Int.bool %8 : !torch.bool -> !torch.int
  // CHECK: torch.aten.mul.int %9, %int5 : !torch.int, !torch.int -> !torch.int
  // CHECK: torch.aten.add.int %7, %10 : !torch.int, !torch.int -> !torch.int
  // CHECK: torch.prim.ListConstruct %5, %11 : (!torch.int, !torch.int) -> !torch.list<int>
  // CHECK: torch.prims.squeeze %arg0, %12 : !torch.vtensor<[3,1,4,5,1],f32>, !torch.list<int> -> !torch.vtensor<[3,4,5],f32>
  %0 = torch.operator "onnx.Squeeze"(%arg0, %arg1) : (!torch.vtensor<[3,1,4,5,1],f32>, !torch.vtensor<[2],si64>) -> !torch.vtensor<[3,4,5],f32>
  return %0 : !torch.vtensor<[3,4,5],f32>
}

// CHECK-LABEL: func.func @test_unsqueeze_axis_0
func.func @test_unsqueeze_axis_0(%arg0: !torch.vtensor<[3,4,5],f32>, %arg1: !torch.vtensor<[1],si64>) -> !torch.vtensor<[1,3,4,5],f32> attributes {torch.onnx_meta.ir_version = 7 : si64, torch.onnx_meta.opset_version = 13 : si64, torch.onnx_meta.producer_name = "backend-test", torch.onnx_meta.producer_version = ""} {
  // CHECK: %[[INT0:.*]] = torch.constant.int 0
  // CHECK: %[[INT3:.*]] = torch.constant.int 3
  // CHECK: %[[INT0_0:.*]] = torch.constant.int 0
  // CHECK: torch.aten.select.int %arg1, %int0, %int0_0 : !torch.vtensor<[1],si64>, !torch.int, !torch.int -> !torch.vtensor<[1],si64>
  // CHECK: torch.aten.item %0 : !torch.vtensor<[1],si64> -> !torch.int
  // CHECK: torch.aten.lt.int %1, %int0 : !torch.int, !torch.int -> !torch.bool
  // CHECK: torch.aten.Int.bool %2 : !torch.bool -> !torch.int
  // CHECK: torch.aten.mul.int %3, %int3 : !torch.int, !torch.int -> !torch.int
  // CHECK: torch.aten.add.int %1, %4 : !torch.int, !torch.int -> !torch.int
  // CHECK: torch.prim.ListConstruct %5 : (!torch.int) -> !torch.list<int>
  // CHECK: torch.constant.bool false
  // CHECK: torch.constant.none
  // CHECK: torch.aten.tensor %6, %none, %none, %false : !torch.list<int>, !torch.none, !torch.none, !torch.bool -> !torch.vtensor<[1],si64>
  // CHECK: torch.aten.sort %7, %int0, %false : !torch.vtensor<[1],si64>, !torch.int, !torch.bool -> !torch.vtensor<[1],si64>, !torch.vtensor<[1],si64>
  // CHECK: %[[INT0_1:.*]] = torch.constant.int 0
  // CHECK: torch.aten.select.int %values, %int0, %int0_1 : !torch.vtensor<[1],si64>, !torch.int, !torch.int -> !torch.vtensor<[1],si64>
  // CHECK: torch.aten.item %8 : !torch.vtensor<[1],si64> -> !torch.int
  // CHECK: torch.aten.unsqueeze %arg0, %9 : !torch.vtensor<[3,4,5],f32>, !torch.int -> !torch.vtensor<[1,3,4,5],f32>
  %0 = torch.operator "onnx.Unsqueeze"(%arg0, %arg1) : (!torch.vtensor<[3,4,5],f32>, !torch.vtensor<[1],si64>) -> !torch.vtensor<[1,3,4,5],f32>
  return %0 : !torch.vtensor<[1,3,4,5],f32>
}

// CHECK-LABEL: func.func @test_unsqueeze_axis_1
func.func @test_unsqueeze_axis_1(%arg0: !torch.vtensor<[3,4,5],f32>, %arg1: !torch.vtensor<[1],si64>) -> !torch.vtensor<[3,1,4,5],f32> attributes {torch.onnx_meta.ir_version = 7 : si64, torch.onnx_meta.opset_version = 13 : si64, torch.onnx_meta.producer_name = "backend-test", torch.onnx_meta.producer_version = ""} {
  // CHECK: %[[INT0:.*]] = torch.constant.int 0
  // CHECK: %[[INT3:.*]] = torch.constant.int 3
  // CHECK: %[[INT0_0:.*]] = torch.constant.int 0
  // CHECK: torch.aten.select.int %arg1, %int0, %int0_0 : !torch.vtensor<[1],si64>, !torch.int, !torch.int -> !torch.vtensor<[1],si64>
  // CHECK: torch.aten.item %0 : !torch.vtensor<[1],si64> -> !torch.int
  // CHECK: torch.aten.lt.int %1, %int0 : !torch.int, !torch.int -> !torch.bool
  // CHECK: torch.aten.Int.bool %2 : !torch.bool -> !torch.int
  // CHECK: torch.aten.mul.int %3, %int3 : !torch.int, !torch.int -> !torch.int
  // CHECK: torch.aten.add.int %1, %4 : !torch.int, !torch.int -> !torch.int
  // CHECK: torch.prim.ListConstruct %5 : (!torch.int) -> !torch.list<int>
  // CHECK: %[[FALSE:.*]] = torch.constant.bool false
  // CHECK: %[[NONE:.*]] = torch.constant.none
  // CHECK: torch.aten.tensor %6, %none, %none, %false : !torch.list<int>, !torch.none, !torch.none, !torch.bool -> !torch.vtensor<[1],si64>
  // CHECK: torch.aten.sort %7, %int0, %false : !torch.vtensor<[1],si64>, !torch.int, !torch.bool -> !torch.vtensor<[1],si64>, !torch.vtensor<[1],si64>
  // CHECK: %[[INT0_1:.*]] = torch.constant.int 0
  // CHECK: torch.aten.select.int %values, %int0, %int0_1 : !torch.vtensor<[1],si64>, !torch.int, !torch.int -> !torch.vtensor<[1],si64>
  // CHECK: torch.aten.item %8 : !torch.vtensor<[1],si64> -> !torch.int
  // CHECK: torch.aten.unsqueeze %arg0, %9 : !torch.vtensor<[3,4,5],f32>, !torch.int -> !torch.vtensor<[3,1,4,5],f32>
  %0 = torch.operator "onnx.Unsqueeze"(%arg0, %arg1) : (!torch.vtensor<[3,4,5],f32>, !torch.vtensor<[1],si64>) -> !torch.vtensor<[3,1,4,5],f32>
  return %0 : !torch.vtensor<[3,1,4,5],f32>
}

// CHECK-LABEL: func.func @test_unsqueeze_axis_2
func.func @test_unsqueeze_axis_2(%arg0: !torch.vtensor<[3,4,5],f32>, %arg1: !torch.vtensor<[1],si64>) -> !torch.vtensor<[3,4,1,5],f32> attributes {torch.onnx_meta.ir_version = 7 : si64, torch.onnx_meta.opset_version = 13 : si64, torch.onnx_meta.producer_name = "backend-test", torch.onnx_meta.producer_version = ""} {
  // CHECK: %[[INT0:.*]] = torch.constant.int 0
  // CHECK: %[[INT3:.*]] = torch.constant.int 3
  // CHECK: %[[INT0_0:.*]] = torch.constant.int 0
  // CHECK: torch.aten.select.int %arg1, %int0, %int0_0 : !torch.vtensor<[1],si64>, !torch.int, !torch.int -> !torch.vtensor<[1],si64>
  // CHECK: torch.aten.item %0 : !torch.vtensor<[1],si64> -> !torch.int
  // CHECK: torch.aten.lt.int %1, %int0 : !torch.int, !torch.int -> !torch.bool
  // CHECK: torch.aten.Int.bool %2 : !torch.bool -> !torch.int
  // CHECK: torch.aten.mul.int %3, %int3 : !torch.int, !torch.int -> !torch.int
  // CHECK: torch.aten.add.int %1, %4 : !torch.int, !torch.int -> !torch.int
  // CHECK: torch.prim.ListConstruct %5 : (!torch.int) -> !torch.list<int>
  // CHECK: %[[FALSE:.*]] = torch.constant.bool false
  // CHECK: %[[NONE:.*]] = torch.constant.none
  // CHECK: torch.aten.tensor %6, %none, %none, %false : !torch.list<int>, !torch.none, !torch.none, !torch.bool -> !torch.vtensor<[1],si64>
  // CHECK: torch.aten.sort %7, %int0, %false : !torch.vtensor<[1],si64>, !torch.int, !torch.bool -> !torch.vtensor<[1],si64>, !torch.vtensor<[1],si64>
  // CHECK: %[[INT0_1:.*]] = torch.constant.int 0
  // CHECK: torch.aten.select.int %values, %int0, %int0_1 : !torch.vtensor<[1],si64>, !torch.int, !torch.int -> !torch.vtensor<[1],si64>
  // CHECK: torch.aten.item %8 : !torch.vtensor<[1],si64> -> !torch.int
  // CHECK: torch.aten.unsqueeze %arg0, %9 : !torch.vtensor<[3,4,5],f32>, !torch.int -> !torch.vtensor<[3,4,1,5],f32>
  %0 = torch.operator "onnx.Unsqueeze"(%arg0, %arg1) : (!torch.vtensor<[3,4,5],f32>, !torch.vtensor<[1],si64>) -> !torch.vtensor<[3,4,1,5],f32>
  return %0 : !torch.vtensor<[3,4,1,5],f32>
}

// CHECK-LABEL: func.func @test_unsqueeze_negative_axes
func.func @test_unsqueeze_negative_axes(%arg0: !torch.vtensor<[1,3,1,5],f32>, %arg1: !torch.vtensor<[1],si64>) -> !torch.vtensor<[1,3,1,1,5],f32> attributes {torch.onnx_meta.ir_version = 7 : si64, torch.onnx_meta.opset_version = 13 : si64, torch.onnx_meta.producer_name = "backend-test", torch.onnx_meta.producer_version = ""} {
  // CHECK: %[[INT0:.*]] = torch.constant.int 0
  // CHECK: %[[INT4:.*]] = torch.constant.int 4
  // CHECK: %[[INT0_0:.*]] = torch.constant.int 0
  // CHECK: torch.aten.select.int %arg1, %int0, %int0_0 : !torch.vtensor<[1],si64>, !torch.int, !torch.int -> !torch.vtensor<[1],si64>
  // CHECK: torch.aten.item %0 : !torch.vtensor<[1],si64> -> !torch.int
  // CHECK: torch.aten.lt.int %1, %int0 : !torch.int, !torch.int -> !torch.bool
  // CHECK: torch.aten.Int.bool %2 : !torch.bool -> !torch.int
  // CHECK: torch.aten.mul.int %3, %int4 : !torch.int, !torch.int -> !torch.int
  // CHECK: torch.aten.add.int %1, %4 : !torch.int, !torch.int -> !torch.int
  // CHECK: torch.prim.ListConstruct %5 : (!torch.int) -> !torch.list<int>
  // CHECK: %[[FALSE:.*]] = torch.constant.bool false
  // CHECK: %[[NONE:.*]] = torch.constant.none
  // CHECK: torch.aten.tensor %6, %none, %none, %false : !torch.list<int>, !torch.none, !torch.none, !torch.bool -> !torch.vtensor<[1],si64>
  // CHECK: torch.aten.sort %7, %int0, %false : !torch.vtensor<[1],si64>, !torch.int, !torch.bool -> !torch.vtensor<[1],si64>, !torch.vtensor<[1],si64>
  // CHECK: %[[INT0_1:.*]] = torch.constant.int 0
  // CHECK: torch.aten.select.int %values, %int0, %int0_1 : !torch.vtensor<[1],si64>, !torch.int, !torch.int -> !torch.vtensor<[1],si64>
  // CHECK: torch.aten.item %8 : !torch.vtensor<[1],si64> -> !torch.int
  // CHECK: torch.aten.unsqueeze %arg0, %9 : !torch.vtensor<[1,3,1,5],f32>, !torch.int -> !torch.vtensor<[1,3,1,1,5],f32>
  %0 = torch.operator "onnx.Unsqueeze"(%arg0, %arg1) : (!torch.vtensor<[1,3,1,5],f32>, !torch.vtensor<[1],si64>) -> !torch.vtensor<[1,3,1,1,5],f32>
  return %0 : !torch.vtensor<[1,3,1,1,5],f32>
}

// CHECK-LABEL: func.func @test_unsqueeze_three_axes
func.func @test_unsqueeze_three_axes(%arg0: !torch.vtensor<[3,4,5],f32>, %arg1: !torch.vtensor<[3],si64>) -> !torch.vtensor<[3,4,1,5,1,1],f32> attributes {torch.onnx_meta.ir_version = 7 : si64, torch.onnx_meta.opset_version = 13 : si64, torch.onnx_meta.producer_name = "backend-test", torch.onnx_meta.producer_version = ""} {
  // CHECK: %[[INT0:.*]] = torch.constant.int 0
  // CHECK: %[[INT3:.*]] = torch.constant.int 3
  // CHECK: %[[INT0_0:.*]] = torch.constant.int 0
  // CHECK: torch.aten.select.int %arg1, %int0, %int0_0 : !torch.vtensor<[3],si64>, !torch.int, !torch.int -> !torch.vtensor<[1],si64>
  // CHECK: torch.aten.item %0 : !torch.vtensor<[1],si64> -> !torch.int
  // CHECK: torch.aten.lt.int %1, %int0 : !torch.int, !torch.int -> !torch.bool
  // CHECK: torch.aten.Int.bool %2 : !torch.bool -> !torch.int
  // CHECK: torch.aten.mul.int %3, %int3 : !torch.int, !torch.int -> !torch.int
  // CHECK: torch.aten.add.int %1, %4 : !torch.int, !torch.int -> !torch.int
  // CHECK: %[[INT1:.*]] = torch.constant.int 1
  // CHECK: torch.aten.select.int %arg1, %int0, %int1 : !torch.vtensor<[3],si64>, !torch.int, !torch.int -> !torch.vtensor<[1],si64>
  // CHECK: torch.aten.item %6 : !torch.vtensor<[1],si64> -> !torch.int
  // CHECK: torch.aten.lt.int %7, %int0 : !torch.int, !torch.int -> !torch.bool
  // CHECK: torch.aten.Int.bool %8 : !torch.bool -> !torch.int
  // CHECK: torch.aten.mul.int %9, %int3 : !torch.int, !torch.int -> !torch.int
  // CHECK: torch.aten.add.int %7, %10 : !torch.int, !torch.int -> !torch.int
  // CHECK: %[[INT2:.*]] = torch.constant.int 2
  // CHECK: torch.aten.select.int %arg1, %int0, %int2 : !torch.vtensor<[3],si64>, !torch.int, !torch.int -> !torch.vtensor<[1],si64>
  // CHECK: torch.aten.item %12 : !torch.vtensor<[1],si64> -> !torch.int
  // CHECK: torch.aten.lt.int %13, %int0 : !torch.int, !torch.int -> !torch.bool
  // CHECK: torch.aten.Int.bool %14 : !torch.bool -> !torch.int
  // CHECK: torch.aten.mul.int %15, %int3 : !torch.int, !torch.int -> !torch.int
  // CHECK: torch.aten.add.int %13, %16 : !torch.int, !torch.int -> !torch.int
  // CHECK: torch.prim.ListConstruct %5, %11, %17 : (!torch.int, !torch.int, !torch.int) -> !torch.list<int>
  // CHECK: %[[FALSE:.*]] = torch.constant.bool false
  // CHECK: %[[NONE:.*]] = torch.constant.none
  // CHECK: torch.aten.tensor %18, %none, %none, %false : !torch.list<int>, !torch.none, !torch.none, !torch.bool -> !torch.vtensor<[3],si64>
  // CHECK: torch.aten.sort %19, %int0, %false : !torch.vtensor<[3],si64>, !torch.int, !torch.bool -> !torch.vtensor<[3],si64>, !torch.vtensor<[3],si64>
  // CHECK: %[[INT0_1:.*]] = torch.constant.int 0
  // CHECK: torch.aten.select.int %values, %int0, %int0_1 : !torch.vtensor<[3],si64>, !torch.int, !torch.int -> !torch.vtensor<[1],si64>
  // CHECK: torch.aten.item %20 : !torch.vtensor<[1],si64> -> !torch.int
  // CHECK: torch.aten.unsqueeze %arg0, %21 : !torch.vtensor<[3,4,5],f32>, !torch.int -> !torch.vtensor
  // CHECK: %[[INT1_2:.*]] = torch.constant.int 1
  // CHECK: torch.aten.select.int %values, %int0, %int1_2 : !torch.vtensor<[3],si64>, !torch.int, !torch.int -> !torch.vtensor<[1],si64>
  // CHECK: torch.aten.item %23 : !torch.vtensor<[1],si64> -> !torch.int
  // CHECK: torch.aten.unsqueeze %22, %24 : !torch.vtensor, !torch.int -> !torch.vtensor
  // CHECK: %[[INT2_3:.*]] = torch.constant.int 2
  // CHECK: torch.aten.select.int %values, %int0, %int2_3 : !torch.vtensor<[3],si64>, !torch.int, !torch.int -> !torch.vtensor<[1],si64>
  // CHECK: torch.aten.item %26 : !torch.vtensor<[1],si64> -> !torch.int
  // CHECK: torch.aten.unsqueeze %25, %27 : !torch.vtensor, !torch.int -> !torch.vtensor<[3,4,1,5,1,1],f32>
  %0 = torch.operator "onnx.Unsqueeze"(%arg0, %arg1) : (!torch.vtensor<[3,4,5],f32>, !torch.vtensor<[3],si64>) -> !torch.vtensor<[3,4,1,5,1,1],f32>
  return %0 : !torch.vtensor<[3,4,1,5,1,1],f32>
}

// CHECK-LABEL: func.func @test_unsqueeze_unsorted_axes
func.func @test_unsqueeze_unsorted_axes(%arg0: !torch.vtensor<[3,4,5],f32>, %arg1: !torch.vtensor<[3],si64>) -> !torch.vtensor<[3,4,1,5,1,1],f32> attributes {torch.onnx_meta.ir_version = 7 : si64, torch.onnx_meta.opset_version = 13 : si64, torch.onnx_meta.producer_name = "backend-test", torch.onnx_meta.producer_version = ""} {
  // CHECK: %[[INT0:.*]] = torch.constant.int 0
  // CHECK: %[[INT3:.*]] = torch.constant.int 3
  // CHECK: %[[INT0_0:.*]] = torch.constant.int 0
  // CHECK: torch.aten.select.int %arg1, %int0, %int0_0 : !torch.vtensor<[3],si64>, !torch.int, !torch.int -> !torch.vtensor<[1],si64>
  // CHECK: torch.aten.item %0 : !torch.vtensor<[1],si64> -> !torch.int
  // CHECK: torch.aten.lt.int %1, %int0 : !torch.int, !torch.int -> !torch.bool
  // CHECK: torch.aten.Int.bool %2 : !torch.bool -> !torch.int
  // CHECK: torch.aten.mul.int %3, %int3 : !torch.int, !torch.int -> !torch.int
  // CHECK: torch.aten.add.int %1, %4 : !torch.int, !torch.int -> !torch.int
  // CHECK: %[[INT1:.*]] = torch.constant.int 1
  // CHECK: torch.aten.select.int %arg1, %int0, %int1 : !torch.vtensor<[3],si64>, !torch.int, !torch.int -> !torch.vtensor<[1],si64>
  // CHECK: torch.aten.item %6 : !torch.vtensor<[1],si64> -> !torch.int
  // CHECK: torch.aten.lt.int %7, %int0 : !torch.int, !torch.int -> !torch.bool
  // CHECK: torch.aten.Int.bool %8 : !torch.bool -> !torch.int
  // CHECK: torch.aten.mul.int %9, %int3 : !torch.int, !torch.int -> !torch.int
  // CHECK: torch.aten.add.int %7, %10 : !torch.int, !torch.int -> !torch.int
  // CHECK: %[[INT2:.*]] = torch.constant.int 2
  // CHECK: torch.aten.select.int %arg1, %int0, %int2 : !torch.vtensor<[3],si64>, !torch.int, !torch.int -> !torch.vtensor<[1],si64>
  // CHECK: torch.aten.item %12 : !torch.vtensor<[1],si64> -> !torch.int
  // CHECK: torch.aten.lt.int %13, %int0 : !torch.int, !torch.int -> !torch.bool
  // CHECK: torch.aten.Int.bool %14 : !torch.bool -> !torch.int
  // CHECK: torch.aten.mul.int %15, %int3 : !torch.int, !torch.int -> !torch.int
  // CHECK: torch.aten.add.int %13, %16 : !torch.int, !torch.int -> !torch.int
  // CHECK: torch.prim.ListConstruct %5, %11, %17 : (!torch.int, !torch.int, !torch.int) -> !torch.list<int>
  // CHECK: %[[FALSE:.*]] = torch.constant.bool false
  // CHECK: %[[NONE:.*]] = torch.constant.none
  // CHECK: torch.aten.tensor %18, %none, %none, %false : !torch.list<int>, !torch.none, !torch.none, !torch.bool -> !torch.vtensor<[3],si64>
  // CHECK: torch.aten.sort %19, %int0, %false : !torch.vtensor<[3],si64>, !torch.int, !torch.bool -> !torch.vtensor<[3],si64>, !torch.vtensor<[3],si64>
  // CHECK: %[[INT0_1:.*]] = torch.constant.int 0
  // CHECK: torch.aten.select.int %values, %int0, %int0_1 : !torch.vtensor<[3],si64>, !torch.int, !torch.int -> !torch.vtensor<[1],si64>
  // CHECK: torch.aten.item %20 : !torch.vtensor<[1],si64> -> !torch.int
  // CHECK: torch.aten.unsqueeze %arg0, %21 : !torch.vtensor<[3,4,5],f32>, !torch.int -> !torch.vtensor
  // CHECK: %[[INT1_2:.*]] = torch.constant.int 1
  // CHECK: torch.aten.select.int %values, %int0, %int1_2 : !torch.vtensor<[3],si64>, !torch.int, !torch.int -> !torch.vtensor<[1],si64>
  // CHECK: torch.aten.item %23 : !torch.vtensor<[1],si64> -> !torch.int
  // CHECK: torch.aten.unsqueeze %22, %24 : !torch.vtensor, !torch.int -> !torch.vtensor
  // CHECK: %[[INT2_3:.*]] = torch.constant.int 2
  // CHECK: torch.aten.select.int %values, %int0, %int2_3 : !torch.vtensor<[3],si64>, !torch.int, !torch.int -> !torch.vtensor<[1],si64>
  // CHECK: torch.aten.item %26 : !torch.vtensor<[1],si64> -> !torch.int
  // CHECK: torch.aten.unsqueeze %25, %27 : !torch.vtensor, !torch.int -> !torch.vtensor<[3,4,1,5,1,1],f32>
  %0 = torch.operator "onnx.Unsqueeze"(%arg0, %arg1) : (!torch.vtensor<[3,4,5],f32>, !torch.vtensor<[3],si64>) -> !torch.vtensor<[3,4,1,5,1,1],f32>
  return %0 : !torch.vtensor<[3,4,1,5,1,1],f32>
}

// CHECK-LABEL: func.func @test_softmax_axis_0
func.func @test_softmax_axis_0(%arg0: !torch.vtensor<[3,4,5],f32>) -> !torch.vtensor<[3,4,5],f32> attributes {torch.onnx_meta.ir_version = 7 : si64, torch.onnx_meta.opset_version = 13 : si64, torch.onnx_meta.producer_name = "backend-test", torch.onnx_meta.producer_version = ""} {
  // CHECK: %[[INT0:.*]] = torch.constant.int 0
  // CHECK: %[[NONE:.*]] = torch.constant.none
  // CHECK: torch.aten.softmax.int %arg0, %int0, %none : !torch.vtensor<[3,4,5],f32>, !torch.int, !torch.none -> !torch.vtensor<[3,4,5],f32>
  %0 = torch.operator "onnx.Softmax"(%arg0) {torch.onnx.axis = 0 : si64} : (!torch.vtensor<[3,4,5],f32>) -> !torch.vtensor<[3,4,5],f32>
  return %0 : !torch.vtensor<[3,4,5],f32>
}

// CHECK-LABEL: func.func @test_softmax_axis_1
func.func @test_softmax_axis_1(%arg0: !torch.vtensor<[3,4,5],f32>) -> !torch.vtensor<[3,4,5],f32> attributes {torch.onnx_meta.ir_version = 7 : si64, torch.onnx_meta.opset_version = 13 : si64, torch.onnx_meta.producer_name = "backend-test", torch.onnx_meta.producer_version = ""} {
  // CHECK: %[[INT1:.*]] = torch.constant.int 1
  // CHECK: %[[NONE:.*]] = torch.constant.none
  // CHECK: torch.aten.softmax.int %arg0, %int1, %none : !torch.vtensor<[3,4,5],f32>, !torch.int, !torch.none -> !torch.vtensor<[3,4,5],f32>
  %0 = torch.operator "onnx.Softmax"(%arg0) {torch.onnx.axis = 1 : si64} : (!torch.vtensor<[3,4,5],f32>) -> !torch.vtensor<[3,4,5],f32>
  return %0 : !torch.vtensor<[3,4,5],f32>
}

// CHECK-LABEL: func.func @test_softmax_axis_2
func.func @test_softmax_axis_2(%arg0: !torch.vtensor<[3,4,5],f32>) -> !torch.vtensor<[3,4,5],f32> attributes {torch.onnx_meta.ir_version = 7 : si64, torch.onnx_meta.opset_version = 13 : si64, torch.onnx_meta.producer_name = "backend-test", torch.onnx_meta.producer_version = ""} {
  // CHECK: %[[INT2:.*]] = torch.constant.int 2
  // CHECK: %[[NONE:.*]] = torch.constant.none
  // CHECK: torch.aten.softmax.int %arg0, %int2, %none : !torch.vtensor<[3,4,5],f32>, !torch.int, !torch.none -> !torch.vtensor<[3,4,5],f32>
  %0 = torch.operator "onnx.Softmax"(%arg0) {torch.onnx.axis = 2 : si64} : (!torch.vtensor<[3,4,5],f32>) -> !torch.vtensor<[3,4,5],f32>
  return %0 : !torch.vtensor<[3,4,5],f32>
}

// CHECK-LABEL: func.func @test_softmax_default_axis
func.func @test_softmax_default_axis(%arg0: !torch.vtensor<[3,4,5],f32>) -> !torch.vtensor<[3,4,5],f32> attributes {torch.onnx_meta.ir_version = 7 : si64, torch.onnx_meta.opset_version = 13 : si64, torch.onnx_meta.producer_name = "backend-test", torch.onnx_meta.producer_version = ""} {
  // CHECK: %[[INT2:.*]] = torch.constant.int 2
  // CHECK: %[[NONE:.*]] = torch.constant.none
  // CHECK: torch.aten.softmax.int %arg0, %int2, %none : !torch.vtensor<[3,4,5],f32>, !torch.int, !torch.none -> !torch.vtensor<[3,4,5],f32>
  %0 = torch.operator "onnx.Softmax"(%arg0) : (!torch.vtensor<[3,4,5],f32>) -> !torch.vtensor<[3,4,5],f32>
  return %0 : !torch.vtensor<[3,4,5],f32>
}

// CHECK-LABEL: func.func @test_softmax_large_number
func.func @test_softmax_large_number(%arg0: !torch.vtensor<[2,4],f32>) -> !torch.vtensor<[2,4],f32> attributes {torch.onnx_meta.ir_version = 7 : si64, torch.onnx_meta.opset_version = 13 : si64, torch.onnx_meta.producer_name = "backend-test", torch.onnx_meta.producer_version = ""} {
  // CHECK: %[[INT1:.*]] = torch.constant.int 1
  // CHECK: %[[NONE:.*]] = torch.constant.none
  // CHECK: torch.aten.softmax.int %arg0, %int1, %none : !torch.vtensor<[2,4],f32>, !torch.int, !torch.none -> !torch.vtensor<[2,4],f32>
  %0 = torch.operator "onnx.Softmax"(%arg0) : (!torch.vtensor<[2,4],f32>) -> !torch.vtensor<[2,4],f32>
  return %0 : !torch.vtensor<[2,4],f32>
}

// CHECK-LABEL: func.func @test_softmax_negative_axis
func.func @test_softmax_negative_axis(%arg0: !torch.vtensor<[3,4,5],f32>) -> !torch.vtensor<[3,4,5],f32> attributes {torch.onnx_meta.ir_version = 7 : si64, torch.onnx_meta.opset_version = 13 : si64, torch.onnx_meta.producer_name = "backend-test", torch.onnx_meta.producer_version = ""} {
  // CHECK: %[[INT2:.*]] = torch.constant.int 2
  // CHECK: %[[NONE:.*]] = torch.constant.none
  // CHECK: torch.aten.softmax.int %arg0, %int2, %none : !torch.vtensor<[3,4,5],f32>, !torch.int, !torch.none -> !torch.vtensor<[3,4,5],f32>
  %0 = torch.operator "onnx.Softmax"(%arg0) {torch.onnx.axis = -1 : si64} : (!torch.vtensor<[3,4,5],f32>) -> !torch.vtensor<[3,4,5],f32>
  return %0 : !torch.vtensor<[3,4,5],f32>
}

// -----

// CHECK-LABEL: func.func @test_selu
func.func @test_selu(%arg0: !torch.vtensor<[3,4,5],f32>) -> !torch.vtensor<[3,4,5],f32> attributes {torch.onnx_meta.opset_version = 6 : si64} {
  // CHECK-DAG: %[[F1:.+]] = torch.constant.float 1
  // CHECK-DAG: %[[F2:.+]] = torch.constant.float 2
  // CHECK-DAG: %[[F3:.+]] = torch.constant.float 3
  // CHECK: %[[ELU:.+]] = torch.aten.elu %arg0, %[[F2]], %[[F3]], %[[F1]]
  %0 = torch.operator "onnx.Selu"(%arg0) {torch.onnx.alpha = 2.000000e+00 : f32, torch.onnx.gamma = 3.000000e+00 : f32} : (!torch.vtensor<[3,4,5],f32>) -> !torch.vtensor<[3,4,5],f32>
  return %0 : !torch.vtensor<[3,4,5],f32>
}

<<<<<<< HEAD
// CHECK-LABEL: func.func @test_reduce_sum_default_axes_keepdims_example
func.func @test_reduce_sum_default_axes_keepdims_example(%arg0: !torch.vtensor<[3,2,2],f32>, %arg1: !torch.vtensor<[0],si64>) -> !torch.vtensor<[1,1,1],f32> attributes {torch.onnx_meta.ir_version = 7 : si64, torch.onnx_meta.opset_version = 13 : si64, torch.onnx_meta.producer_name = "backend-test", torch.onnx_meta.producer_version = ""} {
  // CHECK: %[[NONE:.+]] = torch.constant.none
  // CHECK: %[[TRUE:.+]] = torch.constant.bool true
  // CHECK: torch.aten.sum.dim_IntList %arg0, %none, %true, %none : !torch.vtensor<[3,2,2],f32>, !torch.none, !torch.bool, !torch.none -> !torch.vtensor<[1,1,1],f32>
  %0 = torch.operator "onnx.ReduceSum"(%arg0, %arg1) {torch.onnx.keepdims = 1 : si64} : (!torch.vtensor<[3,2,2],f32>, !torch.vtensor<[0],si64>) -> !torch.vtensor<[1,1,1],f32>
  return %0 : !torch.vtensor<[1,1,1],f32>
}

// CHECK-LABEL: func.func @test_reduce_sum_do_not_keepdims_example
func.func @test_reduce_sum_do_not_keepdims_example(%arg0: !torch.vtensor<[3,2,2],f32>, %arg1: !torch.vtensor<[1],si64>) -> !torch.vtensor<[3,2],f32> attributes {torch.onnx_meta.ir_version = 7 : si64, torch.onnx_meta.opset_version = 13 : si64, torch.onnx_meta.producer_name = "backend-test", torch.onnx_meta.producer_version = ""} {
  // CHECK: %[[NONE:.+]] = torch.constant.none
  // CHECK: %[[INT0:.+]] = torch.constant.int 0
  // CHECK: %[[INT3:.+]] = torch.constant.int 3
  // CHECK: %[[INT0_0:.+]] = torch.constant.int 0
  // CHECK: torch.aten.select.int %arg1, %int0, %int0_0 : !torch.vtensor<[1],si64>, !torch.int, !torch.int -> !torch.vtensor<[1],si64>
  // CHECK: torch.aten.item %0 : !torch.vtensor<[1],si64> -> !torch.int
  // CHECK: torch.aten.lt.int %1, %int0 : !torch.int, !torch.int -> !torch.bool
  // CHECK: torch.aten.Int.bool %2 : !torch.bool -> !torch.int
  // CHECK: torch.aten.mul.int %3, %int3 : !torch.int, !torch.int -> !torch.int
  // CHECK: torch.aten.add.int %1, %4 : !torch.int, !torch.int -> !torch.int
  // CHECK: torch.prim.ListConstruct %5 : (!torch.int) -> !torch.list<int>
  // CHECK: %[[FALSE:.+]] = torch.constant.bool false
  // CHECK: torch.aten.sum.dim_IntList %arg0, %6, %false, %none : !torch.vtensor<[3,2,2],f32>, !torch.list<int>, !torch.bool, !torch.none -> !torch.vtensor<[3,2],f32>
  %0 = torch.operator "onnx.ReduceSum"(%arg0, %arg1) {torch.onnx.keepdims = 0 : si64} : (!torch.vtensor<[3,2,2],f32>, !torch.vtensor<[1],si64>) -> !torch.vtensor<[3,2],f32>
  return %0 : !torch.vtensor<[3,2],f32>
}

// CHECK-LABEL: func.func @test_reduce_sum_empty_axes_input_noop_example
func.func @test_reduce_sum_empty_axes_input_noop_example(%arg0: !torch.vtensor<[3,2,2],f32>, %arg1: !torch.vtensor<[0],si64>) -> !torch.vtensor<[3,2,2],f32> attributes {torch.onnx_meta.ir_version = 7 : si64, torch.onnx_meta.opset_version = 13 : si64, torch.onnx_meta.producer_name = "backend-test", torch.onnx_meta.producer_version = ""} {
  // CHECK: %[[NONE:.+]] = torch.constant.none
  %0 = torch.operator "onnx.ReduceSum"(%arg0, %arg1) {torch.onnx.keepdims = 1 : si64, torch.onnx.noop_with_empty_axes = 1 : si64} : (!torch.vtensor<[3,2,2],f32>, !torch.vtensor<[0],si64>) -> !torch.vtensor<[3,2,2],f32>
  return %0 : !torch.vtensor<[3,2,2],f32>
}

// CHECK-LABEL: func.func @test_reduce_sum_empty_set_non_reduced_axis_zero
func.func @test_reduce_sum_empty_set_non_reduced_axis_zero(%arg0: !torch.vtensor<[2,0,4],f32>, %arg1: !torch.vtensor<[1],si64>) -> !torch.vtensor<[2,0,1],f32> attributes {torch.onnx_meta.ir_version = 7 : si64, torch.onnx_meta.opset_version = 13 : si64, torch.onnx_meta.producer_name = "backend-test", torch.onnx_meta.producer_version = ""} {
  // CHECK: %[[NONE:.+]] = torch.constant.none
  // CHECK: %[[INT0:.+]] = torch.constant.int 0
  // CHECK: %[[INT3:.+]] = torch.constant.int 3
  // CHECK: %[[INT0_0:.+]] = torch.constant.int 0
  // CHECK: torch.aten.select.int %arg1, %int0, %int0_0 : !torch.vtensor<[1],si64>, !torch.int, !torch.int -> !torch.vtensor<[1],si64>
  // CHECK: torch.aten.item %0 : !torch.vtensor<[1],si64> -> !torch.int
  // CHECK: torch.aten.lt.int %1, %int0 : !torch.int, !torch.int -> !torch.bool
  // CHECK: torch.aten.Int.bool %2 : !torch.bool -> !torch.int
  // CHECK: torch.aten.mul.int %3, %int3 : !torch.int, !torch.int -> !torch.int
  // CHECK: torch.aten.add.int %1, %4 : !torch.int, !torch.int -> !torch.int
  // CHECK: torch.prim.ListConstruct %5 : (!torch.int) -> !torch.list<int>
  // CHECK: %[[TRUE:.+]] = torch.constant.bool true
  // CHECK: torch.aten.sum.dim_IntList %arg0, %6, %true, %none : !torch.vtensor<[2,0,4],f32>, !torch.list<int>, !torch.bool, !torch.none -> !torch.vtensor<[2,0,1],f32>
  %0 = torch.operator "onnx.ReduceSum"(%arg0, %arg1) {torch.onnx.keepdims = 1 : si64} : (!torch.vtensor<[2,0,4],f32>, !torch.vtensor<[1],si64>) -> !torch.vtensor<[2,0,1],f32>
  return %0 : !torch.vtensor<[2,0,1],f32>
}

// CHECK-LABEL: func.func @test_reduce_sum_keepdims_example
func.func @test_reduce_sum_keepdims_example(%arg0: !torch.vtensor<[3,2,2],f32>, %arg1: !torch.vtensor<[1],si64>) -> !torch.vtensor<[3,1,2],f32> attributes {torch.onnx_meta.ir_version = 7 : si64, torch.onnx_meta.opset_version = 13 : si64, torch.onnx_meta.producer_name = "backend-test", torch.onnx_meta.producer_version = ""} {
  // CHECK: %[[NONE:.+]] = torch.constant.none
  // CHECK: %[[INT0:.+]] = torch.constant.int 0
  // CHECK: %[[INT3:.+]] = torch.constant.int 3
  // CHECK: %[[INT0_0:.+]] = torch.constant.int 0
  // CHECK: torch.aten.select.int %arg1, %int0, %int0_0 : !torch.vtensor<[1],si64>, !torch.int, !torch.int -> !torch.vtensor<[1],si64>
  // CHECK: torch.aten.item %0 : !torch.vtensor<[1],si64> -> !torch.int
  // CHECK: torch.aten.lt.int %1, %int0 : !torch.int, !torch.int -> !torch.bool
  // CHECK: torch.aten.Int.bool %2 : !torch.bool -> !torch.int
  // CHECK: torch.aten.mul.int %3, %int3 : !torch.int, !torch.int -> !torch.int
  // CHECK: torch.aten.add.int %1, %4 : !torch.int, !torch.int -> !torch.int
  // CHECK: torch.prim.ListConstruct %5 : (!torch.int) -> !torch.list<int>
  // CHECK: %[[TRUE:.+]] = torch.constant.bool true
  // CHECK: torch.aten.sum.dim_IntList %arg0, %6, %true, %none : !torch.vtensor<[3,2,2],f32>, !torch.list<int>, !torch.bool, !torch.none -> !torch.vtensor<[3,1,2],f32>
  %0 = torch.operator "onnx.ReduceSum"(%arg0, %arg1) {torch.onnx.keepdims = 1 : si64} : (!torch.vtensor<[3,2,2],f32>, !torch.vtensor<[1],si64>) -> !torch.vtensor<[3,1,2],f32>
  return %0 : !torch.vtensor<[3,1,2],f32>
}

// CHECK-LABEL: func.func @test_reduce_sum_negative_axes_keepdims_example
func.func @test_reduce_sum_negative_axes_keepdims_example(%arg0: !torch.vtensor<[3,2,2],f32>, %arg1: !torch.vtensor<[1],si64>) -> !torch.vtensor<[3,1,2],f32> attributes {torch.onnx_meta.ir_version = 7 : si64, torch.onnx_meta.opset_version = 13 : si64, torch.onnx_meta.producer_name = "backend-test", torch.onnx_meta.producer_version = ""} {
  // CHECK: %[[NONE:.+]] = torch.constant.none
  // CHECK: %[[INT0:.+]] = torch.constant.int 0
  // CHECK: %[[INT3:.+]] = torch.constant.int 3
  // CHECK: %[[INT0_0:.+]] = torch.constant.int 0
  // CHECK: torch.aten.select.int %arg1, %int0, %int0_0 : !torch.vtensor<[1],si64>, !torch.int, !torch.int -> !torch.vtensor<[1],si64>
  // CHECK: torch.aten.item %0 : !torch.vtensor<[1],si64> -> !torch.int
  // CHECK: torch.aten.lt.int %1, %int0 : !torch.int, !torch.int -> !torch.bool
  // CHECK: torch.aten.Int.bool %2 : !torch.bool -> !torch.int
  // CHECK: torch.aten.mul.int %3, %int3 : !torch.int, !torch.int -> !torch.int
  // CHECK: torch.aten.add.int %1, %4 : !torch.int, !torch.int -> !torch.int
  // CHECK: torch.prim.ListConstruct %5 : (!torch.int) -> !torch.list<int>
  // CHECK: %[[TRUE:.+]] = torch.constant.bool true
  // CHECK: torch.aten.sum.dim_IntList %arg0, %6, %true, %none : !torch.vtensor<[3,2,2],f32>, !torch.list<int>, !torch.bool, !torch.none -> !torch.vtensor<[3,1,2],f32>
  %0 = torch.operator "onnx.ReduceSum"(%arg0, %arg1) {torch.onnx.keepdims = 1 : si64} : (!torch.vtensor<[3,2,2],f32>, !torch.vtensor<[1],si64>) -> !torch.vtensor<[3,1,2],f32>
  return %0 : !torch.vtensor<[3,1,2],f32>
}

// CHECK-LABEL: func.func @test_reduce_mean_default_axes_keepdims_example
func.func @test_reduce_mean_default_axes_keepdims_example(%arg0: !torch.vtensor<[3,2,2],f32>, %arg1: !torch.vtensor<[0],si64>) -> !torch.vtensor<[1,1,1],f32> attributes {torch.onnx_meta.ir_version = 8 : si64, torch.onnx_meta.opset_version = 18 : si64, torch.onnx_meta.producer_name = "backend-test", torch.onnx_meta.producer_version = ""} {
  // CHECK: %[[NONE:.+]] = torch.constant.none
  // CHECK: %[[TRUE:.+]] = torch.constant.bool true
  // CHECK: torch.aten.mean.dim %arg0, %none, %true, %none : !torch.vtensor<[3,2,2],f32>, !torch.none, !torch.bool, !torch.none -> !torch.vtensor<[1,1,1],f32>
  %0 = torch.operator "onnx.ReduceMean"(%arg0, %arg1) {torch.onnx.keepdims = 1 : si64} : (!torch.vtensor<[3,2,2],f32>, !torch.vtensor<[0],si64>) -> !torch.vtensor<[1,1,1],f32>
  return %0 : !torch.vtensor<[1,1,1],f32>
}

// CHECK-LABEL: func.func @test_reduce_mean_do_not_keepdims_example
func.func @test_reduce_mean_do_not_keepdims_example(%arg0: !torch.vtensor<[3,2,2],f32>, %arg1: !torch.vtensor<[1],si64>) -> !torch.vtensor<[3,2],f32> attributes {torch.onnx_meta.ir_version = 8 : si64, torch.onnx_meta.opset_version = 18 : si64, torch.onnx_meta.producer_name = "backend-test", torch.onnx_meta.producer_version = ""} {
  // CHECK: %[[NONE:.+]] = torch.constant.none
  // CHECK: %[[INT0:.+]] = torch.constant.int 0
  // CHECK: %[[INT3:.+]] = torch.constant.int 3
  // CHECK: %[[INT0_0:.+]] = torch.constant.int 0
  // CHECK: torch.aten.select.int %arg1, %int0, %int0_0 : !torch.vtensor<[1],si64>, !torch.int, !torch.int -> !torch.vtensor<[1],si64>
  // CHECK: torch.aten.item %0 : !torch.vtensor<[1],si64> -> !torch.int
  // CHECK: torch.aten.lt.int %1, %int0 : !torch.int, !torch.int -> !torch.bool
  // CHECK: torch.aten.Int.bool %2 : !torch.bool -> !torch.int
  // CHECK: torch.aten.mul.int %3, %int3 : !torch.int, !torch.int -> !torch.int
  // CHECK: torch.aten.add.int %1, %4 : !torch.int, !torch.int -> !torch.int
  // CHECK: torch.prim.ListConstruct %5 : (!torch.int) -> !torch.list<int>
  // CHECK: %[[FALSE:.+]] = torch.constant.bool false
  // CHECK: torch.aten.mean.dim %arg0, %6, %false, %none : !torch.vtensor<[3,2,2],f32>, !torch.list<int>, !torch.bool, !torch.none -> !torch.vtensor<[3,2],f32>
  %0 = torch.operator "onnx.ReduceMean"(%arg0, %arg1) {torch.onnx.keepdims = 0 : si64} : (!torch.vtensor<[3,2,2],f32>, !torch.vtensor<[1],si64>) -> !torch.vtensor<[3,2],f32>
  return %0 : !torch.vtensor<[3,2],f32>
}

// CHECK-LABEL: func.func @test_reduce_mean_keepdims_example
func.func @test_reduce_mean_keepdims_example(%arg0: !torch.vtensor<[3,2,2],f32>, %arg1: !torch.vtensor<[1],si64>) -> !torch.vtensor<[3,1,2],f32> attributes {torch.onnx_meta.ir_version = 8 : si64, torch.onnx_meta.opset_version = 18 : si64, torch.onnx_meta.producer_name = "backend-test", torch.onnx_meta.producer_version = ""} {
  // CHECK: %[[NONE:.+]] = torch.constant.none
  // CHECK: %[[INT0:.+]] = torch.constant.int 0
  // CHECK: %[[INT3:.+]] = torch.constant.int 3
  // CHECK: %[[INT0_0:.+]] = torch.constant.int 0
  // CHECK: torch.aten.select.int %arg1, %int0, %int0_0 : !torch.vtensor<[1],si64>, !torch.int, !torch.int -> !torch.vtensor<[1],si64>
  // CHECK: torch.aten.item %0 : !torch.vtensor<[1],si64> -> !torch.int
  // CHECK: torch.aten.lt.int %1, %int0 : !torch.int, !torch.int -> !torch.bool
  // CHECK: torch.aten.Int.bool %2 : !torch.bool -> !torch.int
  // CHECK: torch.aten.mul.int %3, %int3 : !torch.int, !torch.int -> !torch.int
  // CHECK: torch.aten.add.int %1, %4 : !torch.int, !torch.int -> !torch.int
  // CHECK: torch.prim.ListConstruct %5 : (!torch.int) -> !torch.list<int>
  // CHECK: %[[TRUE:.+]] = torch.constant.bool true
  // CHECK: torch.aten.mean.dim %arg0, %6, %true, %none : !torch.vtensor<[3,2,2],f32>, !torch.list<int>, !torch.bool, !torch.none -> !torch.vtensor<[3,1,2],f32>
  %0 = torch.operator "onnx.ReduceMean"(%arg0, %arg1) {torch.onnx.keepdims = 1 : si64} : (!torch.vtensor<[3,2,2],f32>, !torch.vtensor<[1],si64>) -> !torch.vtensor<[3,1,2],f32>
  return %0 : !torch.vtensor<[3,1,2],f32>
}

// CHECK-LABEL: func.func @test_reduce_mean_negative_axes_keepdims_example
func.func @test_reduce_mean_negative_axes_keepdims_example(%arg0: !torch.vtensor<[3,2,2],f32>, %arg1: !torch.vtensor<[1],si64>) -> !torch.vtensor<[3,1,2],f32> attributes {torch.onnx_meta.ir_version = 8 : si64, torch.onnx_meta.opset_version = 18 : si64, torch.onnx_meta.producer_name = "backend-test", torch.onnx_meta.producer_version = ""} {
  // CHECK: %[[NONE:.+]] = torch.constant.none
  // CHECK: %[[INT0:.+]] = torch.constant.int 0
  // CHECK: %[[INT3:.+]] = torch.constant.int 3
  // CHECK: %[[INT0_0:.+]] = torch.constant.int 0
  // CHECK: torch.aten.select.int %arg1, %int0, %int0_0 : !torch.vtensor<[1],si64>, !torch.int, !torch.int -> !torch.vtensor<[1],si64>
  // CHECK: torch.aten.item %0 : !torch.vtensor<[1],si64> -> !torch.int
  // CHECK: torch.aten.lt.int %1, %int0 : !torch.int, !torch.int -> !torch.bool
  // CHECK: torch.aten.Int.bool %2 : !torch.bool -> !torch.int
  // CHECK: torch.aten.mul.int %3, %int3 : !torch.int, !torch.int -> !torch.int
  // CHECK: torch.aten.add.int %1, %4 : !torch.int, !torch.int -> !torch.int
  // CHECK: torch.prim.ListConstruct %5 : (!torch.int) -> !torch.list<int>
  // CHECK: %[[TRUE:.+]] = torch.constant.bool true
  // CHECK: torch.aten.mean.dim %arg0, %6, %true, %none : !torch.vtensor<[3,2,2],f32>, !torch.list<int>, !torch.bool, !torch.none -> !torch.vtensor<[3,1,2],f32>
  %0 = torch.operator "onnx.ReduceMean"(%arg0, %arg1) {torch.onnx.keepdims = 1 : si64} : (!torch.vtensor<[3,2,2],f32>, !torch.vtensor<[1],si64>) -> !torch.vtensor<[3,1,2],f32>
  return %0 : !torch.vtensor<[3,1,2],f32>
}

// CHECK-LABEL: func.func @test_reduce_min_bool_inputs
func.func @test_reduce_min_bool_inputs(%arg0: !torch.vtensor<[4,2],i1>, %arg1: !torch.vtensor<[1],si64>) -> !torch.vtensor<[4,1],i1> attributes {torch.onnx_meta.ir_version = 9 : si64, torch.onnx_meta.opset_version = 20 : si64, torch.onnx_meta.producer_name = "backend-test", torch.onnx_meta.producer_version = ""} {
  // CHECK: %[[INT0:.+]] = torch.constant.int 0
  // CHECK: %[[INT2:.+]] = torch.constant.int 2
  // CHECK: %[[INT0_0:.+]] = torch.constant.int 0
  // CHECK: torch.aten.select.int %arg1, %int0, %int0_0 : !torch.vtensor<[1],si64>, !torch.int, !torch.int -> !torch.vtensor<[1],si64>
  // CHECK: torch.aten.item %0 : !torch.vtensor<[1],si64> -> !torch.int
  // CHECK: torch.aten.lt.int %1, %int0 : !torch.int, !torch.int -> !torch.bool
  // CHECK: torch.aten.Int.bool %2 : !torch.bool -> !torch.int
  // CHECK: torch.aten.mul.int %3, %int2 : !torch.int, !torch.int -> !torch.int
  // CHECK: torch.aten.add.int %1, %4 : !torch.int, !torch.int -> !torch.int
  // CHECK: torch.prim.ListConstruct %5 : (!torch.int) -> !torch.list<int>
  // CHECK: %[[TRUE:.+]] = torch.constant.bool true
  // CHECK: torch.aten.amin %arg0, %6, %true : !torch.vtensor<[4,2],i1>, !torch.list<int>, !torch.bool -> !torch.vtensor<[4,1],i1>
  %0 = torch.operator "onnx.ReduceMin"(%arg0, %arg1) {torch.onnx.keepdims = 1 : si64} : (!torch.vtensor<[4,2],i1>, !torch.vtensor<[1],si64>) -> !torch.vtensor<[4,1],i1>
  return %0 : !torch.vtensor<[4,1],i1>
}

// CHECK-LABEL: func.func @test_reduce_min_default_axes_keepdims_example
func.func @test_reduce_min_default_axes_keepdims_example(%arg0: !torch.vtensor<[3,2,2],f32>) -> !torch.vtensor<[1,1,1],f32> attributes {torch.onnx_meta.ir_version = 8 : si64, torch.onnx_meta.opset_version = 18 : si64, torch.onnx_meta.producer_name = "backend-test", torch.onnx_meta.producer_version = ""} {
  // CHECK: %[[TRUE:.+]] = torch.constant.bool true
  // CHECK: %[[INT0:.+]] = torch.constant.int 0
  // CHECK: %[[INT1:.+]] = torch.constant.int 1
  // CHECK: %[[INT2:.+]] = torch.constant.int 2
  // CHECK: torch.prim.ListConstruct %int0, %int1, %int2 : (!torch.int, !torch.int, !torch.int) -> !torch.list<int>
  // CHECK: torch.aten.amin %arg0, %0, %true : !torch.vtensor<[3,2,2],f32>, !torch.list<int>, !torch.bool -> !torch.vtensor<[1,1,1],f32>
  %0 = torch.operator "onnx.ReduceMin"(%arg0) {torch.onnx.keepdims = 1 : si64} : (!torch.vtensor<[3,2,2],f32>) -> !torch.vtensor<[1,1,1],f32>
  return %0 : !torch.vtensor<[1,1,1],f32>
}

// CHECK-LABEL: func.func @test_reduce_min_do_not_keepdims_example
func.func @test_reduce_min_do_not_keepdims_example(%arg0: !torch.vtensor<[3,2,2],f32>, %arg1: !torch.vtensor<[1],si64>) -> !torch.vtensor<[3,2],f32> attributes {torch.onnx_meta.ir_version = 8 : si64, torch.onnx_meta.opset_version = 18 : si64, torch.onnx_meta.producer_name = "backend-test", torch.onnx_meta.producer_version = ""} {
  // CHECK: %[[INT0:.+]] = torch.constant.int 0
  // CHECK: %[[INT3:.+]] = torch.constant.int 3
  // CHECK: %[[INT0_0:.+]] = torch.constant.int 0
  // CHECK: torch.aten.select.int %arg1, %int0, %int0_0 : !torch.vtensor<[1],si64>, !torch.int, !torch.int -> !torch.vtensor<[1],si64>
  // CHECK: torch.aten.item %0 : !torch.vtensor<[1],si64> -> !torch.int
  // CHECK: torch.aten.lt.int %1, %int0 : !torch.int, !torch.int -> !torch.bool
  // CHECK: torch.aten.Int.bool %2 : !torch.bool -> !torch.int
  // CHECK: torch.aten.mul.int %3, %int3 : !torch.int, !torch.int -> !torch.int
  // CHECK: torch.aten.add.int %1, %4 : !torch.int, !torch.int -> !torch.int
  // CHECK: torch.prim.ListConstruct %5 : (!torch.int) -> !torch.list<int>
  // CHECK: %[[FALSE:.+]] = torch.constant.bool false
  // CHECK: torch.aten.amin %arg0, %6, %false : !torch.vtensor<[3,2,2],f32>, !torch.list<int>, !torch.bool -> !torch.vtensor<[3,2],f32>
  %0 = torch.operator "onnx.ReduceMin"(%arg0, %arg1) {torch.onnx.keepdims = 0 : si64} : (!torch.vtensor<[3,2,2],f32>, !torch.vtensor<[1],si64>) -> !torch.vtensor<[3,2],f32>
  return %0 : !torch.vtensor<[3,2],f32>
}

// CHECK-LABEL: func.func @test_reduce_min_empty_set
func.func @test_reduce_min_empty_set(%arg0: !torch.vtensor<[2,0,4],f32>, %arg1: !torch.vtensor<[1],si64>) -> !torch.vtensor<[2,1,4],f32> attributes {torch.onnx_meta.ir_version = 9 : si64, torch.onnx_meta.opset_version = 20 : si64, torch.onnx_meta.producer_name = "backend-test", torch.onnx_meta.producer_version = ""} {
  // CHECK: %[[INT0:.+]] = torch.constant.int 0
  // CHECK: %[[INT3:.+]] = torch.constant.int 3
  // CHECK: %[[INT0_0:.+]] = torch.constant.int 0
  // CHECK: torch.aten.select.int %arg1, %int0, %int0_0 : !torch.vtensor<[1],si64>, !torch.int, !torch.int -> !torch.vtensor<[1],si64>
  // CHECK: torch.aten.item %0 : !torch.vtensor<[1],si64> -> !torch.int
  // CHECK: torch.aten.lt.int %1, %int0 : !torch.int, !torch.int -> !torch.bool
  // CHECK: torch.aten.Int.bool %2 : !torch.bool -> !torch.int
  // CHECK: torch.aten.mul.int %3, %int3 : !torch.int, !torch.int -> !torch.int
  // CHECK: torch.aten.add.int %1, %4 : !torch.int, !torch.int -> !torch.int
  // CHECK: torch.prim.ListConstruct %5 : (!torch.int) -> !torch.list<int>
  // CHECK: %[[TRUE:.+]] = torch.constant.bool true
  // CHECK: torch.aten.amin %arg0, %6, %true : !torch.vtensor<[2,0,4],f32>, !torch.list<int>, !torch.bool -> !torch.vtensor<[2,1,4],f32>
  %0 = torch.operator "onnx.ReduceMin"(%arg0, %arg1) {torch.onnx.keepdims = 1 : si64} : (!torch.vtensor<[2,0,4],f32>, !torch.vtensor<[1],si64>) -> !torch.vtensor<[2,1,4],f32>
  return %0 : !torch.vtensor<[2,1,4],f32>
}

// CHECK-LABEL: func.func @test_reduce_min_keepdims_example
func.func @test_reduce_min_keepdims_example(%arg0: !torch.vtensor<[3,2,2],f32>, %arg1: !torch.vtensor<[1],si64>) -> !torch.vtensor<[3,1,2],f32> attributes {torch.onnx_meta.ir_version = 8 : si64, torch.onnx_meta.opset_version = 18 : si64, torch.onnx_meta.producer_name = "backend-test", torch.onnx_meta.producer_version = ""} {
  // CHECK: %[[INT0:.+]] = torch.constant.int 0
  // CHECK: %[[INT3:.+]] = torch.constant.int 3
  // CHECK: %[[INT0_0:.+]] = torch.constant.int 0
  // CHECK: torch.aten.select.int %arg1, %int0, %int0_0 : !torch.vtensor<[1],si64>, !torch.int, !torch.int -> !torch.vtensor<[1],si64>
  // CHECK: torch.aten.item %0 : !torch.vtensor<[1],si64> -> !torch.int
  // CHECK: torch.aten.lt.int %1, %int0 : !torch.int, !torch.int -> !torch.bool
  // CHECK: torch.aten.Int.bool %2 : !torch.bool -> !torch.int
  // CHECK: torch.aten.mul.int %3, %int3 : !torch.int, !torch.int -> !torch.int
  // CHECK: torch.aten.add.int %1, %4 : !torch.int, !torch.int -> !torch.int
  // CHECK: torch.prim.ListConstruct %5 : (!torch.int) -> !torch.list<int>
  // CHECK: %[[TRUE:.+]] = torch.constant.bool true
  // CHECK: torch.aten.amin %arg0, %6, %true : !torch.vtensor<[3,2,2],f32>, !torch.list<int>, !torch.bool -> !torch.vtensor<[3,1,2],f32>
  %0 = torch.operator "onnx.ReduceMin"(%arg0, %arg1) {torch.onnx.keepdims = 1 : si64} : (!torch.vtensor<[3,2,2],f32>, !torch.vtensor<[1],si64>) -> !torch.vtensor<[3,1,2],f32>
  return %0 : !torch.vtensor<[3,1,2],f32>
}

// CHECK-LABEL: func.func @test_reduce_min_negative_axes_keepdims_example
func.func @test_reduce_min_negative_axes_keepdims_example(%arg0: !torch.vtensor<[3,2,2],f32>, %arg1: !torch.vtensor<[1],si64>) -> !torch.vtensor<[3,1,2],f32> attributes {torch.onnx_meta.ir_version = 8 : si64, torch.onnx_meta.opset_version = 18 : si64, torch.onnx_meta.producer_name = "backend-test", torch.onnx_meta.producer_version = ""} {
  // CHECK: %[[INT0:.+]] = torch.constant.int 0
  // CHECK: %[[INT3:.+]] = torch.constant.int 3
  // CHECK: %[[INT0_0:.+]] = torch.constant.int 0
  // CHECK: torch.aten.select.int %arg1, %int0, %int0_0 : !torch.vtensor<[1],si64>, !torch.int, !torch.int -> !torch.vtensor<[1],si64>
  // CHECK: torch.aten.item %0 : !torch.vtensor<[1],si64> -> !torch.int
  // CHECK: torch.aten.lt.int %1, %int0 : !torch.int, !torch.int -> !torch.bool
  // CHECK: torch.aten.Int.bool %2 : !torch.bool -> !torch.int
  // CHECK: torch.aten.mul.int %3, %int3 : !torch.int, !torch.int -> !torch.int
  // CHECK: torch.aten.add.int %1, %4 : !torch.int, !torch.int -> !torch.int
  // CHECK: torch.prim.ListConstruct %5 : (!torch.int) -> !torch.list<int>
  // CHECK: %[[TRUE:.+]] = torch.constant.bool true
  // CHECK: torch.aten.amin %arg0, %6, %true : !torch.vtensor<[3,2,2],f32>, !torch.list<int>, !torch.bool -> !torch.vtensor<[3,1,2],f32>
  %0 = torch.operator "onnx.ReduceMin"(%arg0, %arg1) {torch.onnx.keepdims = 1 : si64} : (!torch.vtensor<[3,2,2],f32>, !torch.vtensor<[1],si64>) -> !torch.vtensor<[3,1,2],f32>
  return %0 : !torch.vtensor<[3,1,2],f32>
=======
// -----

// CHECK-LABEL: func.func @test_sinh
func.func @test_sinh_example(%arg0: !torch.vtensor<[3],f32>) -> !torch.vtensor<[3],f32> attributes {torch.onnx_meta.ir_version = 4 : si64, torch.onnx_meta.opset_version = 9 : si64} {
  // CHECK: torch.aten.sinh %arg0 : !torch.vtensor<[3],f32> -> !torch.vtensor<[3],f32>
  %0 = torch.operator "onnx.Sinh"(%arg0) : (!torch.vtensor<[3],f32>) -> !torch.vtensor<[3],f32>
  return %0 : !torch.vtensor<[3],f32>
}

// -----

// CHECK-LABEL: func.func @test_transpose_default
func.func @test_transpose_default(%arg0: !torch.vtensor<[2,3,4],f32>) -> !torch.vtensor<[4,3,2],f32> attributes {torch.onnx_meta.ir_version = 7 : si64, torch.onnx_meta.opset_version = 13 : si64} {
  // CHECK-DAG: %[[I0:.+]] = torch.constant.int 0
  // CHECK-DAG: %[[I2:.+]] = torch.constant.int 2
  // CHECK: %[[TRANSPOSE:.+]] = torch.aten.transpose.int %arg0, %[[I0]], %[[I2]] : !torch.vtensor<[2,3,4],f32>, !torch.int, !torch.int -> !torch.vtensor<[4,3,2],f32>
  %0 = torch.operator "onnx.Transpose"(%arg0) : (!torch.vtensor<[2,3,4],f32>) -> !torch.vtensor<[4,3,2],f32>

  // CHECK: return %[[TRANSPOSE]]
  return %0 : !torch.vtensor<[4,3,2],f32>
}

// -----

// CHECK-LABEL: func.func @test_transpose_all_permutations_4
func.func @test_transpose_all_permutations_4(%arg0: !torch.vtensor<[2,3,4],f32>) -> !torch.vtensor<[4,2,3],f32> attributes {torch.onnx_meta.ir_version = 7 : si64, torch.onnx_meta.opset_version = 13 : si64} {
  // CHECK-DAG:  %[[I0:.+]] = torch.constant.int 0
  // CHECK-DAG:  %[[I2:.+]] = torch.constant.int 2
  // CHECK:  %[[TRANSPOSE0:.+]] = torch.aten.transpose.int %arg0, %[[I0]], %[[I2]] : !torch.vtensor<[2,3,4],f32>, !torch.int, !torch.int -> !torch.vtensor<[4,3,2],f32>
  // CHECK-DAG:  %[[I1:.+]] = torch.constant.int 1
  // CHECK-DAG:  %[[I2:.+]] = torch.constant.int 2
  // CHECK:  %[[TRANSPOSE1:.+]] = torch.aten.transpose.int %[[TRANSPOSE0]], %[[I1]], %[[I2]] : !torch.vtensor<[4,3,2],f32>, !torch.int, !torch.int -> !torch.vtensor<[4,2,3],f32>
  %0 = torch.operator "onnx.Transpose"(%arg0) {torch.onnx.perm = [2 : si64, 0 : si64, 1 : si64]} : (!torch.vtensor<[2,3,4],f32>) -> !torch.vtensor<[4,2,3],f32>

  // CHECK:  return %[[TRANSPOSE1]]
  return %0 : !torch.vtensor<[4,2,3],f32>
>>>>>>> 9c655d0b
}<|MERGE_RESOLUTION|>--- conflicted
+++ resolved
@@ -487,7 +487,6 @@
   return %0 : !torch.vtensor<[3,4,5],f32>
 }
 
-<<<<<<< HEAD
 // CHECK-LABEL: func.func @test_reduce_sum_default_axes_keepdims_example
 func.func @test_reduce_sum_default_axes_keepdims_example(%arg0: !torch.vtensor<[3,2,2],f32>, %arg1: !torch.vtensor<[0],si64>) -> !torch.vtensor<[1,1,1],f32> attributes {torch.onnx_meta.ir_version = 7 : si64, torch.onnx_meta.opset_version = 13 : si64, torch.onnx_meta.producer_name = "backend-test", torch.onnx_meta.producer_version = ""} {
   // CHECK: %[[NONE:.+]] = torch.constant.none
@@ -746,7 +745,8 @@
   // CHECK: torch.aten.amin %arg0, %6, %true : !torch.vtensor<[3,2,2],f32>, !torch.list<int>, !torch.bool -> !torch.vtensor<[3,1,2],f32>
   %0 = torch.operator "onnx.ReduceMin"(%arg0, %arg1) {torch.onnx.keepdims = 1 : si64} : (!torch.vtensor<[3,2,2],f32>, !torch.vtensor<[1],si64>) -> !torch.vtensor<[3,1,2],f32>
   return %0 : !torch.vtensor<[3,1,2],f32>
-=======
+}
+
 // -----
 
 // CHECK-LABEL: func.func @test_sinh
@@ -783,5 +783,4 @@
 
   // CHECK:  return %[[TRANSPOSE1]]
   return %0 : !torch.vtensor<[4,2,3],f32>
->>>>>>> 9c655d0b
 }