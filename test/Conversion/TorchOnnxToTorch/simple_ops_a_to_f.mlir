--- conflicted
+++ resolved
@@ -801,7 +801,6 @@
   return %0 : !torch.vtensor<[4,2,2],f32>
 }
 
-<<<<<<< HEAD
 // CHECK-LABEL: @test_expand_dim2_shape2
 func.func @test_expand_dim2_shape2(%arg0: !torch.vtensor<[1,4],f32>, %arg1: !torch.vtensor<[2],si32>) 
               -> !torch.vtensor<[3,4],f32> attributes {torch.onnx_meta.ir_version = 9 : si64, torch.onnx_meta.opset_version = 18 : si64, torch.onnx_meta.producer_name = "backend-test", torch.onnx_meta.producer_version = ""} {
@@ -855,7 +854,6 @@
   %0 = torch.operator "onnx.Expand"(%arg0, %arg1) : (!torch.vtensor<[1,3,1],f32>, !torch.vtensor<[4],si64>) -> !torch.vtensor<[3,3,3,3],f32>
   return %0 : !torch.vtensor<[3,3,3,3],f32>
 } 
-=======
 // CHECK-LABEL: @test_dropout
 func.func @test_dropout(%arg0: !torch.vtensor<[3],f32>) -> !torch.vtensor<[3],f32> attributes {torch.onnx_meta.ir_version = 7 : si64, torch.onnx_meta.opset_version = 13 : si64, torch.onnx_meta.producer_name = "backend-test", torch.onnx_meta.producer_version = ""} {
   // CHECK: torch.aten.dropout %arg0, %float5.000000e-01, %false : !torch.vtensor<[3],f32>, !torch.float, !torch.bool -> !torch.vtensor<[3],f32
@@ -980,5 +978,4 @@
   // CHECK: return %[[RESULT]] : !torch.vtensor<[1,2,4,6],f32
   %0 = torch.operator "onnx.DepthToSpace"(%arg0) {torch.onnx.blocksize = 2 : si64, torch.onnx.mode = "CRD"} : (!torch.vtensor<[1,8,2,3],f32>) -> !torch.vtensor<[1,2,4,6],f32>
   return %0 : !torch.vtensor<[1,2,4,6],f32>
-}
->>>>>>> 469c0551
+}