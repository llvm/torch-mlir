// RUN: torch-mlir-opt <%s -convert-torch-onnx-to-torch | FileCheck %s
// Generally, the test cases accumulated here come from running the importer
// over all included backend tests that involve simple ops with no model
// level constants. This is a pragmatic choice which lets us have a lot
// of tests in this file, whereas the others tend to be more bespoke.

// CHECK-LABEL: func.func @test_abs
func.func @test_abs(%arg0: !torch.vtensor<[3,4,5],f32>) -> !torch.vtensor<[3,4,5],f32> attributes {torch.onnx_meta.ir_version = 7 : si64, torch.onnx_meta.opset_version = 13 : si64, torch.onnx_meta.producer_name = "backend-test", torch.onnx_meta.producer_version = ""} {
  // CHECK: torch.aten.abs %arg0 : !torch.vtensor<[3,4,5],f32> -> !torch.vtensor<[3,4,5],f32>
  %0 = torch.operator "onnx.Abs"(%arg0) : (!torch.vtensor<[3,4,5],f32>) -> !torch.vtensor<[3,4,5],f32>
  return %0 : !torch.vtensor<[3,4,5],f32>
}

// CHECK-LABEL: @test_add
func.func @test_add(%arg0: !torch.vtensor<[3,4,5],f32>, %arg1: !torch.vtensor<[3,4,5],f32>) -> !torch.vtensor<[3,4,5],f32> attributes {torch.onnx_meta.ir_version = 7 : si64, torch.onnx_meta.opset_version = 14 : si64, torch.onnx_meta.producer_name = "backend-test", torch.onnx_meta.producer_version = ""} {
  // CHECK: %[[INT1:.*]] = torch.constant.int 1
  // CHECK: torch.aten.add.Tensor %arg0, %arg1, %[[INT1]] : !torch.vtensor<[3,4,5],f32>, !torch.vtensor<[3,4,5],f32>, !torch.int -> !torch.vtensor<[3,4,5],f32>
  %0 = torch.operator "onnx.Add"(%arg0, %arg1) : (!torch.vtensor<[3,4,5],f32>, !torch.vtensor<[3,4,5],f32>) -> !torch.vtensor<[3,4,5],f32>
  return %0 : !torch.vtensor<[3,4,5],f32>
}

// CHECK-LABEL: @test_add_bcast
func.func @test_add_bcast(%arg0: !torch.vtensor<[3,4,5],f32>, %arg1: !torch.vtensor<[5],f32>) -> !torch.vtensor<[3,4,5],f32> attributes {torch.onnx_meta.ir_version = 7 : si64, torch.onnx_meta.opset_version = 14 : si64, torch.onnx_meta.producer_name = "backend-test", torch.onnx_meta.producer_version = ""} {
  // CHECK: %[[INT1:.*]] = torch.constant.int 1
  // CHECK: torch.aten.add.Tensor %arg0, %arg1, %[[INT1]] : !torch.vtensor<[3,4,5],f32>, !torch.vtensor<[5],f32>, !torch.int -> !torch.vtensor<[3,4,5],f32>
  %0 = torch.operator "onnx.Add"(%arg0, %arg1) : (!torch.vtensor<[3,4,5],f32>, !torch.vtensor<[5],f32>) -> !torch.vtensor<[3,4,5],f32>
  return %0 : !torch.vtensor<[3,4,5],f32>
}

// CHECK-LABEL: @test_add_uint8
func.func @test_add_uint8(%arg0: !torch.vtensor<[3,4,5],ui8>, %arg1: !torch.vtensor<[3,4,5],ui8>) -> !torch.vtensor<[3,4,5],ui8> attributes {torch.onnx_meta.ir_version = 7 : si64, torch.onnx_meta.opset_version = 14 : si64, torch.onnx_meta.producer_name = "backend-test", torch.onnx_meta.producer_version = ""} {
  // CHECK: %[[INT1:.*]] = torch.constant.int 1
  // CHECK: torch.aten.add.Tensor %arg0, %arg1, %[[INT1]] : !torch.vtensor<[3,4,5],ui8>, !torch.vtensor<[3,4,5],ui8>, !torch.int -> !torch.vtensor<[3,4,5],ui8>
  %0 = torch.operator "onnx.Add"(%arg0, %arg1) : (!torch.vtensor<[3,4,5],ui8>, !torch.vtensor<[3,4,5],ui8>) -> !torch.vtensor<[3,4,5],ui8>
  return %0 : !torch.vtensor<[3,4,5],ui8>
}

// CHECK-LABEL: @test_and_bcast3v1d
func.func @test_and_bcast3v1d(%arg0: !torch.vtensor<[3,4,5],i1>, %arg1: !torch.vtensor<[5],i1>) -> !torch.vtensor<[3,4,5],i1> attributes {torch.onnx_meta.ir_version = 3 : si64, torch.onnx_meta.opset_version = 7 : si64, torch.onnx_meta.producer_name = "backend-test", torch.onnx_meta.producer_version = ""} {
  // CHECK: torch.aten.logical_and %arg0, %arg1 : !torch.vtensor<[3,4,5],i1>, !torch.vtensor<[5],i1> -> !torch.vtensor<[3,4,5],i1>
  %0 = torch.operator "onnx.And"(%arg0, %arg1) : (!torch.vtensor<[3,4,5],i1>, !torch.vtensor<[5],i1>) -> !torch.vtensor<[3,4,5],i1>
  return %0 : !torch.vtensor<[3,4,5],i1>
}

// CHECK-LABEL: @test_argmax_default_axis_example
func.func @test_argmax_default_axis_example(%arg0: !torch.vtensor<[2,2],f32>) -> !torch.vtensor<[1,2],si64> attributes {torch.onnx_meta.ir_version = 7 : si64, torch.onnx_meta.opset_version = 13 : si64, torch.onnx_meta.producer_name = "backend-test", torch.onnx_meta.producer_version = ""} {
  // CHECK: %[[INT:.*]] = torch.constant.int 0
  // CHECK: %[[BOOL:.*]] = torch.constant.bool true
  // CHECK: torch.aten.argmax %arg0, %[[INT]], %[[BOOL]] : !torch.vtensor<[2,2],f32>, !torch.int, !torch.bool -> !torch.vtensor<[1,2],si64>
  %0 = torch.operator "onnx.ArgMax"(%arg0) {torch.onnx.keepdims = 1 : si64} : (!torch.vtensor<[2,2],f32>) -> !torch.vtensor<[1,2],si64>
  return %0 : !torch.vtensor<[1,2],si64>
}

// CHECK-LABEL: @test_argmax_negative_axis_keepdims_example
func.func @test_argmax_negative_axis_keepdims_example(%arg0: !torch.vtensor<[2,2],f32>) -> !torch.vtensor<[2,1],si64> attributes {torch.onnx_meta.ir_version = 7 : si64, torch.onnx_meta.opset_version = 13 : si64, torch.onnx_meta.producer_name = "backend-test", torch.onnx_meta.producer_version = ""} {
  // CHECK: %[[INT:.*]] = torch.constant.int 1
  // CHECK: %[[BOOL:.*]] = torch.constant.bool true
  // CHECK: torch.aten.argmax %arg0, %[[INT]], %[[BOOL]] : !torch.vtensor<[2,2],f32>, !torch.int, !torch.bool -> !torch.vtensor<[2,1],si64>
  %0 = torch.operator "onnx.ArgMax"(%arg0) {torch.onnx.axis = -1 : si64, torch.onnx.keepdims = 1 : si64} : (!torch.vtensor<[2,2],f32>) -> !torch.vtensor<[2,1],si64>
  return %0 : !torch.vtensor<[2,1],si64>
}

// CHECK-LABEL: @test_argmax_no_keepdims_example
func.func @test_argmax_no_keepdims_example(%arg0: !torch.vtensor<[2,2],f32>) -> !torch.vtensor<[2],si64> attributes {torch.onnx_meta.ir_version = 7 : si64, torch.onnx_meta.opset_version = 13 : si64, torch.onnx_meta.producer_name = "backend-test", torch.onnx_meta.producer_version = ""} {
  // CHECK: %[[INT:.*]] = torch.constant.int 1
  // CHECK: %[[BOOL:.*]] = torch.constant.bool false
  // CHECK: torch.aten.argmax %arg0, %[[INT]], %[[BOOL]] : !torch.vtensor<[2,2],f32>, !torch.int, !torch.bool -> !torch.vtensor<[2],si64>
  %0 = torch.operator "onnx.ArgMax"(%arg0) {torch.onnx.axis = 1 : si64, torch.onnx.keepdims = 0 : si64} : (!torch.vtensor<[2,2],f32>) -> !torch.vtensor<[2],si64>
  return %0 : !torch.vtensor<[2],si64>
}

// CHECK-LABEL: @test_argmin_default_axis_example
func.func @test_argmin_default_axis_example(%arg0: !torch.vtensor<[2,2],f32>) -> !torch.vtensor<[1,2],si64> attributes {torch.onnx_meta.ir_version = 7 : si64, torch.onnx_meta.opset_version = 13 : si64, torch.onnx_meta.producer_name = "backend-test", torch.onnx_meta.producer_version = ""} {
  // CHECK: %[[INT:.*]] = torch.constant.int 0
  // CHECK: %[[BOOL:.*]] = torch.constant.bool true
  // CHECK: torch.aten.argmin %arg0, %[[INT]], %[[BOOL]] : !torch.vtensor<[2,2],f32>, !torch.int, !torch.bool -> !torch.vtensor<[1,2],si64>
  %0 = torch.operator "onnx.ArgMin"(%arg0) {torch.onnx.keepdims = 1 : si64} : (!torch.vtensor<[2,2],f32>) -> !torch.vtensor<[1,2],si64>
  return %0 : !torch.vtensor<[1,2],si64>
}

// CHECK-LABEL: @test_argmin_negative_axis_keepdims_example
func.func @test_argmin_negative_axis_keepdims_example(%arg0: !torch.vtensor<[2,2],f32>) -> !torch.vtensor<[2,1],si64> attributes {torch.onnx_meta.ir_version = 7 : si64, torch.onnx_meta.opset_version = 13 : si64, torch.onnx_meta.producer_name = "backend-test", torch.onnx_meta.producer_version = ""} {
  // CHECK: %[[INT:.*]] = torch.constant.int 1
  // CHECK: %[[BOOL:.*]] = torch.constant.bool true
  // CHECK: torch.aten.argmin %arg0, %[[INT]], %[[BOOL]] : !torch.vtensor<[2,2],f32>, !torch.int, !torch.bool -> !torch.vtensor<[2,1],si64>
  %0 = torch.operator "onnx.ArgMin"(%arg0) {torch.onnx.axis = -1 : si64, torch.onnx.keepdims = 1 : si64} : (!torch.vtensor<[2,2],f32>) -> !torch.vtensor<[2,1],si64>
  return %0 : !torch.vtensor<[2,1],si64>
}

// CHECK-LABEL: @test_argmin_no_keepdims_example
func.func @test_argmin_no_keepdims_example(%arg0: !torch.vtensor<[2,2],f32>) -> !torch.vtensor<[2],si64> attributes {torch.onnx_meta.ir_version = 7 : si64, torch.onnx_meta.opset_version = 13 : si64, torch.onnx_meta.producer_name = "backend-test", torch.onnx_meta.producer_version = ""} {
  // CHECK: %[[INT:.*]] = torch.constant.int 1
  // CHECK: %[[BOOL:.*]] = torch.constant.bool false
  // CHECK: torch.aten.argmin %arg0, %[[INT]], %[[BOOL]] : !torch.vtensor<[2,2],f32>, !torch.int, !torch.bool -> !torch.vtensor<[2],si64>
  %0 = torch.operator "onnx.ArgMin"(%arg0) {torch.onnx.axis = 1 : si64, torch.onnx.keepdims = 0 : si64} : (!torch.vtensor<[2,2],f32>) -> !torch.vtensor<[2],si64>
  return %0 : !torch.vtensor<[2],si64>
}

// CHECK-LABEL: @test_atan
func.func @test_atan(%arg0: !torch.vtensor<[3,4,5],f32>) -> !torch.vtensor<[3,4,5],f32> attributes {torch.onnx_meta.ir_version = 3 : si64, torch.onnx_meta.opset_version = 7 : si64, torch.onnx_meta.producer_name = "backend-test", torch.onnx_meta.producer_version = ""} {
  // CHECK: torch.aten.atan %arg0 : !torch.vtensor<[3,4,5],f32> -> !torch.vtensor<[3,4,5],f32>
  %0 = torch.operator "onnx.Atan"(%arg0) : (!torch.vtensor<[3,4,5],f32>) -> !torch.vtensor<[3,4,5],f32>
  return %0 : !torch.vtensor<[3,4,5],f32>
}

// CHECK-LABEL: @test_acos
func.func @test_acos(%arg0: !torch.vtensor<[3,4,5],f32>) -> !torch.vtensor<[3,4,5],f32> attributes {torch.onnx_meta.ir_version = 3 : si64, torch.onnx_meta.opset_version = 7 : si64, torch.onnx_meta.producer_name = "backend-test", torch.onnx_meta.producer_version = ""} {
  // CHECK: torch.aten.acos %arg0 : !torch.vtensor<[3,4,5],f32> -> !torch.vtensor<[3,4,5],f32>
  %0 = torch.operator "onnx.Acos"(%arg0) : (!torch.vtensor<[3,4,5],f32>) -> !torch.vtensor<[3,4,5],f32>
  return %0 : !torch.vtensor<[3,4,5],f32>
}

// CHECK-LABEL: @test_bernoulli
func.func @test_bernoulli(%arg0: !torch.vtensor<[10],f64>) -> !torch.vtensor<[10],f64> attributes {torch.onnx_meta.ir_version = 8 : si64, torch.onnx_meta.opset_version = 15 : si64, torch.onnx_meta.producer_name = "backend-test", torch.onnx_meta.producer_version = ""} {
  // CHECK: %[[NONE:.*]] = torch.constant.none
  // CHECK: %0 = torch.aten.bernoulli %arg0, %[[NONE]] : !torch.vtensor<[10],f64>, !torch.none -> !torch.vtensor<[10],f64>
  %0 = torch.operator "onnx.Bernoulli"(%arg0) : (!torch.vtensor<[10],f64>) -> !torch.vtensor<[10],f64>
  return %0 : !torch.vtensor<[10],f64>
}

// CHECK-LABEL: @test_bernoulli_double
func.func @test_bernoulli_double(%arg0: !torch.vtensor<[10],f32>) -> !torch.vtensor<[10],f64> attributes {torch.onnx_meta.ir_version = 8 : si64, torch.onnx_meta.opset_version = 15 : si64, torch.onnx_meta.producer_name = "backend-test", torch.onnx_meta.producer_version = ""} {
  // CHECK: %[[NONE:.*]] = torch.constant.none
  // CHECK: %[[BERNOULLI:.*]] = torch.aten.bernoulli %arg0, %[[NONE]] : !torch.vtensor<[10],f32>, !torch.none -> !torch.vtensor<[10],f32>
  // CHECK: %[[DTYPE:.*]] = torch.constant.int 7
  // CHECK: %[[FALSE:.*]] = torch.constant.bool false
  // CHECK: torch.aten.to.dtype %[[BERNOULLI]], %[[DTYPE]], %[[FALSE]], %[[FALSE]], %[[NONE]] : !torch.vtensor<[10],f32>, !torch.int, !torch.bool, !torch.bool, !torch.none -> !torch.vtensor<[10],f64>
  %0 = torch.operator "onnx.Bernoulli"(%arg0) {torch.onnx.dtype = 11 : si64} : (!torch.vtensor<[10],f32>) -> !torch.vtensor<[10],f64>
  return %0 : !torch.vtensor<[10],f64>
}

// CHECK-LABEL: @test_bitshift_left_uint8
func.func @test_bitshift_left_uint8(%arg0: !torch.vtensor<[3],ui8>, %arg1: !torch.vtensor<[3],ui8>) -> !torch.vtensor<[3],ui8> attributes {torch.onnx_meta.ir_version = 6 : si64, torch.onnx_meta.opset_version = 11 : si64, torch.onnx_meta.producer_name = "backend-test", torch.onnx_meta.producer_version = ""} {
  // CHECK: torch.aten.bitwise_left_shift.Tensor %arg0, %arg1 : !torch.vtensor<[3],ui8>, !torch.vtensor<[3],ui8> -> !torch.vtensor<[3],ui8>
  %0 = torch.operator "onnx.BitShift"(%arg0, %arg1) {torch.onnx.direction = "LEFT"} : (!torch.vtensor<[3],ui8>, !torch.vtensor<[3],ui8>) -> !torch.vtensor<[3],ui8>
  return %0 : !torch.vtensor<[3],ui8>
}

// CHECK-LABEL: @test_bitshift_left_uint16
func.func @test_bitshift_left_uint16(%arg0: !torch.vtensor<[3],ui16>, %arg1: !torch.vtensor<[3],ui16>) -> !torch.vtensor<[3],ui16> attributes {torch.onnx_meta.ir_version = 6 : si64, torch.onnx_meta.opset_version = 11 : si64, torch.onnx_meta.producer_name = "backend-test", torch.onnx_meta.producer_version = ""} {
  // CHECK: torch.aten.bitwise_left_shift.Tensor %arg0, %arg1 : !torch.vtensor<[3],ui16>, !torch.vtensor<[3],ui16> -> !torch.vtensor<[3],ui16>
  %0 = torch.operator "onnx.BitShift"(%arg0, %arg1) {torch.onnx.direction = "LEFT"} : (!torch.vtensor<[3],ui16>, !torch.vtensor<[3],ui16>) -> !torch.vtensor<[3],ui16>
  return %0 : !torch.vtensor<[3],ui16>
}

// CHECK-LABEL: @test_bitshift_left_uint32
func.func @test_bitshift_left_uint32(%arg0: !torch.vtensor<[3],ui32>, %arg1: !torch.vtensor<[3],ui32>) -> !torch.vtensor<[3],ui32> attributes {torch.onnx_meta.ir_version = 6 : si64, torch.onnx_meta.opset_version = 11 : si64, torch.onnx_meta.producer_name = "backend-test", torch.onnx_meta.producer_version = ""} {
  // CHECK: torch.aten.bitwise_left_shift.Tensor %arg0, %arg1 : !torch.vtensor<[3],ui32>, !torch.vtensor<[3],ui32> -> !torch.vtensor<[3],ui32>
  %0 = torch.operator "onnx.BitShift"(%arg0, %arg1) {torch.onnx.direction = "LEFT"} : (!torch.vtensor<[3],ui32>, !torch.vtensor<[3],ui32>) -> !torch.vtensor<[3],ui32>
  return %0 : !torch.vtensor<[3],ui32>
}

// CHECK-LABEL: @test_bitshift_left_uint64
func.func @test_bitshift_left_uint64(%arg0: !torch.vtensor<[3],ui64>, %arg1: !torch.vtensor<[3],ui64>) -> !torch.vtensor<[3],ui64> attributes {torch.onnx_meta.ir_version = 6 : si64, torch.onnx_meta.opset_version = 11 : si64, torch.onnx_meta.producer_name = "backend-test", torch.onnx_meta.producer_version = ""} {
  // CHECK: torch.aten.bitwise_left_shift.Tensor %arg0, %arg1 : !torch.vtensor<[3],ui64>, !torch.vtensor<[3],ui64> -> !torch.vtensor<[3],ui64>
  %0 = torch.operator "onnx.BitShift"(%arg0, %arg1) {torch.onnx.direction = "LEFT"} : (!torch.vtensor<[3],ui64>, !torch.vtensor<[3],ui64>) -> !torch.vtensor<[3],ui64>
  return %0 : !torch.vtensor<[3],ui64>
}

// CHECK-LABEL: @test_bitshift_right_uint8
func.func @test_bitshift_right_uint8(%arg0: !torch.vtensor<[3],ui8>, %arg1: !torch.vtensor<[3],ui8>) -> !torch.vtensor<[3],ui8> attributes {torch.onnx_meta.ir_version = 6 : si64, torch.onnx_meta.opset_version = 11 : si64, torch.onnx_meta.producer_name = "backend-test", torch.onnx_meta.producer_version = ""} {
  // CHECK: torch.aten.bitwise_right_shift.Tensor %arg0, %arg1 : !torch.vtensor<[3],ui8>, !torch.vtensor<[3],ui8> -> !torch.vtensor<[3],ui8>
  %0 = torch.operator "onnx.BitShift"(%arg0, %arg1) {torch.onnx.direction = "RIGHT"} : (!torch.vtensor<[3],ui8>, !torch.vtensor<[3],ui8>) -> !torch.vtensor<[3],ui8>
  return %0 : !torch.vtensor<[3],ui8>
}

// CHECK-LABEL: @test_bitshift_right_uint16
func.func @test_bitshift_right_uint16(%arg0: !torch.vtensor<[3],ui16>, %arg1: !torch.vtensor<[3],ui16>) -> !torch.vtensor<[3],ui16> attributes {torch.onnx_meta.ir_version = 6 : si64, torch.onnx_meta.opset_version = 11 : si64, torch.onnx_meta.producer_name = "backend-test", torch.onnx_meta.producer_version = ""} {
  // CHECK: torch.aten.bitwise_right_shift.Tensor %arg0, %arg1 : !torch.vtensor<[3],ui16>, !torch.vtensor<[3],ui16> -> !torch.vtensor<[3],ui16>
  %0 = torch.operator "onnx.BitShift"(%arg0, %arg1) {torch.onnx.direction = "RIGHT"} : (!torch.vtensor<[3],ui16>, !torch.vtensor<[3],ui16>) -> !torch.vtensor<[3],ui16>
  return %0 : !torch.vtensor<[3],ui16>
}

// CHECK-LABEL: @test_bitshift_right_uint32
func.func @test_bitshift_right_uint32(%arg0: !torch.vtensor<[3],ui32>, %arg1: !torch.vtensor<[3],ui32>) -> !torch.vtensor<[3],ui32> attributes {torch.onnx_meta.ir_version = 6 : si64, torch.onnx_meta.opset_version = 11 : si64, torch.onnx_meta.producer_name = "backend-test", torch.onnx_meta.producer_version = ""} {
  // CHECK: torch.aten.bitwise_right_shift.Tensor %arg0, %arg1 : !torch.vtensor<[3],ui32>, !torch.vtensor<[3],ui32> -> !torch.vtensor<[3],ui32>
  %0 = torch.operator "onnx.BitShift"(%arg0, %arg1) {torch.onnx.direction = "RIGHT"} : (!torch.vtensor<[3],ui32>, !torch.vtensor<[3],ui32>) -> !torch.vtensor<[3],ui32>
  return %0 : !torch.vtensor<[3],ui32>
}

// CHECK-LABEL: @test_bitshift_right_uint64
func.func @test_bitshift_right_uint64(%arg0: !torch.vtensor<[3],ui64>, %arg1: !torch.vtensor<[3],ui64>) -> !torch.vtensor<[3],ui64> attributes {torch.onnx_meta.ir_version = 6 : si64, torch.onnx_meta.opset_version = 11 : si64, torch.onnx_meta.producer_name = "backend-test", torch.onnx_meta.producer_version = ""} {
  // CHECK: torch.aten.bitwise_right_shift.Tensor %arg0, %arg1 : !torch.vtensor<[3],ui64>, !torch.vtensor<[3],ui64> -> !torch.vtensor<[3],ui64>
  %0 = torch.operator "onnx.BitShift"(%arg0, %arg1) {torch.onnx.direction = "RIGHT"} : (!torch.vtensor<[3],ui64>, !torch.vtensor<[3],ui64>) -> !torch.vtensor<[3],ui64>
  return %0 : !torch.vtensor<[3],ui64>
}

// CHECK-LABEL: @test_bitwise_and_i16_3d
func.func @test_bitwise_and_i16_3d(%arg0: !torch.vtensor<[3,4,5],si16>, %arg1: !torch.vtensor<[3,4,5],si16>) -> !torch.vtensor<[3,4,5],si16> attributes {torch.onnx_meta.ir_version = 8 : si64, torch.onnx_meta.opset_version = 18 : si64, torch.onnx_meta.producer_name = "backend-test", torch.onnx_meta.producer_version = ""} {
  // CHECK: torch.aten.bitwise_and.Tensor %arg0, %arg1 : !torch.vtensor<[3,4,5],si16>, !torch.vtensor<[3,4,5],si16> -> !torch.vtensor<[3,4,5],si16>
  %0 = torch.operator "onnx.BitwiseAnd"(%arg0, %arg1) : (!torch.vtensor<[3,4,5],si16>, !torch.vtensor<[3,4,5],si16>) -> !torch.vtensor<[3,4,5],si16>
  return %0 : !torch.vtensor<[3,4,5],si16>
}

// CHECK-LABEL: @test_bitwise_and_i32_2d
func.func @test_bitwise_and_i32_2d(%arg0: !torch.vtensor<[3,4],si32>, %arg1: !torch.vtensor<[3,4],si32>) -> !torch.vtensor<[3,4],si32> attributes {torch.onnx_meta.ir_version = 8 : si64, torch.onnx_meta.opset_version = 18 : si64, torch.onnx_meta.producer_name = "backend-test", torch.onnx_meta.producer_version = ""} {
  // CHECK: torch.aten.bitwise_and.Tensor %arg0, %arg1 : !torch.vtensor<[3,4],si32>, !torch.vtensor<[3,4],si32> -> !torch.vtensor<[3,4],si32>
  %0 = torch.operator "onnx.BitwiseAnd"(%arg0, %arg1) : (!torch.vtensor<[3,4],si32>, !torch.vtensor<[3,4],si32>) -> !torch.vtensor<[3,4],si32>
  return %0 : !torch.vtensor<[3,4],si32>
}

// CHECK-LABEL: @test_bitwise_and_ui8_bcast_4v3d
func.func @test_bitwise_and_ui8_bcast_4v3d(%arg0: !torch.vtensor<[3,4,5,6],ui8>, %arg1: !torch.vtensor<[4,5,6],ui8>) -> !torch.vtensor<[3,4,5,6],ui8> attributes {torch.onnx_meta.ir_version = 8 : si64, torch.onnx_meta.opset_version = 18 : si64, torch.onnx_meta.producer_name = "backend-test", torch.onnx_meta.producer_version = ""} {
  // CHECK: torch.aten.bitwise_and.Tensor %arg0, %arg1 : !torch.vtensor<[3,4,5,6],ui8>, !torch.vtensor<[4,5,6],ui8> -> !torch.vtensor<[3,4,5,6],ui8>
  %0 = torch.operator "onnx.BitwiseAnd"(%arg0, %arg1) : (!torch.vtensor<[3,4,5,6],ui8>, !torch.vtensor<[4,5,6],ui8>) -> !torch.vtensor<[3,4,5,6],ui8>
  return %0 : !torch.vtensor<[3,4,5,6],ui8>
}

// CHECK-LABEL: @test_bitwise_or_i16_4d
func.func @test_bitwise_or_i16_4d(%arg0: !torch.vtensor<[3,4,5,6],si8>, %arg1: !torch.vtensor<[3,4,5,6],si8>) -> !torch.vtensor<[3,4,5,6],si8> attributes {torch.onnx_meta.ir_version = 8 : si64, torch.onnx_meta.opset_version = 18 : si64, torch.onnx_meta.producer_name = "backend-test", torch.onnx_meta.producer_version = ""} {
  // CHECK: torch.aten.bitwise_or.Tensor %arg0, %arg1 : !torch.vtensor<[3,4,5,6],si8>, !torch.vtensor<[3,4,5,6],si8> -> !torch.vtensor<[3,4,5,6],si8>
  %0 = torch.operator "onnx.BitwiseOr"(%arg0, %arg1) : (!torch.vtensor<[3,4,5,6],si8>, !torch.vtensor<[3,4,5,6],si8>) -> !torch.vtensor<[3,4,5,6],si8>
  return %0 : !torch.vtensor<[3,4,5,6],si8>
}

// CHECK-LABEL: @test_bitwise_or_i32_2d
func.func @test_bitwise_or_i32_2d(%arg0: !torch.vtensor<[3,4],si32>, %arg1: !torch.vtensor<[3,4],si32>) -> !torch.vtensor<[3,4],si32> attributes {torch.onnx_meta.ir_version = 8 : si64, torch.onnx_meta.opset_version = 18 : si64, torch.onnx_meta.producer_name = "backend-test", torch.onnx_meta.producer_version = ""} {
  // CHECK: torch.aten.bitwise_or.Tensor %arg0, %arg1 : !torch.vtensor<[3,4],si32>, !torch.vtensor<[3,4],si32> -> !torch.vtensor<[3,4],si32>
  %0 = torch.operator "onnx.BitwiseOr"(%arg0, %arg1) : (!torch.vtensor<[3,4],si32>, !torch.vtensor<[3,4],si32>) -> !torch.vtensor<[3,4],si32>
  return %0 : !torch.vtensor<[3,4],si32>
}

// CHECK-LABEL: @test_bitwise_or_ui8_bcast_4v3d
func.func @test_bitwise_or_ui8_bcast_4v3d(%arg0: !torch.vtensor<[3,4,5,6],ui8>, %arg1: !torch.vtensor<[4,5,6],ui8>) -> !torch.vtensor<[3,4,5,6],ui8> attributes {torch.onnx_meta.ir_version = 8 : si64, torch.onnx_meta.opset_version = 18 : si64, torch.onnx_meta.producer_name = "backend-test", torch.onnx_meta.producer_version = ""} {
  // CHECK: torch.aten.bitwise_or.Tensor %arg0, %arg1 : !torch.vtensor<[3,4,5,6],ui8>, !torch.vtensor<[4,5,6],ui8> -> !torch.vtensor<[3,4,5,6],ui8>
  %0 = torch.operator "onnx.BitwiseOr"(%arg0, %arg1) : (!torch.vtensor<[3,4,5,6],ui8>, !torch.vtensor<[4,5,6],ui8>) -> !torch.vtensor<[3,4,5,6],ui8>
  return %0 : !torch.vtensor<[3,4,5,6],ui8>
}

// CHECK-LABEL: @test_bitwise_not_2d
func.func @test_bitwise_not_2d(%arg0: !torch.vtensor<[3,4],si32>) -> !torch.vtensor<[3,4],si32> attributes {torch.onnx_meta.ir_version = 8 : si64, torch.onnx_meta.opset_version = 18 : si64, torch.onnx_meta.producer_name = "backend-test", torch.onnx_meta.producer_version = ""} {
  // CHECK: torch.aten.bitwise_not %arg0 : !torch.vtensor<[3,4],si32> -> !torch.vtensor<[3,4],si32>
  %0 = torch.operator "onnx.BitwiseNot"(%arg0) : (!torch.vtensor<[3,4],si32>) -> !torch.vtensor<[3,4],si32>
  return %0 : !torch.vtensor<[3,4],si32>
}

// CHECK-LABEL: @test_bitwise_not_4d
func.func @test_bitwise_not_4d(%arg0: !torch.vtensor<[3,4,5,6],ui8>) -> !torch.vtensor<[3,4,5,6],ui8> attributes {torch.onnx_meta.ir_version = 8 : si64, torch.onnx_meta.opset_version = 18 : si64, torch.onnx_meta.producer_name = "backend-test", torch.onnx_meta.producer_version = ""} {
  // CHECK: torch.aten.bitwise_not %arg0 : !torch.vtensor<[3,4,5,6],ui8> -> !torch.vtensor<[3,4,5,6],ui8>
  %0 = torch.operator "onnx.BitwiseNot"(%arg0) : (!torch.vtensor<[3,4,5,6],ui8>) -> !torch.vtensor<[3,4,5,6],ui8>
  return %0 : !torch.vtensor<[3,4,5,6],ui8>
}

// CHECK-LABEL: @test_bitwise_xor_i16_3d
func.func @test_bitwise_xor_i16_3d(%arg0: !torch.vtensor<[3,4,5],si16>, %arg1: !torch.vtensor<[3,4,5],si16>) -> !torch.vtensor<[3,4,5],si16> attributes {torch.onnx_meta.ir_version = 8 : si64, torch.onnx_meta.opset_version = 18 : si64, torch.onnx_meta.producer_name = "backend-test", torch.onnx_meta.producer_version = ""} {
  // CHECK: torch.aten.bitwise_xor.Tensor %arg0, %arg1 : !torch.vtensor<[3,4,5],si16>, !torch.vtensor<[3,4,5],si16> -> !torch.vtensor<[3,4,5],si16>
  %0 = torch.operator "onnx.BitwiseXor"(%arg0, %arg1) : (!torch.vtensor<[3,4,5],si16>, !torch.vtensor<[3,4,5],si16>) -> !torch.vtensor<[3,4,5],si16>
  return %0 : !torch.vtensor<[3,4,5],si16>
}

// CHECK-LABEL: @test_bitwise_xor_i32_2d
func.func @test_bitwise_xor_i32_2d(%arg0: !torch.vtensor<[3,4],si32>, %arg1: !torch.vtensor<[3,4],si32>) -> !torch.vtensor<[3,4],si32> attributes {torch.onnx_meta.ir_version = 8 : si64, torch.onnx_meta.opset_version = 18 : si64, torch.onnx_meta.producer_name = "backend-test", torch.onnx_meta.producer_version = ""} {
  // CHECK: torch.aten.bitwise_xor.Tensor %arg0, %arg1 : !torch.vtensor<[3,4],si32>, !torch.vtensor<[3,4],si32> -> !torch.vtensor<[3,4],si32>
  %0 = torch.operator "onnx.BitwiseXor"(%arg0, %arg1) : (!torch.vtensor<[3,4],si32>, !torch.vtensor<[3,4],si32>) -> !torch.vtensor<[3,4],si32>
  return %0 : !torch.vtensor<[3,4],si32>
}

// CHECK-LABEL: @test_bitwise_xor_ui8_bcast_4v3d
func.func @test_bitwise_xor_ui8_bcast_4v3d(%arg0: !torch.vtensor<[3,4,5,6],ui8>, %arg1: !torch.vtensor<[4,5,6],ui8>) -> !torch.vtensor<[3,4,5,6],ui8> attributes {torch.onnx_meta.ir_version = 8 : si64, torch.onnx_meta.opset_version = 18 : si64, torch.onnx_meta.producer_name = "backend-test", torch.onnx_meta.producer_version = ""} {
  // CHECK: torch.aten.bitwise_xor.Tensor %arg0, %arg1 : !torch.vtensor<[3,4,5,6],ui8>, !torch.vtensor<[4,5,6],ui8> -> !torch.vtensor<[3,4,5,6],ui8>
  %0 = torch.operator "onnx.BitwiseXor"(%arg0, %arg1) : (!torch.vtensor<[3,4,5,6],ui8>, !torch.vtensor<[4,5,6],ui8>) -> !torch.vtensor<[3,4,5,6],ui8>
  return %0 : !torch.vtensor<[3,4,5,6],ui8>
}

// CHECK-LABEL: @test_cast_BFLOAT16_to_FLOAT
func.func @test_cast_BFLOAT16_to_FLOAT(%arg0: !torch.vtensor<[3,4],bf16>) -> !torch.vtensor<[3,4],f32> attributes {torch.onnx_meta.ir_version = 9 : si64, torch.onnx_meta.opset_version = 19 : si64, torch.onnx_meta.producer_name = "backend-test", torch.onnx_meta.producer_version = ""} {
  // CHECK: %[[INT:.*]] = torch.constant.int 6
  // CHECK: %[[NONE:.*]] = torch.constant.none
  // CHECK: %[[FALSE:.*]] = torch.constant.bool false
  // CHECK: torch.aten.to.dtype %arg0, %[[INT]], %[[FALSE]], %[[FALSE]], %[[NONE]] : !torch.vtensor<[3,4],bf16>, !torch.int, !torch.bool, !torch.bool, !torch.none -> !torch.vtensor<[3,4],f32>
  %0 = torch.operator "onnx.Cast"(%arg0) {torch.onnx.to = 1 : si64} : (!torch.vtensor<[3,4],bf16>) -> !torch.vtensor<[3,4],f32>
  return %0 : !torch.vtensor<[3,4],f32>
}

// CHECK-LABEL: @test_cast_DOUBLE_to_FLOAT
func.func @test_cast_DOUBLE_to_FLOAT(%arg0: !torch.vtensor<[3,4],f64>) -> !torch.vtensor<[3,4],f32> attributes {torch.onnx_meta.ir_version = 9 : si64, torch.onnx_meta.opset_version = 19 : si64, torch.onnx_meta.producer_name = "backend-test", torch.onnx_meta.producer_version = ""} {
  // CHECK: %[[INT:.*]] = torch.constant.int 6
  // CHECK: %[[NONE:.*]] = torch.constant.none
  // CHECK: %[[FALSE:.*]] = torch.constant.bool false
  // CHECK: torch.aten.to.dtype %arg0, %[[INT]], %[[FALSE]], %[[FALSE]], %[[NONE]] : !torch.vtensor<[3,4],f64>, !torch.int, !torch.bool, !torch.bool, !torch.none -> !torch.vtensor<[3,4],f32>
  %0 = torch.operator "onnx.Cast"(%arg0) {torch.onnx.to = 1 : si64} : (!torch.vtensor<[3,4],f64>) -> !torch.vtensor<[3,4],f32>
  return %0 : !torch.vtensor<[3,4],f32>
}

// CHECK-LABEL: @test_cast_DOUBLE_to_FLOAT16
func.func @test_cast_DOUBLE_to_FLOAT16(%arg0: !torch.vtensor<[3,4],f64>) -> !torch.vtensor<[3,4],f16> attributes {torch.onnx_meta.ir_version = 9 : si64, torch.onnx_meta.opset_version = 19 : si64, torch.onnx_meta.producer_name = "backend-test", torch.onnx_meta.producer_version = ""} {
  // CHECK: %[[INT:.*]] = torch.constant.int 5
  // CHECK: %[[NONE:.*]] = torch.constant.none
  // CHECK: %[[FALSE:.*]] = torch.constant.bool false
  // CHECK: torch.aten.to.dtype %arg0, %[[INT]], %[[FALSE]], %[[FALSE]], %[[NONE]] : !torch.vtensor<[3,4],f64>, !torch.int, !torch.bool, !torch.bool, !torch.none -> !torch.vtensor<[3,4],f16>
  %0 = torch.operator "onnx.Cast"(%arg0) {torch.onnx.to = 10 : si64} : (!torch.vtensor<[3,4],f64>) -> !torch.vtensor<[3,4],f16>
  return %0 : !torch.vtensor<[3,4],f16>
}

// CHECK-LABEL: @test_cast_FLOAT_to_BFLOAT16
func.func @test_cast_FLOAT_to_BFLOAT16(%arg0: !torch.vtensor<[3,4],f32>) -> !torch.vtensor<[3,4],bf16> attributes {torch.onnx_meta.ir_version = 9 : si64, torch.onnx_meta.opset_version = 19 : si64, torch.onnx_meta.producer_name = "backend-test", torch.onnx_meta.producer_version = ""} {
  // CHECK: %[[INT:.*]] = torch.constant.int 15
  // CHECK: %[[NONE:.*]] = torch.constant.none
  // CHECK: %[[FALSE:.*]] = torch.constant.bool false
  // CHECK: torch.aten.to.dtype %arg0, %[[INT]], %[[FALSE]], %[[FALSE]], %[[NONE]] : !torch.vtensor<[3,4],f32>, !torch.int, !torch.bool, !torch.bool, !torch.none -> !torch.vtensor<[3,4],bf16>
  %0 = torch.operator "onnx.Cast"(%arg0) {torch.onnx.to = 16 : si64} : (!torch.vtensor<[3,4],f32>) -> !torch.vtensor<[3,4],bf16>
  return %0 : !torch.vtensor<[3,4],bf16>
}

// CHECK-LABEL: @test_cast_FLOAT_to_DOUBLE
func.func @test_cast_FLOAT_to_DOUBLE(%arg0: !torch.vtensor<[3,4],f32>) -> !torch.vtensor<[3,4],f64> attributes {torch.onnx_meta.ir_version = 9 : si64, torch.onnx_meta.opset_version = 19 : si64, torch.onnx_meta.producer_name = "backend-test", torch.onnx_meta.producer_version = ""} {
  // CHECK: %[[INT:.*]] = torch.constant.int 7
  // CHECK: %[[NONE:.*]] = torch.constant.none
  // CHECK: %[[FALSE:.*]] = torch.constant.bool false
  // CHECK: torch.aten.to.dtype %arg0, %[[INT]], %[[FALSE]], %[[FALSE]], %[[NONE]] : !torch.vtensor<[3,4],f32>, !torch.int, !torch.bool, !torch.bool, !torch.none -> !torch.vtensor<[3,4],f64>
  %0 = torch.operator "onnx.Cast"(%arg0) {torch.onnx.to = 11 : si64} : (!torch.vtensor<[3,4],f32>) -> !torch.vtensor<[3,4],f64>
  return %0 : !torch.vtensor<[3,4],f64>
}

// CHECK-LABEL: @test_cast_FLOAT_to_FLOAT16
func.func @test_cast_FLOAT_to_FLOAT16(%arg0: !torch.vtensor<[3,4],f32>) -> !torch.vtensor<[3,4],f16> attributes {torch.onnx_meta.ir_version = 9 : si64, torch.onnx_meta.opset_version = 19 : si64, torch.onnx_meta.producer_name = "backend-test", torch.onnx_meta.producer_version = ""} {
  // CHECK: %[[INT:.*]] = torch.constant.int 5
  // CHECK: %[[NONE:.*]] = torch.constant.none
  // CHECK: %[[FALSE:.*]] = torch.constant.bool false
  // CHECK: torch.aten.to.dtype %arg0, %[[INT]], %[[FALSE]], %[[FALSE]], %[[NONE]] : !torch.vtensor<[3,4],f32>, !torch.int, !torch.bool, !torch.bool, !torch.none -> !torch.vtensor<[3,4],f16>
  %0 = torch.operator "onnx.Cast"(%arg0) {torch.onnx.to = 10 : si64} : (!torch.vtensor<[3,4],f32>) -> !torch.vtensor<[3,4],f16>
  return %0 : !torch.vtensor<[3,4],f16>
}

// CHECK-LABEL: @test_cast_FLOAT16_to_DOUBLE
func.func @test_cast_FLOAT16_to_DOUBLE(%arg0: !torch.vtensor<[3,4],f16>) -> !torch.vtensor<[3,4],f64> attributes {torch.onnx_meta.ir_version = 9 : si64, torch.onnx_meta.opset_version = 19 : si64, torch.onnx_meta.producer_name = "backend-test", torch.onnx_meta.producer_version = ""} {
  // CHECK: %[[INT:.*]] = torch.constant.int 7
  // CHECK: %[[NONE:.*]] = torch.constant.none
  // CHECK: %[[FALSE:.*]] = torch.constant.bool false
  // CHECK: torch.aten.to.dtype %arg0, %[[INT]], %[[FALSE]], %[[FALSE]], %[[NONE]] : !torch.vtensor<[3,4],f16>, !torch.int, !torch.bool, !torch.bool, !torch.none -> !torch.vtensor<[3,4],f64>
  %0 = torch.operator "onnx.Cast"(%arg0) {torch.onnx.to = 11 : si64} : (!torch.vtensor<[3,4],f16>) -> !torch.vtensor<[3,4],f64>
  return %0 : !torch.vtensor<[3,4],f64>
}

// CHECK-LABEL: @test_cast_FLOAT16_to_FLOAT
func.func @test_cast_FLOAT16_to_FLOAT(%arg0: !torch.vtensor<[3,4],f16>) -> !torch.vtensor<[3,4],f32> attributes {torch.onnx_meta.ir_version = 9 : si64, torch.onnx_meta.opset_version = 19 : si64, torch.onnx_meta.producer_name = "backend-test", torch.onnx_meta.producer_version = ""} {
  // CHECK: %[[INT:.*]] = torch.constant.int 6
  // CHECK: %[[NONE:.*]] = torch.constant.none
  // CHECK: %[[FALSE:.*]] = torch.constant.bool false
  // CHECK: torch.aten.to.dtype %arg0, %[[INT]], %[[FALSE]], %[[FALSE]], %[[NONE]] : !torch.vtensor<[3,4],f16>, !torch.int, !torch.bool, !torch.bool, !torch.none -> !torch.vtensor<[3,4],f32>
  %0 = torch.operator "onnx.Cast"(%arg0) {torch.onnx.to = 1 : si64} : (!torch.vtensor<[3,4],f16>) -> !torch.vtensor<[3,4],f32>
  return %0 : !torch.vtensor<[3,4],f32>
}

// CHECK-LABEL: @test_castlike_BFLOAT16_to_FLOAT
func.func @test_castlike_BFLOAT16_to_FLOAT(%arg0: !torch.vtensor<[3,4],bf16>, %arg1: !torch.vtensor<[1],f32>) -> !torch.vtensor<[3,4],f32> attributes {torch.onnx_meta.ir_version = 9 : si64, torch.onnx_meta.opset_version = 19 : si64, torch.onnx_meta.producer_name = "backend-test", torch.onnx_meta.producer_version = ""} {
  // CHECK: %[[INT:.*]] = torch.constant.int 6
  // CHECK: %[[NONE:.*]] = torch.constant.none
  // CHECK: %[[FALSE:.*]] = torch.constant.bool false
  // CHECK: torch.aten.to.dtype %arg0, %[[INT]], %[[FALSE]], %[[FALSE]], %[[NONE]] : !torch.vtensor<[3,4],bf16>, !torch.int, !torch.bool, !torch.bool, !torch.none -> !torch.vtensor<[3,4],f32>
  %0 = torch.operator "onnx.CastLike"(%arg0, %arg1) : (!torch.vtensor<[3,4],bf16>, !torch.vtensor<[1],f32>) -> !torch.vtensor<[3,4],f32>
  return %0 : !torch.vtensor<[3,4],f32>
}

// CHECK-LABEL: @test_castlike_DOUBLE_to_FLOAT
func.func @test_castlike_DOUBLE_to_FLOAT(%arg0: !torch.vtensor<[3,4],f64>, %arg1: !torch.vtensor<[1],f32>) -> !torch.vtensor<[3,4],f32> attributes {torch.onnx_meta.ir_version = 9 : si64, torch.onnx_meta.opset_version = 19 : si64, torch.onnx_meta.producer_name = "backend-test", torch.onnx_meta.producer_version = ""} {
  // CHECK: %[[INT:.*]] = torch.constant.int 6
  // CHECK: %[[NONE:.*]] = torch.constant.none
  // CHECK: %[[FALSE:.*]] = torch.constant.bool false
  // CHECK: torch.aten.to.dtype %arg0, %[[INT]], %[[FALSE]], %[[FALSE]], %[[NONE]] : !torch.vtensor<[3,4],f64>, !torch.int, !torch.bool, !torch.bool, !torch.none -> !torch.vtensor<[3,4],f32>
  %0 = torch.operator "onnx.CastLike"(%arg0, %arg1) : (!torch.vtensor<[3,4],f64>, !torch.vtensor<[1],f32>) -> !torch.vtensor<[3,4],f32>
  return %0 : !torch.vtensor<[3,4],f32>
}

// CHECK-LABEL: @test_castlike_FLOAT_to_DOUBLE
func.func @test_castlike_FLOAT_to_DOUBLE(%arg0: !torch.vtensor<[3,4],f32>, %arg1: !torch.vtensor<[1],f64>) -> !torch.vtensor<[3,4],f64> attributes {torch.onnx_meta.ir_version = 9 : si64, torch.onnx_meta.opset_version = 19 : si64, torch.onnx_meta.producer_name = "backend-test", torch.onnx_meta.producer_version = ""} {
  // CHECK: %[[INT:.*]] = torch.constant.int 7
  // CHECK: %[[NONE:.*]] = torch.constant.none
  // CHECK: %[[FALSE:.*]] = torch.constant.bool false
  // CHECK: torch.aten.to.dtype %arg0, %[[INT]], %[[FALSE]], %[[FALSE]], %[[NONE]] : !torch.vtensor<[3,4],f32>, !torch.int, !torch.bool, !torch.bool, !torch.none -> !torch.vtensor<[3,4],f64>
  %0 = torch.operator "onnx.CastLike"(%arg0, %arg1) : (!torch.vtensor<[3,4],f32>, !torch.vtensor<[1],f64>) -> !torch.vtensor<[3,4],f64>
  return %0 : !torch.vtensor<[3,4],f64>
}

// CHECK-LABEL: @test_castlike_FLOAT16_to_FLOAT
func.func @test_castlike_FLOAT16_to_FLOAT(%arg0: !torch.vtensor<[3,4],f16>, %arg1: !torch.vtensor<[1],f32>) -> !torch.vtensor<[3,4],f32> attributes {torch.onnx_meta.ir_version = 9 : si64, torch.onnx_meta.opset_version = 19 : si64, torch.onnx_meta.producer_name = "backend-test", torch.onnx_meta.producer_version = ""} {
  // CHECK: %[[INT:.*]] = torch.constant.int 6
  // CHECK: %[[NONE:.*]] = torch.constant.none
  // CHECK: %[[FALSE:.*]] = torch.constant.bool false
  // CHECK: torch.aten.to.dtype %arg0, %[[INT]], %[[FALSE]], %[[FALSE]], %[[NONE]] : !torch.vtensor<[3,4],f16>, !torch.int, !torch.bool, !torch.bool, !torch.none -> !torch.vtensor<[3,4],f32>
  %0 = torch.operator "onnx.CastLike"(%arg0, %arg1) : (!torch.vtensor<[3,4],f16>, !torch.vtensor<[1],f32>) -> !torch.vtensor<[3,4],f32>
  return %0 : !torch.vtensor<[3,4],f32>
}

// CHECK-LABEL: @test_ceil_example
func.func @test_ceil_example(%arg0: !torch.vtensor<[2],f32>) -> !torch.vtensor<[2],f32> attributes {torch.onnx_meta.ir_version = 7 : si64, torch.onnx_meta.opset_version = 13 : si64, torch.onnx_meta.producer_name = "backend-test", torch.onnx_meta.producer_version = ""} {
  // CHECK: torch.aten.ceil %arg0 : !torch.vtensor<[2],f32> -> !torch.vtensor<[2],f32>
  %0 = torch.operator "onnx.Ceil"(%arg0) : (!torch.vtensor<[2],f32>) -> !torch.vtensor<[2],f32>
  return %0 : !torch.vtensor<[2],f32>
}

// CHECK-LABEL: @test_ceil
func.func @test_ceil(%arg0: !torch.vtensor<[3,4,5],f32>) -> !torch.vtensor<[3,4,5],f32> attributes {torch.onnx_meta.ir_version = 7 : si64, torch.onnx_meta.opset_version = 13 : si64, torch.onnx_meta.producer_name = "backend-test", torch.onnx_meta.producer_version = ""} {
  // CHECK: torch.aten.ceil %arg0 : !torch.vtensor<[3,4,5],f32> -> !torch.vtensor<[3,4,5],f32>
  %0 = torch.operator "onnx.Ceil"(%arg0) : (!torch.vtensor<[3,4,5],f32>) -> !torch.vtensor<[3,4,5],f32>
  return %0 : !torch.vtensor<[3,4,5],f32>
}

// CHECK-LABEL: @test_clip_default_int8_min
func.func @test_clip_default_int8_min(%arg0: !torch.vtensor<[3,4,5],si8>, %arg1: !torch.vtensor<[],si8>) -> !torch.vtensor<[3,4,5],si8> attributes {torch.onnx_meta.ir_version = 7 : si64, torch.onnx_meta.opset_version = 13 : si64, torch.onnx_meta.producer_name = "backend-test", torch.onnx_meta.producer_version = ""} {
  // CHECK: torch.aten.clamp_min.Tensor %arg0, %arg1 : !torch.vtensor<[3,4,5],si8>, !torch.vtensor<[],si8> -> !torch.vtensor<[3,4,5],si8>
  %0 = torch.operator "onnx.Clip"(%arg0, %arg1) : (!torch.vtensor<[3,4,5],si8>, !torch.vtensor<[],si8>) -> !torch.vtensor<[3,4,5],si8>
  return %0 : !torch.vtensor<[3,4,5],si8>
}

// CHECK-LABEL: @test_clip_default_min
func.func @test_clip_default_min(%arg0: !torch.vtensor<[3,4,5],f32>, %arg1: !torch.vtensor<[],f32>) -> !torch.vtensor<[3,4,5],f32> attributes {torch.onnx_meta.ir_version = 7 : si64, torch.onnx_meta.opset_version = 13 : si64, torch.onnx_meta.producer_name = "backend-test", torch.onnx_meta.producer_version = ""} {
  // CHECK: torch.aten.clamp_min.Tensor %arg0, %arg1 : !torch.vtensor<[3,4,5],f32>, !torch.vtensor<[],f32> -> !torch.vtensor<[3,4,5],f32>
  %0 = torch.operator "onnx.Clip"(%arg0, %arg1) : (!torch.vtensor<[3,4,5],f32>, !torch.vtensor<[],f32>) -> !torch.vtensor<[3,4,5],f32>
  return %0 : !torch.vtensor<[3,4,5],f32>
}

// CHECK-LABEL: @test_clip_example
func.func @test_clip_example(%arg0: !torch.vtensor<[3],f32>, %arg1: !torch.vtensor<[],f32>, %arg2: !torch.vtensor<[],f32>) -> !torch.vtensor<[3],f32> attributes {torch.onnx_meta.ir_version = 7 : si64, torch.onnx_meta.opset_version = 13 : si64, torch.onnx_meta.producer_name = "backend-test", torch.onnx_meta.producer_version = ""} {
  // CHECK: torch.aten.clamp.Tensor %arg0, %arg1, %arg2 : !torch.vtensor<[3],f32>, !torch.vtensor<[],f32>, !torch.vtensor<[],f32> -> !torch.vtensor<[3],f32>
  %0 = torch.operator "onnx.Clip"(%arg0, %arg1, %arg2) : (!torch.vtensor<[3],f32>, !torch.vtensor<[],f32>, !torch.vtensor<[],f32>) -> !torch.vtensor<[3],f32>
  return %0 : !torch.vtensor<[3],f32>
}

// CHECK-LABEL: @test_clip
func.func @test_clip(%arg0: !torch.vtensor<[3,4,5],f32>, %arg1: !torch.vtensor<[],f32>, %arg2: !torch.vtensor<[],f32>) -> !torch.vtensor<[3,4,5],f32> attributes {torch.onnx_meta.ir_version = 7 : si64, torch.onnx_meta.opset_version = 13 : si64, torch.onnx_meta.producer_name = "backend-test", torch.onnx_meta.producer_version = ""} {
  // CHECK: torch.aten.clamp.Tensor %arg0, %arg1, %arg2 : !torch.vtensor<[3,4,5],f32>, !torch.vtensor<[],f32>, !torch.vtensor<[],f32> -> !torch.vtensor<[3,4,5],f32>
  %0 = torch.operator "onnx.Clip"(%arg0, %arg1, %arg2) : (!torch.vtensor<[3,4,5],f32>, !torch.vtensor<[],f32>, !torch.vtensor<[],f32>) -> !torch.vtensor<[3,4,5],f32>
  return %0 : !torch.vtensor<[3,4,5],f32>
}

// CHECK-LABEL: @test_cos_example
func.func @test_cos_example(%arg0: !torch.vtensor<[3],f32>) -> !torch.vtensor<[3],f32> attributes {torch.onnx_meta.ir_version = 3 : si64, torch.onnx_meta.opset_version = 7 : si64, torch.onnx_meta.producer_name = "backend-test", torch.onnx_meta.producer_version = ""} {
  // CHECK: torch.aten.cos %arg0 : !torch.vtensor<[3],f32> -> !torch.vtensor<[3],f32>
  %0 = torch.operator "onnx.Cos"(%arg0) : (!torch.vtensor<[3],f32>) -> !torch.vtensor<[3],f32>
  return %0 : !torch.vtensor<[3],f32>
}

// CHECK-LABEL: @test_cos
func.func @test_cos(%arg0: !torch.vtensor<[3,4,5],f32>) -> !torch.vtensor<[3,4,5],f32> attributes {torch.onnx_meta.ir_version = 3 : si64, torch.onnx_meta.opset_version = 7 : si64, torch.onnx_meta.producer_name = "backend-test", torch.onnx_meta.producer_version = ""} {
  // CHECK: torch.aten.cos %arg0 : !torch.vtensor<[3,4,5],f32> -> !torch.vtensor<[3,4,5],f32>
  %0 = torch.operator "onnx.Cos"(%arg0) : (!torch.vtensor<[3,4,5],f32>) -> !torch.vtensor<[3,4,5],f32>
  return %0 : !torch.vtensor<[3,4,5],f32>
}

// CHECK-LABEL: @test_div_bcast
func.func @test_div_bcast(%arg0: !torch.vtensor<[3,4,5],f32>, %arg1: !torch.vtensor<[5],f32>) -> !torch.vtensor<[3,4,5],f32> attributes {torch.onnx_meta.ir_version = 7 : si64, torch.onnx_meta.opset_version = 14 : si64, torch.onnx_meta.producer_name = "backend-test", torch.onnx_meta.producer_version = ""} {
  // CHECK: torch.aten.div.Tensor %arg0, %arg1 : !torch.vtensor<[3,4,5],f32>, !torch.vtensor<[5],f32> -> !torch.vtensor<[3,4,5],f32>
  %0 = torch.operator "onnx.Div"(%arg0, %arg1) : (!torch.vtensor<[3,4,5],f32>, !torch.vtensor<[5],f32>) -> !torch.vtensor<[3,4,5],f32>
  return %0 : !torch.vtensor<[3,4,5],f32>
}

// CHECK-LABEL: @test_div_example
func.func @test_div_example(%arg0: !torch.vtensor<[2],f32>, %arg1: !torch.vtensor<[2],f32>) -> !torch.vtensor<[2],f32> attributes {torch.onnx_meta.ir_version = 7 : si64, torch.onnx_meta.opset_version = 14 : si64, torch.onnx_meta.producer_name = "backend-test", torch.onnx_meta.producer_version = ""} {
  // CHECK: torch.aten.div.Tensor %arg0, %arg1 : !torch.vtensor<[2],f32>, !torch.vtensor<[2],f32> -> !torch.vtensor<[2],f32>
  %0 = torch.operator "onnx.Div"(%arg0, %arg1) : (!torch.vtensor<[2],f32>, !torch.vtensor<[2],f32>) -> !torch.vtensor<[2],f32>
  return %0 : !torch.vtensor<[2],f32>
}

// CHECK-LABEL: @test_div
func.func @test_div(%arg0: !torch.vtensor<[3,4,5],f32>, %arg1: !torch.vtensor<[3,4,5],f32>) -> !torch.vtensor<[3,4,5],f32> attributes {torch.onnx_meta.ir_version = 7 : si64, torch.onnx_meta.opset_version = 14 : si64, torch.onnx_meta.producer_name = "backend-test", torch.onnx_meta.producer_version = ""} {
  // CHECK: torch.aten.div.Tensor %arg0, %arg1 : !torch.vtensor<[3,4,5],f32>, !torch.vtensor<[3,4,5],f32> -> !torch.vtensor<[3,4,5],f32>
  %0 = torch.operator "onnx.Div"(%arg0, %arg1) : (!torch.vtensor<[3,4,5],f32>, !torch.vtensor<[3,4,5],f32>) -> !torch.vtensor<[3,4,5],f32>
  return %0 : !torch.vtensor<[3,4,5],f32>
}

// CHECK-LABEL: @test_div_uint8
func.func @test_div_uint8(%arg0: !torch.vtensor<[3,4,5],ui8>, %arg1: !torch.vtensor<[3,4,5],ui8>) -> !torch.vtensor<[3,4,5],ui8> attributes {torch.onnx_meta.ir_version = 7 : si64, torch.onnx_meta.opset_version = 14 : si64, torch.onnx_meta.producer_name = "backend-test", torch.onnx_meta.producer_version = ""} {
  // CHECK: torch.aten.div.Tensor %arg0, %arg1 : !torch.vtensor<[3,4,5],ui8>, !torch.vtensor<[3,4,5],ui8> -> !torch.vtensor<[3,4,5],ui8>
  %0 = torch.operator "onnx.Div"(%arg0, %arg1) : (!torch.vtensor<[3,4,5],ui8>, !torch.vtensor<[3,4,5],ui8>) -> !torch.vtensor<[3,4,5],ui8>
  return %0 : !torch.vtensor<[3,4,5],ui8>
}

// CHECK-LABEL: @test_equal_bcast
func.func @test_equal_bcast(%arg0: !torch.vtensor<[3,4,5],si32>, %arg1: !torch.vtensor<[5],si32>) -> !torch.vtensor<[3,4,5],i1> attributes {torch.onnx_meta.ir_version = 9 : si64, torch.onnx_meta.opset_version = 19 : si64, torch.onnx_meta.producer_name = "backend-test", torch.onnx_meta.producer_version = ""} {
  // CHECK: torch.aten.eq.Tensor %arg0, %arg1 : !torch.vtensor<[3,4,5],si32>, !torch.vtensor<[5],si32> -> !torch.vtensor<[3,4,5],i1>
  %0 = torch.operator "onnx.Equal"(%arg0, %arg1) : (!torch.vtensor<[3,4,5],si32>, !torch.vtensor<[5],si32>) -> !torch.vtensor<[3,4,5],i1>
  return %0 : !torch.vtensor<[3,4,5],i1>
}

// CHECK-LABEL: @test_erf
func.func @test_erf(%arg0: !torch.vtensor<[3,4,5],f32>) -> !torch.vtensor<[3,4,5],f32> attributes {torch.onnx_meta.ir_version = 3 : si64, torch.onnx_meta.opset_version = 13 : si64, torch.onnx_meta.producer_name = "backend-test", torch.onnx_meta.producer_version = ""} {
  // CHECK: torch.aten.erf %arg0 : !torch.vtensor<[3,4,5],f32> -> !torch.vtensor<[3,4,5],f32>
  %0 = torch.operator "onnx.Erf"(%arg0) : (!torch.vtensor<[3,4,5],f32>) -> !torch.vtensor<[3,4,5],f32>
  return %0 : !torch.vtensor<[3,4,5],f32>
}

// CHECK-LABEL: @test_equal
func.func @test_equal(%arg0: !torch.vtensor<[3,4,5],si32>, %arg1: !torch.vtensor<[3,4,5],si32>) -> !torch.vtensor<[3,4,5],i1> attributes {torch.onnx_meta.ir_version = 9 : si64, torch.onnx_meta.opset_version = 19 : si64, torch.onnx_meta.producer_name = "backend-test", torch.onnx_meta.producer_version = ""} {
  // CHECK: torch.aten.eq.Tensor %arg0, %arg1 : !torch.vtensor<[3,4,5],si32>, !torch.vtensor<[3,4,5],si32> -> !torch.vtensor<[3,4,5],i1>
  %0 = torch.operator "onnx.Equal"(%arg0, %arg1) : (!torch.vtensor<[3,4,5],si32>, !torch.vtensor<[3,4,5],si32>) -> !torch.vtensor<[3,4,5],i1>
  return %0 : !torch.vtensor<[3,4,5],i1>
}


// CHECK-LABEL: @test_floor_example
func.func @test_floor_example(%arg0: !torch.vtensor<[3],f32>) -> !torch.vtensor<[3],f32> attributes {torch.onnx_meta.ir_version = 7 : si64, torch.onnx_meta.opset_version = 13 : si64, torch.onnx_meta.producer_name = "backend-test", torch.onnx_meta.producer_version = ""} {
  // CHECK: torch.aten.floor %arg0 : !torch.vtensor<[3],f32> -> !torch.vtensor<[3],f32>
  %0 = torch.operator "onnx.Floor"(%arg0) : (!torch.vtensor<[3],f32>) -> !torch.vtensor<[3],f32>
  return %0 : !torch.vtensor<[3],f32>
}

// CHECK-LABEL: @test_floor
func.func @test_floor(%arg0: !torch.vtensor<[3,4,5],f32>) -> !torch.vtensor<[3,4,5],f32> attributes {torch.onnx_meta.ir_version = 7 : si64, torch.onnx_meta.opset_version = 13 : si64, torch.onnx_meta.producer_name = "backend-test", torch.onnx_meta.producer_version = ""} {
  // CHECK: torch.aten.floor %arg0 : !torch.vtensor<[3,4,5],f32> -> !torch.vtensor<[3,4,5],f32>
  %0 = torch.operator "onnx.Floor"(%arg0) : (!torch.vtensor<[3,4,5],f32>) -> !torch.vtensor<[3,4,5],f32>
  return %0 : !torch.vtensor<[3,4,5],f32>
}

// CHECK-LABEL: @test_averagepool_1d_default
func.func @test_averagepool_1d_default(%arg0: !torch.vtensor<[1,3,32],f32>) -> !torch.vtensor<[1,3,31],f32> attributes {torch.onnx_meta.ir_version = 9 : si64, torch.onnx_meta.opset_version = 19 : si64, torch.onnx_meta.producer_name = "backend-test", torch.onnx_meta.producer_version = ""} {
  // CHECK: torch.aten.avg_pool1d %arg0, %0, %2, %1, %false, %true : !torch.vtensor<[1,3,32],f32>, !torch.list<int>, !torch.list<int>, !torch.list<int>, !torch.bool, !torch.bool -> !torch.vtensor<[1,3,31],f32>
  %0 = torch.operator "onnx.AveragePool"(%arg0) {torch.onnx.kernel_shape = [2 : si64], torch.onnx.count_include_pad = 1 : si64} : (!torch.vtensor<[1,3,32],f32>) -> !torch.vtensor<[1,3,31],f32>
  return %0 : !torch.vtensor<[1,3,31],f32>
}

// CHECK-LABEL: @test_averagepool_2d_ceil
func.func @test_averagepool_2d_ceil(%arg0: !torch.vtensor<[1,1,4,4],f32>) -> !torch.vtensor<[1,1,2,2],f32> attributes {torch.onnx_meta.ir_version = 9 : si64, torch.onnx_meta.opset_version = 19 : si64, torch.onnx_meta.producer_name = "backend-test", torch.onnx_meta.producer_version = ""} {
  // CHECK: torch.aten.avg_pool2d %arg0, %0, %2, %1, %true, %false, %none : !torch.vtensor<[1,1,4,4],f32>, !torch.list<int>, !torch.list<int>, !torch.list<int>, !torch.bool, !torch.bool, !torch.none -> !torch.vtensor<[1,1,2,2],f32>
  %0 = torch.operator "onnx.AveragePool"(%arg0) {torch.onnx.ceil_mode = 1 : si64, torch.onnx.kernel_shape = [3 : si64, 3 : si64], torch.onnx.strides = [2 : si64, 2 : si64]} : (!torch.vtensor<[1,1,4,4],f32>) -> !torch.vtensor<[1,1,2,2],f32>
  return %0 : !torch.vtensor<[1,1,2,2],f32>
}

// CHECK-LABEL: @test_averagepool_3d_default
func.func @test_averagepool_3d_default(%arg0: !torch.vtensor<[1,3,32,32,32],f32>) -> !torch.vtensor<[1,3,31,31,31],f32> attributes {torch.onnx_meta.ir_version = 9 : si64, torch.onnx_meta.opset_version = 19 : si64, torch.onnx_meta.producer_name = "backend-test", torch.onnx_meta.producer_version = ""} {
  // CHECK: torch.aten.avg_pool3d %arg0, %0, %2, %1, %false, %false_2, %none : !torch.vtensor<[1,3,32,32,32],f32>, !torch.list<int>, !torch.list<int>, !torch.list<int>, !torch.bool, !torch.bool, !torch.none -> !torch.vtensor<[1,3,31,31,31],f32>
  %0 = torch.operator "onnx.AveragePool"(%arg0) {torch.onnx.kernel_shape = [2 : si64, 2 : si64, 2 : si64]} : (!torch.vtensor<[1,3,32,32,32],f32>) -> !torch.vtensor<[1,3,31,31,31],f32>
  return %0 : !torch.vtensor<[1,3,31,31,31],f32>
}

// CHECK-LABEL: @test_conv_with_strides_no_padding
func.func @test_conv_with_strides_no_padding(%arg0: !torch.vtensor<[1,1,7,5],f32>, %arg1: !torch.vtensor<[1,1,3,3],f32>) -> !torch.vtensor<[1,1,3,2],f32> attributes {torch.onnx_meta.ir_version = 6 : si64, torch.onnx_meta.opset_version = 11 : si64, torch.onnx_meta.producer_name = "backend-test", torch.onnx_meta.producer_version = ""} {
  // CHECK: %[[C0:.*]] = torch.constant.int 0
  // CHECK: %[[C0_0:.*]] = torch.constant.int 0
  // CHECK: %[[C1:.*]] = torch.constant.int 1
  // CHECK: %[[C1_0:.*]] = torch.constant.int 1
  // CHECK: %[[C2:.*]] = torch.constant.int 2
  // CHECK: %[[C2_0:.*]] = torch.constant.int 2
  // CHECK: %[[C0_1:.*]] = torch.constant.int 0
  // CHECK: %[[PADDING:.*]] = torch.prim.ListConstruct %[[C0]], %[[C0_0]] : (!torch.int, !torch.int) -> !torch.list<int>
  // CHECK: %[[DILATIONS:.*]] = torch.prim.ListConstruct %[[C1]], %[[C1_0]] : (!torch.int, !torch.int) -> !torch.list<int>
  // CHECK: %[[STRIDE:.*]] = torch.prim.ListConstruct %[[C2]], %[[C2_0]] : (!torch.int, !torch.int) -> !torch.list<int>
  // CHECK: %[[OUTPUT_PADDING:.*]] = torch.prim.ListConstruct %[[C0_1]], %[[C0_1]] : (!torch.int, !torch.int) -> !torch.list<int>
  // CHECK: %[[TRANSPOSED:.*]] = torch.constant.bool false
  // CHECK: %[[BIAS:.*]] = torch.constant.none
  // CHECK: %[[GROUPS:.*]] = torch.constant.int 1
  // CHECK: torch.aten.convolution %arg0, %arg1, %[[BIAS]], %[[STRIDE]], %[[PADDING]], %[[DILATIONS]], %[[TRANSPOSED]], %[[OUTPUT_PADDING]], %[[GROUPS]] : !torch.vtensor<[1,1,7,5],f32>, !torch.vtensor<[1,1,3,3],f32>, !torch.none, !torch.list<int>, !torch.list<int>, !torch.list<int>, !torch.bool, !torch.list<int>, !torch.int -> !torch.vtensor<[1,1,3,2],f32>
  %0 = torch.operator "onnx.Conv"(%arg0, %arg1) {torch.onnx.kernel_shape = [3 : si64, 3 : si64], torch.onnx.pads = [0 : si64, 0 : si64, 0 : si64, 0 : si64], torch.onnx.strides = [2 : si64, 2 : si64]} : (!torch.vtensor<[1,1,7,5],f32>, !torch.vtensor<[1,1,3,3],f32>) -> !torch.vtensor<[1,1,3,2],f32>
  return %0 : !torch.vtensor<[1,1,3,2],f32>
}

// CHECK-LABEL: @test_conv_with_strides_padding
func.func @test_conv_with_strides_padding(%arg0: !torch.vtensor<[1,1,7,5],f32>, %arg1: !torch.vtensor<[1,1,3,3],f32>) -> !torch.vtensor<[1,1,4,3],f32> attributes {torch.onnx_meta.ir_version = 6 : si64, torch.onnx_meta.opset_version = 11 : si64, torch.onnx_meta.producer_name = "backend-test", torch.onnx_meta.producer_version = ""} {
  // CHECK: %[[C1:.*]] = torch.constant.int 1
  // CHECK: %[[C1_0:.*]] = torch.constant.int 1
  // CHECK: %[[C1_1:.*]] = torch.constant.int 1
  // CHECK: %[[C1_2:.*]] = torch.constant.int 1
  // CHECK: %[[C2:.*]] = torch.constant.int 2
  // CHECK: %[[C2_0:.*]] = torch.constant.int 2
  // CHECK: %[[C0:.*]] = torch.constant.int 0
  // CHECK: %[[PADDING:.*]] = torch.prim.ListConstruct %[[C1]], %[[C1_0]] : (!torch.int, !torch.int) -> !torch.list<int>
  // CHECK: %[[DILATIONS:.*]] = torch.prim.ListConstruct %[[C1_1]], %[[C1_2]] : (!torch.int, !torch.int) -> !torch.list<int>
  // CHECK: %[[STRIDE:.*]] = torch.prim.ListConstruct %[[C2]], %[[C2_0]] : (!torch.int, !torch.int) -> !torch.list<int>
  // CHECK: %[[OUTPUT_PADDING:.*]] = torch.prim.ListConstruct %[[C0]], %[[C0]] : (!torch.int, !torch.int) -> !torch.list<int>
  // CHECK: %[[TRANSPOSED:.*]] = torch.constant.bool false
  // CHECK: %[[BIAS:.*]] = torch.constant.none
  // CHECK: %[[GROUPS:.*]] = torch.constant.int 1
  // CHECK: torch.aten.convolution %arg0, %arg1, %[[BIAS]], %[[STRIDE]], %[[PADDING]], %[[DILATIONS]], %[[TRANSPOSED]], %[[OUTPUT_PADDING]], %[[GROUPS]] : !torch.vtensor<[1,1,7,5],f32>, !torch.vtensor<[1,1,3,3],f32>, !torch.none, !torch.list<int>, !torch.list<int>, !torch.list<int>, !torch.bool, !torch.list<int>, !torch.int -> !torch.vtensor<[1,1,4,3],f32>
  %0 = torch.operator "onnx.Conv"(%arg0, %arg1) {torch.onnx.kernel_shape = [3 : si64, 3 : si64], torch.onnx.pads = [1 : si64, 1 : si64, 1 : si64, 1 : si64], torch.onnx.strides = [2 : si64, 2 : si64]} : (!torch.vtensor<[1,1,7,5],f32>, !torch.vtensor<[1,1,3,3],f32>) -> !torch.vtensor<[1,1,4,3],f32>
  return %0 : !torch.vtensor<[1,1,4,3],f32>
}

// CHECK-LABEL: @test_conv_with_bias_strides_padding
func.func @test_conv_with_bias_strides_padding(%arg0: !torch.vtensor<[?,?,224,224],f32>, %arg1: !torch.vtensor<[64,3,7,7],f32>, %arg2: !torch.vtensor<[64],f32>) -> !torch.vtensor<[?,64,112,112],f32> attributes {torch.onnx_meta.ir_version = 6 : si64, torch.onnx_meta.opset_version = 11 : si64, torch.onnx_meta.producer_name = "backend-test", torch.onnx_meta.producer_version = ""} {
  // CHECK: %[[C3:.*]] = torch.constant.int 3
  // CHECK: %[[C3_0:.*]] = torch.constant.int 3
  // CHECK: %[[C1:.*]] = torch.constant.int 1
  // CHECK: %[[C1_0:.*]] = torch.constant.int 1
  // CHECK: %[[C2:.*]] = torch.constant.int 2
  // CHECK: %[[C2_0:.*]] = torch.constant.int 2
  // CHECK: %[[C0:.*]] = torch.constant.int 0
  // CHECK: %[[PADDING:.*]] = torch.prim.ListConstruct %[[C3]], %[[C3_0]] : (!torch.int, !torch.int) -> !torch.list<int>
  // CHECK: %[[DILATIONS:.*]] = torch.prim.ListConstruct %[[C1]], %[[C1_0]] : (!torch.int, !torch.int) -> !torch.list<int>
  // CHECK: %[[STRIDE:.*]] = torch.prim.ListConstruct %[[C2]], %[[C2_0]] : (!torch.int, !torch.int) -> !torch.list<int>
  // CHECK: %[[OUTPUT_PADDING:.*]] = torch.prim.ListConstruct %[[C0]], %[[C0]] : (!torch.int, !torch.int) -> !torch.list<int>
  // CHECK: %[[TRANSPOSED:.*]] = torch.constant.bool false
  // CHECK: %[[GROUPS:.*]] = torch.constant.int 1
  // CHECK: torch.aten.convolution %arg0, %arg1, %arg2, %[[STRIDE]], %[[PADDING]], %[[DILATIONS]], %[[TRANSPOSED]], %[[OUTPUT_PADDING]], %[[GROUPS]] : !torch.vtensor<[?,?,224,224],f32>, !torch.vtensor<[64,3,7,7],f32>, !torch.vtensor<[64],f32>, !torch.list<int>, !torch.list<int>, !torch.list<int>, !torch.bool, !torch.list<int>, !torch.int -> !torch.vtensor<[?,64,112,112],f32>
  %0 = torch.operator "onnx.Conv"(%arg0, %arg1, %arg2) {torch.onnx.dilations = [1 : si64, 1 : si64], torch.onnx.group = 1 : si64, torch.onnx.kernel_shape = [7 : si64, 7 : si64], torch.onnx.pads = [3 : si64, 3 : si64, 3 : si64, 3 : si64], torch.onnx.strides = [2 : si64, 2 : si64]} : (!torch.vtensor<[?,?,224,224],f32>, !torch.vtensor<[64,3,7,7],f32>, !torch.vtensor<[64],f32>) -> !torch.vtensor<[?,64,112,112],f32>
  return %0 : !torch.vtensor<[?,64,112,112],f32>
}

// CHECK-LABEL: @test_convtranspose_dilations
func.func @test_convtranspose_dilations(%arg0: !torch.vtensor<[1,1,3,3],f32>, %arg1: !torch.vtensor<[1,1,2,2],f32>) -> !torch.vtensor<[1,1,5,5],f32> attributes {torch.onnx_meta.ir_version = 6 : si64, torch.onnx_meta.opset_version = 11 : si64, torch.onnx_meta.producer_name = "backend-test", torch.onnx_meta.producer_version = ""} {
  // CHECK: %[[C0:.*]] = torch.constant.int 0
  // CHECK: %[[C0_0:.*]] = torch.constant.int 0
  // CHECK: %[[C2:.*]] = torch.constant.int 2
  // CHECK: %[[C2_0:.*]] = torch.constant.int 2
  // CHECK: %[[C1:.*]] = torch.constant.int 1
  // CHECK: %[[C1_0:.*]] = torch.constant.int 1
  // CHECK: %[[C0_1:.*]] = torch.constant.int 0
  // CHECK: %[[C0_2:.*]] = torch.constant.int 0
  // CHECK: %[[PADDING:.*]] = torch.prim.ListConstruct %[[C0]], %[[C0_0]] : (!torch.int, !torch.int) -> !torch.list<int>
  // CHECK: %[[DILATIONS:.*]] = torch.prim.ListConstruct %[[C2]], %[[C2_0]] : (!torch.int, !torch.int) -> !torch.list<int>
  // CHECK: %[[STRIDE:.*]] = torch.prim.ListConstruct %[[C1]], %[[C1_0]] : (!torch.int, !torch.int) -> !torch.list<int>
  // CHECK: %[[OUTPUT_PADDING:.*]] = torch.prim.ListConstruct %[[C0_1]], %[[C0_2]] : (!torch.int, !torch.int) -> !torch.list<int>
  // CHECK: %[[TRANSPOSED:.*]] = torch.constant.bool true
  // CHECK: %[[BIAS:.*]] = torch.constant.none
  // CHECK: %[[GROUPS:.*]] = torch.constant.int 1
  // CHECK: torch.aten.convolution %arg0, %arg1, %[[BIAS]], %[[STRIDE]], %[[PADDING]], %[[DILATIONS]], %[[TRANSPOSED]], %[[OUTPUT_PADDING]], %[[GROUPS]] : !torch.vtensor<[1,1,3,3],f32>, !torch.vtensor<[1,1,2,2],f32>, !torch.none, !torch.list<int>, !torch.list<int>, !torch.list<int>, !torch.bool, !torch.list<int>, !torch.int -> !torch.vtensor<[1,1,5,5],f32>
  %0 = torch.operator "onnx.ConvTranspose"(%arg0, %arg1) {torch.onnx.dilations = [2 : si64, 2 : si64]} : (!torch.vtensor<[1,1,3,3],f32>, !torch.vtensor<[1,1,2,2],f32>) -> !torch.vtensor<[1,1,5,5],f32>
  return %0 : !torch.vtensor<[1,1,5,5],f32>
}

// CHECK-LABEL: @test_convtranspose
func.func @test_convtranspose(%arg0: !torch.vtensor<[1,1,3,3],f32>, %arg1: !torch.vtensor<[1,2,3,3],f32>) -> !torch.vtensor<[1,2,5,5],f32> attributes {torch.onnx_meta.ir_version = 6 : si64, torch.onnx_meta.opset_version = 11 : si64, torch.onnx_meta.producer_name = "backend-test", torch.onnx_meta.producer_version = ""} {
  // CHECK: %[[C0:.*]] = torch.constant.int 0
  // CHECK: %[[C0_0:.*]] = torch.constant.int 0
  // CHECK: %[[C1:.*]] = torch.constant.int 1
  // CHECK: %[[C1_0:.*]] = torch.constant.int 1
  // CHECK: %[[C1_1:.*]] = torch.constant.int 1
  // CHECK: %[[C1_2:.*]] = torch.constant.int 1
  // CHECK: %[[C0_1:.*]] = torch.constant.int 0
  // CHECK: %[[C0_2:.*]] = torch.constant.int 0
  // CHECK: %[[PADDING:.*]] = torch.prim.ListConstruct %[[C0]], %[[C0_0]] : (!torch.int, !torch.int) -> !torch.list<int>
  // CHECK: %[[DILATIONS:.*]] = torch.prim.ListConstruct %[[C1]], %[[C1_0]] : (!torch.int, !torch.int) -> !torch.list<int>
  // CHECK: %[[STRIDE:.*]] = torch.prim.ListConstruct %[[C1_1]], %[[C1_2]] : (!torch.int, !torch.int) -> !torch.list<int>
  // CHECK: %[[OUTPUT_PADDING:.*]] = torch.prim.ListConstruct %[[C0_1]], %[[C0_2]] : (!torch.int, !torch.int) -> !torch.list<int>
  // CHECK: %[[TRANSPOSED:.*]] = torch.constant.bool true
  // CHECK: %[[BIAS:.*]] = torch.constant.none
  // CHECK: %[[GROUPS:.*]] = torch.constant.int 1
  // CHECK: torch.aten.convolution %arg0, %arg1, %[[BIAS]], %[[STRIDE]], %[[PADDING]], %[[DILATIONS]], %[[TRANSPOSED]], %[[OUTPUT_PADDING]], %[[GROUPS]] : !torch.vtensor<[1,1,3,3],f32>, !torch.vtensor<[1,2,3,3],f32>, !torch.none, !torch.list<int>, !torch.list<int>, !torch.list<int>, !torch.bool, !torch.list<int>, !torch.int -> !torch.vtensor<[1,2,5,5],f32>
  %0 = torch.operator "onnx.ConvTranspose"(%arg0, %arg1) : (!torch.vtensor<[1,1,3,3],f32>, !torch.vtensor<[1,2,3,3],f32>) -> !torch.vtensor<[1,2,5,5],f32>
  return %0 : !torch.vtensor<[1,2,5,5],f32>
}

// CHECK-LABEL: @test_convtranspose_pad
  func.func @test_convtranspose_pad(%arg0: !torch.vtensor<[1,1,3,3],f32>, %arg1: !torch.vtensor<[1,2,3,3],f32>) -> !torch.vtensor<[1,2,10,8],f32> attributes {torch.onnx_meta.ir_version = 6 : si64, torch.onnx_meta.opset_version = 11 : si64, torch.onnx_meta.producer_name = "backend-test", torch.onnx_meta.producer_version = ""} {
    // CHECK: %[[C0:.*]] = torch.constant.int 0
    // CHECK: %[[C0_0:.*]] = torch.constant.int 0
    // CHECK: %[[C1:.*]] = torch.constant.int 1
    // CHECK: %[[C1_0:.*]] = torch.constant.int 1
    // CHECK: %[[C3:.*]] = torch.constant.int 3
    // CHECK: %[[C2:.*]] = torch.constant.int 2
    // CHECK: %[[C1_1:.*]] = torch.constant.int 1
    // CHECK: %[[C1_2:.*]] = torch.constant.int 1
    // CHECK: %[[PADDING:.*]] = torch.prim.ListConstruct %[[C0]], %[[C0_0]] : (!torch.int, !torch.int) -> !torch.list<int>
    // CHECK: %[[DILATIONS:.*]] = torch.prim.ListConstruct %[[C1]], %[[C1_0]] : (!torch.int, !torch.int) -> !torch.list<int>
    // CHECK: %[[STRIDE:.*]] = torch.prim.ListConstruct %[[C3]], %[[C2]] : (!torch.int, !torch.int) -> !torch.list<int>
    // CHECK: %[[OUTPUT_PADDING:.*]] = torch.prim.ListConstruct %[[C1_1]], %[[C1_2]] : (!torch.int, !torch.int) -> !torch.list<int>
    // CHECK: %[[TRANSPOSED:.*]] = torch.constant.bool true
    // CHECK: %[[BIAS:.*]] = torch.constant.none
    // CHECK: %[[GROUPS:.*]] = torch.constant.int 1
    // CHECK: torch.aten.convolution %arg0, %arg1, %[[BIAS]], %[[STRIDE]], %[[PADDING]], %[[DILATIONS]], %[[TRANSPOSED]], %[[OUTPUT_PADDING]], %[[GROUPS]] : !torch.vtensor<[1,1,3,3],f32>, !torch.vtensor<[1,2,3,3],f32>, !torch.none, !torch.list<int>, !torch.list<int>, !torch.list<int>, !torch.bool, !torch.list<int>, !torch.int -> !torch.vtensor<[1,2,10,8],f32>
    %0 = torch.operator "onnx.ConvTranspose"(%arg0, %arg1) {torch.onnx.output_padding = [1 : si64, 1 : si64], torch.onnx.strides = [3 : si64, 2 : si64]} : (!torch.vtensor<[1,1,3,3],f32>, !torch.vtensor<[1,2,3,3],f32>) -> !torch.vtensor<[1,2,10,8],f32>
    return %0 : !torch.vtensor<[1,2,10,8],f32>
  }

// CHECK-LABEL: @test_convtranspose_pads
  func.func @test_convtranspose_pads(%arg0: !torch.vtensor<[1,1,3,3],f32>, %arg1: !torch.vtensor<[1,2,3,3],f32>) -> !torch.vtensor<[1,2,7,3],f32> attributes {torch.onnx_meta.ir_version = 6 : si64, torch.onnx_meta.opset_version = 11 : si64, torch.onnx_meta.producer_name = "backend-test", torch.onnx_meta.producer_version = ""} {
    // CHECK: %[[C1:.*]] = torch.constant.int 1
    // CHECK: %[[C2:.*]] = torch.constant.int 2
    // CHECK: %[[C1_0:.*]] = torch.constant.int 1
    // CHECK: %[[C1_1:.*]] = torch.constant.int 1
    // CHECK: %[[C3:.*]] = torch.constant.int 3
    // CHECK: %[[C2_0:.*]] = torch.constant.int 2
    // CHECK: %[[C0:.*]] = torch.constant.int 0
    // CHECK: %[[C0_1:.*]] = torch.constant.int 0
    // CHECK: %[[PADDING:.*]] = torch.prim.ListConstruct %[[C1]], %[[C2]] : (!torch.int, !torch.int) -> !torch.list<int>
    // CHECK: %[[DILATIONS:.*]] = torch.prim.ListConstruct %[[C1_0]], %[[C1_1]] : (!torch.int, !torch.int) -> !torch.list<int>
    // CHECK: %[[STRIDE:.*]] = torch.prim.ListConstruct %[[C3]], %[[C2_0]] : (!torch.int, !torch.int) -> !torch.list<int>
    // CHECK: %[[OUTPUT_PADDING:.*]] = torch.prim.ListConstruct %[[C0]], %[[C0_1]] : (!torch.int, !torch.int) -> !torch.list<int>
    // CHECK: %[[TRANSPOSED:.*]] = torch.constant.bool true
    // CHECK: %[[BIAS:.*]] = torch.constant.none
    // CHECK: %[[GROUPS:.*]] = torch.constant.int 1
    // CHECK: torch.aten.convolution %arg0, %arg1, %[[BIAS]], %[[STRIDE]], %[[PADDING]], %[[DILATIONS]], %[[TRANSPOSED]], %[[OUTPUT_PADDING]], %[[GROUPS]] : !torch.vtensor<[1,1,3,3],f32>, !torch.vtensor<[1,2,3,3],f32>, !torch.none, !torch.list<int>, !torch.list<int>, !torch.list<int>, !torch.bool, !torch.list<int>, !torch.int -> !torch.vtensor<[1,2,7,3],f32>
    %0 = torch.operator "onnx.ConvTranspose"(%arg0, %arg1) {torch.onnx.pads = [1 : si64, 2 : si64, 1 : si64, 2 : si64], torch.onnx.strides = [3 : si64, 2 : si64]} : (!torch.vtensor<[1,1,3,3],f32>, !torch.vtensor<[1,2,3,3],f32>) -> !torch.vtensor<[1,2,7,3],f32>
    return %0 : !torch.vtensor<[1,2,7,3],f32>
  }

// CHECK-LABEL: @test_batchnorm_epsilon
func.func @test_batchnorm_epsilon(%arg0: !torch.vtensor<[2,3,4,5],f32>, %arg1: !torch.vtensor<[3],f32>, %arg2: !torch.vtensor<[3],f32>, %arg3: !torch.vtensor<[3],f32>, %arg4: !torch.vtensor<[3],f32>) -> !torch.vtensor<[2,3,4,5],f32> attributes {torch.onnx_meta.ir_version = 8 : si64, torch.onnx_meta.opset_version = 15 : si64, torch.onnx_meta.producer_name = "backend-test", torch.onnx_meta.producer_version = ""} {
  // CHECK: %[[FALSE:.*]] = torch.constant.bool false
  // CHECK: %[[MOMENTUM:.*]] = torch.constant.float 0.89999997615814208
  // CHECK: %[[EPS:.*]] = torch.constant.float 0.0099999997764825821
  // CHECK: torch.aten.batch_norm %arg0, %arg1, %arg2, %arg3, %arg4, %[[FALSE]], %[[MOMENTUM]], %[[EPS]], %[[FALSE]] : !torch.vtensor<[2,3,4,5],f32>, !torch.vtensor<[3],f32>, !torch.vtensor<[3],f32>, !torch.vtensor<[3],f32>, !torch.vtensor<[3],f32>, !torch.bool, !torch.float, !torch.float, !torch.bool -> !torch.vtensor<[2,3,4,5],f32>
  %0 = torch.operator "onnx.BatchNormalization"(%arg0, %arg1, %arg2, %arg3, %arg4) {torch.onnx.epsilon = 0.00999999977 : f32} : (!torch.vtensor<[2,3,4,5],f32>, !torch.vtensor<[3],f32>, !torch.vtensor<[3],f32>, !torch.vtensor<[3],f32>, !torch.vtensor<[3],f32>) -> !torch.vtensor<[2,3,4,5],f32>
  return %0 : !torch.vtensor<[2,3,4,5],f32>
}

// CHECK-LABEL: @test_batchnorm_example
func.func @test_batchnorm_example(%arg0: !torch.vtensor<[2,3,4,5],f32>, %arg1: !torch.vtensor<[3],f32>, %arg2: !torch.vtensor<[3],f32>, %arg3: !torch.vtensor<[3],f32>, %arg4: !torch.vtensor<[3],f32>) -> !torch.vtensor<[2,3,4,5],f32> attributes {torch.onnx_meta.ir_version = 8 : si64, torch.onnx_meta.opset_version = 15 : si64, torch.onnx_meta.producer_name = "backend-test", torch.onnx_meta.producer_version = ""} {
  // CHECK: %[[FALSE:.*]] = torch.constant.bool false
  // CHECK: %[[MOMENTUM:.*]] = torch.constant.float 0.89999997615814208
  // CHECK: %[[EPS:.*]] = torch.constant.float 9.9999997473787516E-6
  // CHECK: torch.aten.batch_norm %arg0, %arg1, %arg2, %arg3, %arg4, %[[FALSE]], %[[MOMENTUM]], %[[EPS]], %[[FALSE]] : !torch.vtensor<[2,3,4,5],f32>, !torch.vtensor<[3],f32>, !torch.vtensor<[3],f32>, !torch.vtensor<[3],f32>, !torch.vtensor<[3],f32>, !torch.bool, !torch.float, !torch.float, !torch.bool -> !torch.vtensor<[2,3,4,5],f32>
  %0 = torch.operator "onnx.BatchNormalization"(%arg0, %arg1, %arg2, %arg3, %arg4) : (!torch.vtensor<[2,3,4,5],f32>, !torch.vtensor<[3],f32>, !torch.vtensor<[3],f32>, !torch.vtensor<[3],f32>, !torch.vtensor<[3],f32>) -> !torch.vtensor<[2,3,4,5],f32>
  return %0 : !torch.vtensor<[2,3,4,5],f32>
}

// CHECK-LABEL: @test_concat_1d_axis_0
func.func @test_concat_1d_axis_0(%arg0: !torch.vtensor<[2],f32>, %arg1: !torch.vtensor<[2],f32>) -> !torch.vtensor<[4],f32> attributes {torch.onnx_meta.ir_version = 7 : si64, torch.onnx_meta.opset_version = 13 : si64, torch.onnx_meta.producer_name = "backend-test", torch.onnx_meta.producer_version = ""} {
  // CHECK: %[[TENSORS_LIST:.*]] = torch.prim.ListConstruct %arg0, %arg1 : (!torch.vtensor<[2],f32>, !torch.vtensor<[2],f32>) -> !torch.list<vtensor>
  // CHECK: %[[DIM:.*]] = torch.constant.int 0
  // CHECK: torch.aten.cat %[[TENSORS_LIST]], %[[DIM]] : !torch.list<vtensor>, !torch.int -> !torch.vtensor<[4],f32>
  %0 = torch.operator "onnx.Concat"(%arg0, %arg1) {torch.onnx.axis = 0 : si64} : (!torch.vtensor<[2],f32>, !torch.vtensor<[2],f32>) -> !torch.vtensor<[4],f32>
  return %0 : !torch.vtensor<[4],f32>
}

// CHECK-LABEL: @test_concat_1d_axis_negative_1
func.func @test_concat_1d_axis_negative_1(%arg0: !torch.vtensor<[2],f32>, %arg1: !torch.vtensor<[2],f32>) -> !torch.vtensor<[4],f32> attributes {torch.onnx_meta.ir_version = 7 : si64, torch.onnx_meta.opset_version = 13 : si64, torch.onnx_meta.producer_name = "backend-test", torch.onnx_meta.producer_version = ""} {
  // CHECK: %[[TENSORS_LIST:.*]] = torch.prim.ListConstruct %arg0, %arg1 : (!torch.vtensor<[2],f32>, !torch.vtensor<[2],f32>) -> !torch.list<vtensor>
  // CHECK: %[[DIM:.*]] = torch.constant.int -1
  // CHECK: torch.aten.cat %[[TENSORS_LIST]], %[[DIM]] : !torch.list<vtensor>, !torch.int -> !torch.vtensor<[4],f32>
  %0 = torch.operator "onnx.Concat"(%arg0, %arg1) {torch.onnx.axis = -1 : si64} : (!torch.vtensor<[2],f32>, !torch.vtensor<[2],f32>) -> !torch.vtensor<[4],f32>
  return %0 : !torch.vtensor<[4],f32>
}

// CHECK-LABEL: @test_concat_2d_axis_0
func.func @test_concat_2d_axis_0(%arg0: !torch.vtensor<[2,2],f32>, %arg1: !torch.vtensor<[2,2],f32>) -> !torch.vtensor<[4,2],f32> attributes {torch.onnx_meta.ir_version = 7 : si64, torch.onnx_meta.opset_version = 13 : si64, torch.onnx_meta.producer_name = "backend-test", torch.onnx_meta.producer_version = ""} {
  // CHECK: %[[TENSORS_LIST:.*]] = torch.prim.ListConstruct %arg0, %arg1 : (!torch.vtensor<[2,2],f32>, !torch.vtensor<[2,2],f32>) -> !torch.list<vtensor>
  // CHECK: %[[DIM:.*]] = torch.constant.int 0
  // CHECK: torch.aten.cat %[[TENSORS_LIST]], %[[DIM]] : !torch.list<vtensor>, !torch.int -> !torch.vtensor<[4,2],f32>
  %0 = torch.operator "onnx.Concat"(%arg0, %arg1) {torch.onnx.axis = 0 : si64} : (!torch.vtensor<[2,2],f32>, !torch.vtensor<[2,2],f32>) -> !torch.vtensor<[4,2],f32>
  return %0 : !torch.vtensor<[4,2],f32>
}

// CHECK-LABEL: @test_concat_2d_axis_1
func.func @test_concat_2d_axis_1(%arg0: !torch.vtensor<[2,2],f32>, %arg1: !torch.vtensor<[2,2],f32>) -> !torch.vtensor<[2,4],f32> attributes {torch.onnx_meta.ir_version = 7 : si64, torch.onnx_meta.opset_version = 13 : si64, torch.onnx_meta.producer_name = "backend-test", torch.onnx_meta.producer_version = ""} {
  // CHECK: %[[TENSORS_LIST:.*]] = torch.prim.ListConstruct %arg0, %arg1 : (!torch.vtensor<[2,2],f32>, !torch.vtensor<[2,2],f32>) -> !torch.list<vtensor>
  // CHECK: %[[DIM:.*]] = torch.constant.int 1
  // CHECK: torch.aten.cat %[[TENSORS_LIST]], %[[DIM]] : !torch.list<vtensor>, !torch.int -> !torch.vtensor<[2,4],f32>
  %0 = torch.operator "onnx.Concat"(%arg0, %arg1) {torch.onnx.axis = 1 : si64} : (!torch.vtensor<[2,2],f32>, !torch.vtensor<[2,2],f32>) -> !torch.vtensor<[2,4],f32>
  return %0 : !torch.vtensor<[2,4],f32>
}

// CHECK-LABEL: @test_concat_2d_axis_negative_1
func.func @test_concat_2d_axis_negative_1(%arg0: !torch.vtensor<[2,2],f32>, %arg1: !torch.vtensor<[2,2],f32>) -> !torch.vtensor<[2,4],f32> attributes {torch.onnx_meta.ir_version = 7 : si64, torch.onnx_meta.opset_version = 13 : si64, torch.onnx_meta.producer_name = "backend-test", torch.onnx_meta.producer_version = ""} {
  // CHECK: %[[TENSORS_LIST:.*]] = torch.prim.ListConstruct %arg0, %arg1 : (!torch.vtensor<[2,2],f32>, !torch.vtensor<[2,2],f32>) -> !torch.list<vtensor>
  // CHECK: %[[DIM:.*]] = torch.constant.int -1
  // CHECK: torch.aten.cat %[[TENSORS_LIST]], %[[DIM]] : !torch.list<vtensor>, !torch.int -> !torch.vtensor<[2,4],f32>
  %0 = torch.operator "onnx.Concat"(%arg0, %arg1) {torch.onnx.axis = -1 : si64} : (!torch.vtensor<[2,2],f32>, !torch.vtensor<[2,2],f32>) -> !torch.vtensor<[2,4],f32>
  return %0 : !torch.vtensor<[2,4],f32>
}

// CHECK-LABEL: @test_concat_2d_axis_negative_2
func.func @test_concat_2d_axis_negative_2(%arg0: !torch.vtensor<[2,2],f32>, %arg1: !torch.vtensor<[2,2],f32>) -> !torch.vtensor<[4,2],f32> attributes {torch.onnx_meta.ir_version = 7 : si64, torch.onnx_meta.opset_version = 13 : si64, torch.onnx_meta.producer_name = "backend-test", torch.onnx_meta.producer_version = ""} {
  // CHECK: %[[TENSORS_LIST:.*]] = torch.prim.ListConstruct %arg0, %arg1 : (!torch.vtensor<[2,2],f32>, !torch.vtensor<[2,2],f32>) -> !torch.list<vtensor>
  // CHECK: %[[DIM:.*]] = torch.constant.int -2
  // CHECK: torch.aten.cat %[[TENSORS_LIST]], %[[DIM]] : !torch.list<vtensor>, !torch.int -> !torch.vtensor<[4,2],f32>
  %0 = torch.operator "onnx.Concat"(%arg0, %arg1) {torch.onnx.axis = -2 : si64} : (!torch.vtensor<[2,2],f32>, !torch.vtensor<[2,2],f32>) -> !torch.vtensor<[4,2],f32>
  return %0 : !torch.vtensor<[4,2],f32>
}

// CHECK-LABEL: @test_concat_3d_axis_0
func.func @test_concat_3d_axis_0(%arg0: !torch.vtensor<[2,2,2],f32>, %arg1: !torch.vtensor<[2,2,2],f32>) -> !torch.vtensor<[4,2,2],f32> attributes {torch.onnx_meta.ir_version = 7 : si64, torch.onnx_meta.opset_version = 13 : si64, torch.onnx_meta.producer_name = "backend-test", torch.onnx_meta.producer_version = ""} {
  // CHECK: %[[TENSORS_LIST:.*]] = torch.prim.ListConstruct %arg0, %arg1 : (!torch.vtensor<[2,2,2],f32>, !torch.vtensor<[2,2,2],f32>) -> !torch.list<vtensor>
  // CHECK: %[[DIM:.*]] = torch.constant.int 0
  // CHECK: torch.aten.cat %[[TENSORS_LIST]], %[[DIM]] : !torch.list<vtensor>, !torch.int -> !torch.vtensor<[4,2,2],f32>
  %0 = torch.operator "onnx.Concat"(%arg0, %arg1) {torch.onnx.axis = 0 : si64} : (!torch.vtensor<[2,2,2],f32>, !torch.vtensor<[2,2,2],f32>) -> !torch.vtensor<[4,2,2],f32>
  return %0 : !torch.vtensor<[4,2,2],f32>
}

// CHECK-LABEL: @test_concat_3d_axis_1
func.func @test_concat_3d_axis_1(%arg0: !torch.vtensor<[2,2,2],f32>, %arg1: !torch.vtensor<[2,2,2],f32>) -> !torch.vtensor<[2,4,2],f32> attributes {torch.onnx_meta.ir_version = 7 : si64, torch.onnx_meta.opset_version = 13 : si64, torch.onnx_meta.producer_name = "backend-test", torch.onnx_meta.producer_version = ""} {
  // CHECK: %[[TENSORS_LIST:.*]] = torch.prim.ListConstruct %arg0, %arg1 : (!torch.vtensor<[2,2,2],f32>, !torch.vtensor<[2,2,2],f32>) -> !torch.list<vtensor>
  // CHECK: %[[DIM:.*]] = torch.constant.int 1
  // CHECK: torch.aten.cat %[[TENSORS_LIST]], %[[DIM]] : !torch.list<vtensor>, !torch.int -> !torch.vtensor<[2,4,2],f32>
  %0 = torch.operator "onnx.Concat"(%arg0, %arg1) {torch.onnx.axis = 1 : si64} : (!torch.vtensor<[2,2,2],f32>, !torch.vtensor<[2,2,2],f32>) -> !torch.vtensor<[2,4,2],f32>
  return %0 : !torch.vtensor<[2,4,2],f32>
}

// CHECK-LABEL: @test_concat_3d_axis_2
func.func @test_concat_3d_axis_2(%arg0: !torch.vtensor<[2,2,2],f32>, %arg1: !torch.vtensor<[2,2,2],f32>) -> !torch.vtensor<[2,2,4],f32> attributes {torch.onnx_meta.ir_version = 7 : si64, torch.onnx_meta.opset_version = 13 : si64, torch.onnx_meta.producer_name = "backend-test", torch.onnx_meta.producer_version = ""} {
  // CHECK: %[[TENSORS_LIST:.*]] = torch.prim.ListConstruct %arg0, %arg1 : (!torch.vtensor<[2,2,2],f32>, !torch.vtensor<[2,2,2],f32>) -> !torch.list<vtensor>
  // CHECK: %[[DIM:.*]] = torch.constant.int 2
  // CHECK: torch.aten.cat %[[TENSORS_LIST]], %[[DIM]] : !torch.list<vtensor>, !torch.int -> !torch.vtensor<[2,2,4],f32>
  %0 = torch.operator "onnx.Concat"(%arg0, %arg1) {torch.onnx.axis = 2 : si64} : (!torch.vtensor<[2,2,2],f32>, !torch.vtensor<[2,2,2],f32>) -> !torch.vtensor<[2,2,4],f32>
  return %0 : !torch.vtensor<[2,2,4],f32>
}

// CHECK-LABEL: @test_concat_3d_axis_negative_1
func.func @test_concat_3d_axis_negative_1(%arg0: !torch.vtensor<[2,2,2],f32>, %arg1: !torch.vtensor<[2,2,2],f32>) -> !torch.vtensor<[2,2,4],f32> attributes {torch.onnx_meta.ir_version = 7 : si64, torch.onnx_meta.opset_version = 13 : si64, torch.onnx_meta.producer_name = "backend-test", torch.onnx_meta.producer_version = ""} {
  // CHECK: %[[TENSORS_LIST:.*]] = torch.prim.ListConstruct %arg0, %arg1 : (!torch.vtensor<[2,2,2],f32>, !torch.vtensor<[2,2,2],f32>) -> !torch.list<vtensor>
  // CHECK: %[[DIM:.*]] = torch.constant.int -1
  // CHECK: torch.aten.cat %[[TENSORS_LIST]], %[[DIM]] : !torch.list<vtensor>, !torch.int -> !torch.vtensor<[2,2,4],f32>
  %0 = torch.operator "onnx.Concat"(%arg0, %arg1) {torch.onnx.axis = -1 : si64} : (!torch.vtensor<[2,2,2],f32>, !torch.vtensor<[2,2,2],f32>) -> !torch.vtensor<[2,2,4],f32>
  return %0 : !torch.vtensor<[2,2,4],f32>
}

// CHECK-LABEL: @test_concat_3d_axis_negative_2
func.func @test_concat_3d_axis_negative_2(%arg0: !torch.vtensor<[2,2,2],f32>, %arg1: !torch.vtensor<[2,2,2],f32>) -> !torch.vtensor<[2,4,2],f32> attributes {torch.onnx_meta.ir_version = 7 : si64, torch.onnx_meta.opset_version = 13 : si64, torch.onnx_meta.producer_name = "backend-test", torch.onnx_meta.producer_version = ""} {
  // CHECK: %[[TENSORS_LIST:.*]] = torch.prim.ListConstruct %arg0, %arg1 : (!torch.vtensor<[2,2,2],f32>, !torch.vtensor<[2,2,2],f32>) -> !torch.list<vtensor>
  // CHECK: %[[DIM:.*]] = torch.constant.int -2
  // CHECK: torch.aten.cat %[[TENSORS_LIST]], %[[DIM]] : !torch.list<vtensor>, !torch.int -> !torch.vtensor<[2,4,2],f32>
  %0 = torch.operator "onnx.Concat"(%arg0, %arg1) {torch.onnx.axis = -2 : si64} : (!torch.vtensor<[2,2,2],f32>, !torch.vtensor<[2,2,2],f32>) -> !torch.vtensor<[2,4,2],f32>
  return %0 : !torch.vtensor<[2,4,2],f32>
}

// CHECK-LABEL: @test_concat_3d_axis_negative_3
func.func @test_concat_3d_axis_negative_3(%arg0: !torch.vtensor<[2,2,2],f32>, %arg1: !torch.vtensor<[2,2,2],f32>) -> !torch.vtensor<[4,2,2],f32> attributes {torch.onnx_meta.ir_version = 7 : si64, torch.onnx_meta.opset_version = 13 : si64, torch.onnx_meta.producer_name = "backend-test", torch.onnx_meta.producer_version = ""} {
  // CHECK: %[[TENSORS_LIST:.*]] = torch.prim.ListConstruct %arg0, %arg1 : (!torch.vtensor<[2,2,2],f32>, !torch.vtensor<[2,2,2],f32>) -> !torch.list<vtensor>
  // CHECK: %[[DIM:.*]] = torch.constant.int -3
  // CHECK: torch.aten.cat %[[TENSORS_LIST]], %[[DIM]] : !torch.list<vtensor>, !torch.int -> !torch.vtensor<[4,2,2],f32>
  %0 = torch.operator "onnx.Concat"(%arg0, %arg1) {torch.onnx.axis = -3 : si64} : (!torch.vtensor<[2,2,2],f32>, !torch.vtensor<[2,2,2],f32>) -> !torch.vtensor<[4,2,2],f32>
  return %0 : !torch.vtensor<[4,2,2],f32>
}

<<<<<<< HEAD
// CHECK-LABEL: @test_flatten_4d_axis_2
func.func @test_flatten_4d_axis_2(%arg0: !torch.vtensor<[2,3,4,5],f32>) -> !torch.vtensor<[6,20],f32> attributes {torch.onnx_meta.ir_version = 7 : si64, torch.onnx_meta.opset_version = 13 : si64, torch.onnx_meta.producer_name = "backend-test", torch.onnx_meta.producer_version = ""} {
  // CHECK: %[[RIGHT_START:.*]] = torch.constant.int 2
  // CHECK: %[[RIGHT_END:.*]] = torch.constant.int 3
  // CHECK: %[[CR:.*]] = torch.prims.collapse %arg0, %[[RIGHT_START]], %[[RIGHT_END]] : !torch.vtensor<[2,3,4,5],f32>, !torch.int, !torch.int -> !torch.vtensor
  // CHECK: %[[LEFT_START:.*]] = torch.constant.int 0
  // CHECK: %[[LEFT_END:.*]] = torch.constant.int 1
  // CHECK: torch.prims.collapse %[[CR]], %[[LEFT_START]], %[[LEFT_END]] : !torch.vtensor, !torch.int, !torch.int -> !torch.vtensor<[6,20],f32>
  %0 = torch.operator "onnx.Flatten"(%arg0) {torch.onnx.axis = 2 : si64} : (!torch.vtensor<[2,3,4,5],f32>) -> !torch.vtensor<[6,20],f32>
  return %0 : !torch.vtensor<[6,20],f32>
}

// CHECK-LABEL: @test_flatten_4d_axis_0
func.func @test_flatten_4d_axis_0(%arg0: !torch.vtensor<[2,3,4,5],f32>) -> !torch.vtensor<[1,120],f32> attributes {torch.onnx_meta.ir_version = 7 : si64, torch.onnx_meta.opset_version = 13 : si64, torch.onnx_meta.producer_name = "backend-test", torch.onnx_meta.producer_version = ""} {
  // CHECK: %[[RIGHT_START:.*]] = torch.constant.int 0
  // CHECK: %[[RIGHT_END:.*]] = torch.constant.int 3
  // CHECK: %[[CR:.*]] = torch.prims.collapse %arg0, %[[RIGHT_START]], %[[RIGHT_END]] : !torch.vtensor<[2,3,4,5],f32>, !torch.int, !torch.int -> !torch.vtensor
  // CHECK: %[[LEFT_INDEX:.*]] = torch.constant.int 0
  // CHECK: torch.aten.unsqueeze %[[CR]], %[[LEFT_INDEX]] : !torch.vtensor, !torch.int -> !torch.vtensor<[1,120],f32>
  %0 = torch.operator "onnx.Flatten"(%arg0) {torch.onnx.axis = 0 : si64} : (!torch.vtensor<[2,3,4,5],f32>) -> !torch.vtensor<[1,120],f32>
  return %0 : !torch.vtensor<[1,120],f32>
}

// CHECK-LABEL: @test_flatten_4d_axis_4
func.func @test_flatten_4d_axis_4(%arg0: !torch.vtensor<[2,3,4,5],f32>) -> !torch.vtensor<[120,1],f32> attributes {torch.onnx_meta.ir_version = 7 : si64, torch.onnx_meta.opset_version = 13 : si64, torch.onnx_meta.producer_name = "backend-test", torch.onnx_meta.producer_version = ""} {
  // CHECK: %[[RIGHT_INDEX:.*]] = torch.constant.int 4
  // CHECK: %[[CR:.*]] = torch.aten.unsqueeze %arg0, %[[RIGHT_INDEX]] : !torch.vtensor<[2,3,4,5],f32>, !torch.int -> !torch.vtensor
  // CHECK: %[[LEFT_START:.*]] = torch.constant.int 0
  // CHECK: %[[LEFT_END:.*]] = torch.constant.int 3
  // CHECK: torch.prims.collapse %[[CR]], %[[LEFT_START]], %[[LEFT_END]] : !torch.vtensor, !torch.int, !torch.int -> !torch.vtensor<[120,1],f32>
  %0 = torch.operator "onnx.Flatten"(%arg0) {torch.onnx.axis = 4 : si64} : (!torch.vtensor<[2,3,4,5],f32>) -> !torch.vtensor<[120,1],f32>
  return %0 : !torch.vtensor<[120,1],f32>
}

// CHECK-LABEL: @test_flatten_4d_axis_negative_2
func.func @test_flatten_4d_axis_negative_2(%arg0: !torch.vtensor<[2,3,4,5],f32>) -> !torch.vtensor<[6,20],f32> attributes {torch.onnx_meta.ir_version = 7 : si64, torch.onnx_meta.opset_version = 13 : si64, torch.onnx_meta.producer_name = "backend-test", torch.onnx_meta.producer_version = ""} {
  // CHECK: %[[RIGHT_START:.*]] = torch.constant.int 2
  // CHECK: %[[RIGHT_END:.*]] = torch.constant.int 3
  // CHECK: %[[CR:.*]] = torch.prims.collapse %arg0, %[[RIGHT_START]], %[[RIGHT_END]] : !torch.vtensor<[2,3,4,5],f32>, !torch.int, !torch.int -> !torch.vtensor
  // CHECK: %[[LEFT_START:.*]] = torch.constant.int 0
  // CHECK: %[[LEFT_END:.*]] = torch.constant.int 1
  // CHECK: torch.prims.collapse %[[CR]], %[[LEFT_START]], %[[LEFT_END]] : !torch.vtensor, !torch.int, !torch.int -> !torch.vtensor<[6,20],f32>
  %0 = torch.operator "onnx.Flatten"(%arg0) {torch.onnx.axis = -2 : si64} : (!torch.vtensor<[2,3,4,5],f32>) -> !torch.vtensor<[6,20],f32>
  return %0 : !torch.vtensor<[6,20],f32>
}

// CHECK-LABEL: @test_flatten_4d_axis_negative_1
func.func @test_flatten_4d_axis_negative_1(%arg0: !torch.vtensor<[2,3,4,5],f32>) -> !torch.vtensor<[24,5],f32> attributes {torch.onnx_meta.ir_version = 7 : si64, torch.onnx_meta.opset_version = 13 : si64, torch.onnx_meta.producer_name = "backend-test", torch.onnx_meta.producer_version = ""} {
  // CHECK: %[[RIGHT_START:.*]] = torch.constant.int 3
  // CHECK: %[[RIGHT_END:.*]] = torch.constant.int 3
  // CHECK: %[[CR:.*]] = torch.prims.collapse %arg0, %[[RIGHT_START]], %[[RIGHT_END]] : !torch.vtensor<[2,3,4,5],f32>, !torch.int, !torch.int -> !torch.vtensor
  // CHECK: %[[LEFT_START:.*]] = torch.constant.int 0
  // CHECK: %[[LEFT_END:.*]] = torch.constant.int 2
  // CHECK: torch.prims.collapse %[[CR]], %[[LEFT_START]], %[[LEFT_END]] : !torch.vtensor, !torch.int, !torch.int -> !torch.vtensor<[24,5],f32>
  %0 = torch.operator "onnx.Flatten"(%arg0) {torch.onnx.axis = -1 : si64} : (!torch.vtensor<[2,3,4,5],f32>) -> !torch.vtensor<[24,5],f32>
  return %0 : !torch.vtensor<[24,5],f32>
}

// CHECK-LABEL: @test_flatten_4d_axis_negative_4
func.func @test_flatten_4d_axis_negative_4(%arg0: !torch.vtensor<[2,3,4,5],f32>) -> !torch.vtensor<[1,120],f32> attributes {torch.onnx_meta.ir_version = 7 : si64, torch.onnx_meta.opset_version = 13 : si64, torch.onnx_meta.producer_name = "backend-test", torch.onnx_meta.producer_version = ""} {
  // CHECK: %[[RIGHT_START:.*]] = torch.constant.int 0
  // CHECK: %[[RIGHT_END:.*]] = torch.constant.int 3
  // CHECK: %[[CR:.*]] = torch.prims.collapse %arg0, %[[RIGHT_START]], %[[RIGHT_END]] : !torch.vtensor<[2,3,4,5],f32>, !torch.int, !torch.int -> !torch.vtensor
  // CHECK: %[[LEFT_INDEX:.*]] = torch.constant.int 0
  // CHECK: torch.aten.unsqueeze %[[CR]], %[[LEFT_INDEX]] : !torch.vtensor, !torch.int -> !torch.vtensor<[1,120],f32>
  %0 = torch.operator "onnx.Flatten"(%arg0) {torch.onnx.axis = -4 : si64} : (!torch.vtensor<[2,3,4,5],f32>) -> !torch.vtensor<[1,120],f32>
  return %0 : !torch.vtensor<[1,120],f32>
}

// CHECK-LABEL: @test_flatten_2d_axis_1
func.func @test_flatten_2d_axis_1(%arg0: !torch.vtensor<[2,3],f32>) -> !torch.vtensor<[2,3],f32> attributes {torch.onnx_meta.ir_version = 7 : si64, torch.onnx_meta.opset_version = 13 : si64, torch.onnx_meta.producer_name = "backend-test", torch.onnx_meta.producer_version = ""} {
  // CHECK: %[[RIGHT_START:.*]] = torch.constant.int 1
  // CHECK: %[[RIGHT_END:.*]] = torch.constant.int 1
  // CHECK: %[[CR:.*]] = torch.prims.collapse %arg0, %[[RIGHT_START]], %[[RIGHT_END]] : !torch.vtensor<[2,3],f32>, !torch.int, !torch.int -> !torch.vtensor
  // CHECK: %[[LEFT_START:.*]] = torch.constant.int 0
  // CHECK: %[[LEFT_END:.*]] = torch.constant.int 0
  // CHECK: torch.prims.collapse %[[CR]], %[[LEFT_START]], %[[LEFT_END]] : !torch.vtensor, !torch.int, !torch.int -> !torch.vtensor<[2,3],f32>
  %0 = torch.operator "onnx.Flatten"(%arg0) {torch.onnx.axis = 1 : si64} : (!torch.vtensor<[2,3],f32>) -> !torch.vtensor<[2,3],f32>
  return %0 : !torch.vtensor<[2,3],f32>
}

// CHECK-LABEL: @test_flatten_1d_axis_0
func.func @test_flatten_1d_axis_0(%arg0: !torch.vtensor<[2],f32>) -> !torch.vtensor<[1,2],f32> attributes {torch.onnx_meta.ir_version = 7 : si64, torch.onnx_meta.opset_version = 13 : si64, torch.onnx_meta.producer_name = "backend-test", torch.onnx_meta.producer_version = ""} {
  // CHECK: %[[RIGHT_START:.*]] = torch.constant.int 0
  // CHECK: %[[RIGHT_END:.*]] = torch.constant.int 0
  // CHECK: %[[CR:.*]] = torch.prims.collapse %arg0, %[[RIGHT_START]], %[[RIGHT_END]] : !torch.vtensor<[2],f32>, !torch.int, !torch.int -> !torch.vtensor
  // CHECK: %[[LEFT_INDEX:.*]] = torch.constant.int 0
  // CHECK: torch.aten.unsqueeze %[[CR]], %[[LEFT_INDEX]] : !torch.vtensor, !torch.int -> !torch.vtensor<[1,2],f32>
  %0 = torch.operator "onnx.Flatten"(%arg0) {torch.onnx.axis = 0 : si64} : (!torch.vtensor<[2],f32>) -> !torch.vtensor<[1,2],f32>
  return %0 : !torch.vtensor<[1,2],f32>
}

// CHECK-LABEL: @test_flatten_1d_axis_negative_1
func.func @test_flatten_1d_axis_negative_1(%arg0: !torch.vtensor<[2],f32>) -> !torch.vtensor<[1,2],f32> attributes {torch.onnx_meta.ir_version = 7 : si64, torch.onnx_meta.opset_version = 13 : si64, torch.onnx_meta.producer_name = "backend-test", torch.onnx_meta.producer_version = ""} {
  // CHECK: %[[RIGHT_START:.*]] = torch.constant.int 0
  // CHECK: %[[RIGHT_END:.*]] = torch.constant.int 0
  // CHECK: %[[CR:.*]] = torch.prims.collapse %arg0, %[[RIGHT_START]], %[[RIGHT_END]] : !torch.vtensor<[2],f32>, !torch.int, !torch.int -> !torch.vtensor
  // CHECK: %[[LEFT_INDEX:.*]] = torch.constant.int 0
  // CHECK: torch.aten.unsqueeze %[[CR]], %[[LEFT_INDEX]] : !torch.vtensor, !torch.int -> !torch.vtensor<[1,2],f32>
  %0 = torch.operator "onnx.Flatten"(%arg0) {torch.onnx.axis = -1 : si64} : (!torch.vtensor<[2],f32>) -> !torch.vtensor<[1,2],f32>
  return %0 : !torch.vtensor<[1,2],f32>
}

// COM: CHECK-LABEL: @test_flatten_1d_axis_1
func.func @test_flatten_1d_axis_1(%arg0: !torch.vtensor<[2],f32>) -> !torch.vtensor<[2,1],f32> attributes {torch.onnx_meta.ir_version = 7 : si64, torch.onnx_meta.opset_version = 13 : si64, torch.onnx_meta.producer_name = "backend-test", torch.onnx_meta.producer_version = ""} {
  // CHECK: %[[RIGHT_INDEX:.*]] = torch.constant.int 1
  // CHECK: %[[CR:.*]] = torch.aten.unsqueeze %arg0, %[[RIGHT_INDEX]] : !torch.vtensor<[2],f32>, !torch.int -> !torch.vtensor
  // CHECK: %[[LEFT_START:.*]] = torch.constant.int 0
  // CHECK: %[[LEFT_END:.*]] = torch.constant.int 0
  // CHECK: torch.prims.collapse %[[CR]], %[[LEFT_START]], %[[LEFT_END]] : !torch.vtensor, !torch.int, !torch.int -> !torch.vtensor<[2,1],f32>
  %0 = torch.operator "onnx.Flatten"(%arg0) {torch.onnx.axis = 1 : si64} : (!torch.vtensor<[2],f32>) -> !torch.vtensor<[2,1],f32>
  return %0 : !torch.vtensor<[2,1],f32>
}
=======
// CHECK-LABEL: @test_expand_dim2_shape2
func.func @test_expand_dim2_shape2(%arg0: !torch.vtensor<[1,4],f32>, %arg1: !torch.vtensor<[2],si32>) 
              -> !torch.vtensor<[3,4],f32> attributes {torch.onnx_meta.ir_version = 9 : si64, torch.onnx_meta.opset_version = 18 : si64, torch.onnx_meta.producer_name = "backend-test", torch.onnx_meta.producer_version = ""} {
  // CHECK: %[[INT0:.+]] = torch.constant.int 0
  // CHECK: %[[INT0_0:.+]] = torch.constant.int 0
  // CHECK: torch.aten.select.int %arg1, %int0, %int0_0 : !torch.vtensor<[2],si32>, !torch.int, !torch.int -> !torch.vtensor<[1],si32>
  // CHECK: torch.aten.item %0 : !torch.vtensor<[1],si32> -> !torch.int
  // CHECK: %[[INT1:.+]] = torch.constant.int 1
  // CHECK: torch.aten.select.int %arg1, %int0, %int1 : !torch.vtensor<[2],si32>, !torch.int, !torch.int -> !torch.vtensor<[1],si32>
  // CHECK: torch.aten.item %2 : !torch.vtensor<[1],si32> -> !torch.int
  // CHECK: torch.prim.ListConstruct %1, %3 : (!torch.int, !torch.int) -> !torch.list<int>
  // CHECK: torch.aten.broadcast_to %arg0, %4 : !torch.vtensor<[1,4],f32>, !torch.list<int> -> !torch.vtensor<[3,4],f32>
  %0 = torch.operator "onnx.Expand"(%arg0, %arg1) : (!torch.vtensor<[1,4],f32>, !torch.vtensor<[2],si32>) -> !torch.vtensor<[3,4],f32>
  return %0 : !torch.vtensor<[3,4],f32>
}
// CHECK-LABEL: @test_expand_dim2_shape3
func.func @test_expand_dim2_shape3(%arg0: !torch.vtensor<[3,1],f32>, %arg1: !torch.vtensor<[3],si64>) -> !torch.vtensor<[2,3,6],f32> attributes {torch.onnx_meta.ir_version = 7 : si64, torch.onnx_meta.opset_version = 13 : si64, torch.onnx_meta.producer_name = "backend-test", torch.onnx_meta.producer_version = ""} {
  // CHECK: %[[INT0:.+]] = torch.constant.int 0
  // CHECK: %[[INT0_0:.+]] = torch.constant.int 0
  // CHECK: torch.aten.select.int %arg1, %int0, %int0_0 : !torch.vtensor<[3],si64>, !torch.int, !torch.int -> !torch.vtensor<[1],si64>
  // CHECK: torch.aten.item %0 : !torch.vtensor<[1],si64> -> !torch.int
  // CHECK: %[[INT1:.+]] = torch.constant.int 1
  // CHECK: torch.aten.select.int %arg1, %int0, %int1 : !torch.vtensor<[3],si64>, !torch.int, !torch.int -> !torch.vtensor<[1],si64>
  // CHECK: torch.aten.item %2 : !torch.vtensor<[1],si64> -> !torch.int
  // CHECK: %[[INT2:.+]] = torch.constant.int 2
  // CHECK: torch.aten.select.int %arg1, %int0, %int2 : !torch.vtensor<[3],si64>, !torch.int, !torch.int -> !torch.vtensor<[1],si64>
  // CHECK: torch.aten.item %4 : !torch.vtensor<[1],si64> -> !torch.int
  // CHECK: torch.prim.ListConstruct %1, %3, %5 : (!torch.int, !torch.int, !torch.int) -> !torch.list<int>
  // CHECK: torch.aten.broadcast_to %arg0, %6 : !torch.vtensor<[3,1],f32>, !torch.list<int> -> !torch.vtensor<[2,3,6],f32>
  %0 = torch.operator "onnx.Expand"(%arg0, %arg1) : (!torch.vtensor<[3,1],f32>, !torch.vtensor<[3],si64>) -> !torch.vtensor<[2,3,6],f32>
  return %0 : !torch.vtensor<[2,3,6],f32>
}

// CHECK-LABEL: @test_expand_dim3_shape4
func.func @test_expand_dim3_shape4(%arg0: !torch.vtensor<[1,3,1],f32>, %arg1: !torch.vtensor<[4],si64>) -> !torch.vtensor<[3,3,3,3],f32> attributes {torch.onnx_meta.ir_version = 4 : si64, torch.onnx_meta.opset_version = 9 : si64, torch.onnx_meta.producer_name = "backend-test", torch.onnx_meta.producer_version = ""} {
  // CHECK: %[[INT0:.+]] = torch.constant.int 0
  // CHECK: %[[INT0_0:.+]] = torch.constant.int 0
  // CHECK: torch.aten.select.int %arg1, %int0, %int0_0 : !torch.vtensor<[4],si64>, !torch.int, !torch.int -> !torch.vtensor<[1],si64>
  // CHECK: torch.aten.item %0 : !torch.vtensor<[1],si64> -> !torch.int
  // CHECK: %[[INT1:.+]] = torch.constant.int 1
  // CHECK: torch.aten.select.int %arg1, %int0, %int1 : !torch.vtensor<[4],si64>, !torch.int, !torch.int -> !torch.vtensor<[1],si64>
  // CHECK: torch.aten.item %2 : !torch.vtensor<[1],si64> -> !torch.int
  // CHECK: %[[INT2:.+]] = torch.constant.int 2
  // CHECK: torch.aten.select.int %arg1, %int0, %int2 : !torch.vtensor<[4],si64>, !torch.int, !torch.int -> !torch.vtensor<[1],si64>
  // CHECK: torch.aten.item %4 : !torch.vtensor<[1],si64> -> !torch.int
  // CHECK: %[[INT3:.+]] = torch.constant.int 3
  // CHECK: torch.aten.select.int %arg1, %int0, %int3 : !torch.vtensor<[4],si64>, !torch.int, !torch.int -> !torch.vtensor<[1],si64>
  // CHECK: torch.aten.item %6 : !torch.vtensor<[1],si64> -> !torch.int
  // CHECK: torch.prim.ListConstruct %1, %3, %5, %7 : (!torch.int, !torch.int, !torch.int, !torch.int) -> !torch.list<int>
  // CHECK: %9 = torch.aten.broadcast_to %arg0, %8 : !torch.vtensor<[1,3,1],f32>, !torch.list<int> -> !torch.vtensor<[3,3,3,3],f32>   
  %0 = torch.operator "onnx.Expand"(%arg0, %arg1) : (!torch.vtensor<[1,3,1],f32>, !torch.vtensor<[4],si64>) -> !torch.vtensor<[3,3,3,3],f32>
  return %0 : !torch.vtensor<[3,3,3,3],f32>
} 
// CHECK-LABEL: @test_dropout
func.func @test_dropout(%arg0: !torch.vtensor<[3],f32>) -> !torch.vtensor<[3],f32> attributes {torch.onnx_meta.ir_version = 7 : si64, torch.onnx_meta.opset_version = 13 : si64, torch.onnx_meta.producer_name = "backend-test", torch.onnx_meta.producer_version = ""} {
  // CHECK: torch.aten.dropout %arg0, %float5.000000e-01, %false : !torch.vtensor<[3],f32>, !torch.float, !torch.bool -> !torch.vtensor<[3],f32
  %0 = torch.operator "onnx.Dropout"(%arg0) : (!torch.vtensor<[3],f32>) -> !torch.vtensor<[3],f32>
  return %0 : !torch.vtensor<[3],f32>
}

// CHECK-LABEL: @test_dropout_default
func.func @test_dropout_default(%arg0: !torch.vtensor<[3,4,5],f32>) -> !torch.vtensor<[3,4,5],f32> attributes {torch.onnx_meta.ir_version = 7 : si64, torch.onnx_meta.opset_version = 13 : si64, torch.onnx_meta.producer_name = "backend-test", torch.onnx_meta.producer_version = ""} {
  // CHECK: torch.aten.dropout %arg0, %float5.000000e-01, %false : !torch.vtensor<[3,4,5],f32>, !torch.float, !torch.bool -> !torch.vtensor<[3,4,5],f32>
  %0 = torch.operator "onnx.Dropout"(%arg0) {torch.onnx.seed = 0 : si64} : (!torch.vtensor<[3,4,5],f32>) -> !torch.vtensor<[3,4,5],f32>
  return %0 : !torch.vtensor<[3,4,5],f32>
}

// CHECK-LABEL: @test_dropout_default_mask
func.func @test_dropout_default_mask(%arg0: !torch.vtensor<[3,4,5],f32>) -> (!torch.vtensor<[3,4,5],f32>, !torch.vtensor<[3,4,5],i1>) attributes {torch.onnx_meta.ir_version = 7 : si64, torch.onnx_meta.opset_version = 13 : si64, torch.onnx_meta.producer_name = "backend-test", torch.onnx_meta.producer_version = ""} {
  // CHECK: torch.aten.dropout %arg0, %float5.000000e-01, %false : !torch.vtensor<[3,4,5],f32>, !torch.float, !torch.bool -> !torch.vtensor<[3,4,5],f32>
  // CHECK: torch.aten.ones_like %arg0, %int11, %none, %none, %none, %none : !torch.vtensor<[3,4,5],f32>, !torch.int, !torch.none, !torch.none, !torch.none, !torch.none -> !torch.vtensor<[3,4,5],i1>
  %0:2 = torch.operator "onnx.Dropout"(%arg0) {torch.onnx.seed = 0 : si64} : (!torch.vtensor<[3,4,5],f32>) -> (!torch.vtensor<[3,4,5],f32>, !torch.vtensor<[3,4,5],i1>)
  return %0#0, %0#1 : !torch.vtensor<[3,4,5],f32>, !torch.vtensor<[3,4,5],i1>
}

// CHECK-LABEL: @test_dropout_default_mask_ratio
func.func @test_dropout_default_mask_ratio(%arg0: !torch.vtensor<[3,4,5],f32>, %arg1: !torch.vtensor<[],f32>) -> (!torch.vtensor<[3,4,5],f32>, !torch.vtensor<[3,4,5],i1>) attributes {torch.onnx_meta.ir_version = 7 : si64, torch.onnx_meta.opset_version = 13 : si64, torch.onnx_meta.producer_name = "backend-test", torch.onnx_meta.producer_version = ""} {
  // CHECK: torch.aten.dropout %arg0, %0, %false : !torch.vtensor<[3,4,5],f32>, !torch.float, !torch.bool -> !torch.vtensor<[3,4,5],f32>
  // CHECK: torch.aten.ones_like %arg0, %int11, %none, %none, %none, %none : !torch.vtensor<[3,4,5],f32>, !torch.int, !torch.none, !torch.none, !torch.none, !torch.none -> !torch.vtensor<[3,4,5],i1>
  %0:2 = torch.operator "onnx.Dropout"(%arg0, %arg1) {torch.onnx.seed = 0 : si64} : (!torch.vtensor<[3,4,5],f32>, !torch.vtensor<[],f32>) -> (!torch.vtensor<[3,4,5],f32>, !torch.vtensor<[3,4,5],i1>)
  return %0#0, %0#1 : !torch.vtensor<[3,4,5],f32>, !torch.vtensor<[3,4,5],i1>
}

// CHECK-LABEL: @test_dropout_default_ratio
func.func @test_dropout_default_ratio(%arg0: !torch.vtensor<[3,4,5],f32>, %arg1: !torch.vtensor<[],f32>) -> !torch.vtensor<[3,4,5],f32> attributes {torch.onnx_meta.ir_version = 7 : si64, torch.onnx_meta.opset_version = 13 : si64, torch.onnx_meta.producer_name = "backend-test", torch.onnx_meta.producer_version = ""} {
  // CHECK: torch.aten.dropout %arg0, %0, %false : !torch.vtensor<[3,4,5],f32>, !torch.float, !torch.bool -> !torch.vtensor<[3,4,5],f32>
  %0 = torch.operator "onnx.Dropout"(%arg0, %arg1) {torch.onnx.seed = 0 : si64} : (!torch.vtensor<[3,4,5],f32>, !torch.vtensor<[],f32>) -> !torch.vtensor<[3,4,5],f32>
  return %0 : !torch.vtensor<[3,4,5],f32>
}

// CHECK-LABEL: @test_training_dropout_zero_ratio
func.func @test_training_dropout_zero_ratio(%arg0: !torch.vtensor<[3,4,5],f32>, %arg1: !torch.vtensor<[],f32>, %arg2: !torch.vtensor<[],i1>) -> !torch.vtensor<[3,4,5],f32> attributes {torch.onnx_meta.ir_version = 7 : si64, torch.onnx_meta.opset_version = 13 : si64, torch.onnx_meta.producer_name = "backend-test", torch.onnx_meta.producer_version = ""} {
  // CHECK: torch.aten.dropout %arg0, %0, %2 : !torch.vtensor<[3,4,5],f32>, !torch.float, !torch.bool -> !torch.vtensor<[3,4,5],f32>
  %0 = torch.operator "onnx.Dropout"(%arg0, %arg1, %arg2) {torch.onnx.seed = 0 : si64} : (!torch.vtensor<[3,4,5],f32>, !torch.vtensor<[],f32>, !torch.vtensor<[],i1>) -> !torch.vtensor<[3,4,5],f32>
  return %0 : !torch.vtensor<[3,4,5],f32>
}

// CHECK-LABEL: @test_elu_default
func.func @test_elu_default(%arg0: !torch.vtensor<[3,4,5],f32>) -> !torch.vtensor<[3,4,5],f32> attributes {torch.onnx_meta.ir_version = 3 : si64, torch.onnx_meta.opset_version = 6 : si64, torch.onnx_meta.producer_name = "backend-test", torch.onnx_meta.producer_version = ""} {
  // CHECK: torch.aten.elu %arg0, %float0.000000e00, %float1.000000e00, %float1.000000e00 : !torch.vtensor<[3,4,5],f32>, !torch.float, !torch.float, !torch.float -> !torch.vtensor<[3,4,5],f32>
  %0 = torch.operator "onnx.Elu"(%arg0) : (!torch.vtensor<[3,4,5],f32>) -> !torch.vtensor<[3,4,5],f32>
  return %0 : !torch.vtensor<[3,4,5],f32>
}

// CHECK-LABEL: @test_elu_example
func.func @test_elu_example(%arg0: !torch.vtensor<[3],f32>) -> !torch.vtensor<[3],f32> attributes {torch.onnx_meta.ir_version = 3 : si64, torch.onnx_meta.opset_version = 6 : si64, torch.onnx_meta.producer_name = "backend-test", torch.onnx_meta.producer_version = ""} {
  // CHECK: torch.aten.elu %arg0, %float2.000000e00, %float1.000000e00, %float1.000000e00 : !torch.vtensor<[3],f32>, !torch.float, !torch.float, !torch.float -> !torch.vtensor<[3],f32>
  %0 = torch.operator "onnx.Elu"(%arg0) {torch.onnx.alpha = 2.000000e+00 : f32} : (!torch.vtensor<[3],f32>) -> !torch.vtensor<[3],f32>
  return %0 : !torch.vtensor<[3],f32>
}

// CHECK-LABEL: @test_depthtospace_example
func.func @test_depthtospace_example(%arg0: !torch.vtensor<[1,8,2,3],f32>) -> !torch.vtensor<[1,2,4,6],f32> attributes {torch.onnx_meta.ir_version = 7 : si64, torch.onnx_meta.opset_version = 13 : si64, torch.onnx_meta.producer_name = "backend-test", torch.onnx_meta.producer_version = ""} {
  // CHECK: %[[C0:.*]] = torch.constant.int 0
  // CHECK: %[[SIZE:.*]] = torch.aten.size.int %arg0, %[[C0]] : !torch.vtensor<[1,8,2,3],f32>, !torch.int -> !torch.int
  // CHECK: %[[C1:.*]] = torch.constant.int 1
  // CHECK: %[[SIZE_0:.*]] = torch.aten.size.int %arg0, %[[C1]] : !torch.vtensor<[1,8,2,3],f32>, !torch.int -> !torch.int
  // CHECK: %[[C2:.*]] = torch.constant.int 2
  // CHECK: %[[SIZE_1:.*]] = torch.aten.size.int %arg0, %[[C2]] : !torch.vtensor<[1,8,2,3],f32>, !torch.int -> !torch.int
  // CHECK: %[[C3:.*]] = torch.constant.int 3
  // CHECK: %[[SIZE_2:.*]] = torch.aten.size.int %arg0, %[[C3]] : !torch.vtensor<[1,8,2,3],f32>, !torch.int -> !torch.int
  // CHECK: %[[C2_0:.*]] = torch.constant.int 2
  // CHECK: %[[C4:.*]] = torch.constant.int 4
  // CHECK: %[[DIV:.*]] = torch.aten.div.int %[[SIZE_0]], %[[C4]] : !torch.int, !torch.int -> !torch.float
  // CHECK: %[[INT:.*]] = torch.aten.Int.float %[[DIV]] : !torch.float -> !torch.int
  // CHECK: %[[RESHAPE_LIST:.*]] = torch.prim.ListConstruct %[[SIZE]], %[[C2_0]], %[[C2_0]], %[[INT]], %[[SIZE_1]], %[[SIZE_2]] : (!torch.int, !torch.int, !torch.int, !torch.int, !torch.int, !torch.int) -> !torch.list<int>
  // CHECK: %[[RESHAPE:.*]] = torch.aten.reshape %arg0, %[[RESHAPE_LIST]] : !torch.vtensor<[1,8,2,3],f32>, !torch.list<int> -> !torch.vtensor<[1,2,2,2,2,3],f32>
  // CHECK: %[[C1_0:.*]] = torch.constant.int 1
  // CHECK: %[[C3_0:.*]] = torch.constant.int 3
  // CHECK: %[[TRANSPOSE:.*]] = torch.aten.transpose.int %[[RESHAPE]], %[[C1_0]], %[[C3_0]] : !torch.vtensor<[1,2,2,2,2,3],f32>, !torch.int, !torch.int -> !torch.vtensor<[1,2,2,2,2,3],f32>
  // CHECK: %[[C2_1:.*]] = torch.constant.int 2
  // CHECK: %[[C4_0:.*]] = torch.constant.int 4
  // CHECK: %[[TRANSPOSE_1:.*]] = torch.aten.transpose.int %[[TRANSPOSE]], %[[C2_1]], %[[C4_0]] : !torch.vtensor<[1,2,2,2,2,3],f32>, !torch.int, !torch.int -> !torch.vtensor<[1,2,2,2,2,3],f32>
  // CHECK: %[[C4_1:.*]] = torch.constant.int 4
  // CHECK: %[[C5:.*]] = torch.constant.int 5
  // CHECK: %[[TRANSPOSE_2:.*]] = torch.aten.transpose.int %[[TRANSPOSE_1]], %[[C4_1]], %[[C5]] : !torch.vtensor<[1,2,2,2,2,3],f32>, !torch.int, !torch.int -> !torch.vtensor<[1,2,2,2,3,2],f32>
  // CHECK: %[[MUL:.*]] = torch.aten.mul.int %[[SIZE_1]], %[[C2_0]] : !torch.int, !torch.int -> !torch.int
  // CHECK: %[[MUL_0:.*]] = torch.aten.mul.int %[[SIZE_2]], %[[C2_0]] : !torch.int, !torch.int -> !torch.int
  // CHECK: %[[RESHAPE_LIST_0:.*]] = torch.prim.ListConstruct %[[SIZE]], %5, %[[MUL]], %[[MUL_0]] : (!torch.int, !torch.int, !torch.int, !torch.int) -> !torch.list<int>
  // CHECK: %[[RESULT:.*]] = torch.aten.reshape %[[TRANSPOSE_2]], %[[RESHAPE_LIST_0]] : !torch.vtensor<[1,2,2,2,3,2],f32>, !torch.list<int> -> !torch.vtensor<[1,2,4,6],f32>
  // CHECK: return %[[RESULT]] : !torch.vtensor<[1,2,4,6],f32
  %0 = torch.operator "onnx.DepthToSpace"(%arg0) {torch.onnx.blocksize = 2 : si64, torch.onnx.mode = "DCR"} : (!torch.vtensor<[1,8,2,3],f32>) -> !torch.vtensor<[1,2,4,6],f32>
  return %0 : !torch.vtensor<[1,2,4,6],f32>
}

// CHECK-LABEL: @test_depthtospace_crd_mode_example
func.func @test_depthtospace_crd_mode_example(%arg0: !torch.vtensor<[1,8,2,3],f32>) -> !torch.vtensor<[1,2,4,6],f32> attributes {torch.onnx_meta.ir_version = 7 : si64, torch.onnx_meta.opset_version = 13 : si64, torch.onnx_meta.producer_name = "backend-test", torch.onnx_meta.producer_version = ""} {
  // CHECK: %[[C0:.*]] = torch.constant.int 0
  // CHECK: %[[SIZE:.*]] = torch.aten.size.int %arg0, %[[C0]] : !torch.vtensor<[1,8,2,3],f32>, !torch.int -> !torch.int
  // CHECK: %[[C1:.*]] = torch.constant.int 1
  // CHECK: %[[SIZE_0:.*]] = torch.aten.size.int %arg0, %[[C1]] : !torch.vtensor<[1,8,2,3],f32>, !torch.int -> !torch.int
  // CHECK: %[[C2:.*]] = torch.constant.int 2
  // CHECK: %[[SIZE_1:.*]] = torch.aten.size.int %arg0, %[[C2]] : !torch.vtensor<[1,8,2,3],f32>, !torch.int -> !torch.int
  // CHECK: %[[C3:.*]] = torch.constant.int 3
  // CHECK: %[[SIZE_2:.*]] = torch.aten.size.int %arg0, %[[C3]] : !torch.vtensor<[1,8,2,3],f32>, !torch.int -> !torch.int
  // CHECK: %[[C2_0:.*]] = torch.constant.int 2
  // CHECK: %[[C4:.*]] = torch.constant.int 4
  // CHECK: %[[DIV:.*]] = torch.aten.div.int %[[SIZE_0]], %[[C4]] : !torch.int, !torch.int -> !torch.float
  // CHECK: %[[INT:.*]] = torch.aten.Int.float %[[DIV]] : !torch.float -> !torch.int
  // CHECK: %[[RESHAPE_LIST:.*]] = torch.prim.ListConstruct %[[SIZE]], %[[C2_0]], %[[C2_0]], %[[INT]], %[[SIZE_1]], %[[SIZE_2]] : (!torch.int, !torch.int, !torch.int, !torch.int, !torch.int, !torch.int) -> !torch.list<int>
  // CHECK: %[[RESHAPE:.*]] = torch.aten.reshape %arg0, %[[RESHAPE_LIST]] : !torch.vtensor<[1,8,2,3],f32>, !torch.list<int> -> !torch.vtensor<[1,2,2,2,2,3],f32>
  // CHECK: %[[C2_1:.*]] = torch.constant.int 2
  // CHECK: %[[C4_0:.*]] = torch.constant.int 4
  // CHECK: %[[TRANSPOSE:.*]] = torch.aten.transpose.int %[[RESHAPE]], %[[C2_1]], %[[C4_0]] : !torch.vtensor<[1,2,2,2,2,3],f32>, !torch.int, !torch.int -> !torch.vtensor<[1,2,2,2,2,3],f32>
  // CHECK: %[[C3_0:.*]] = torch.constant.int 3
  // CHECK: %[[C4_1:.*]] = torch.constant.int 4
  // CHECK: %[[TRANSPOSE_1:.*]] = torch.aten.transpose.int %[[TRANSPOSE]], %[[C3_0]], %[[C4_1]] : !torch.vtensor<[1,2,2,2,2,3],f32>, !torch.int, !torch.int -> !torch.vtensor<[1,2,2,2,2,3],f32>
  // CHECK: %[[C4_1:.*]] = torch.constant.int 4
  // CHECK: %[[C5:.*]] = torch.constant.int 5
  // CHECK: %[[TRANSPOSE_2:.*]] = torch.aten.transpose.int %[[TRANSPOSE_1]], %[[C4_1]], %[[C5]] : !torch.vtensor<[1,2,2,2,2,3],f32>, !torch.int, !torch.int -> !torch.vtensor<[1,2,2,2,3,2],f32>
  // CHECK: %[[MUL:.*]] = torch.aten.mul.int %[[SIZE_1]], %[[C2_0]] : !torch.int, !torch.int -> !torch.int
  // CHECK: %[[MUL_0:.*]] = torch.aten.mul.int %[[SIZE_2]], %[[C2_0]] : !torch.int, !torch.int -> !torch.int
  // CHECK: %[[RESHAPE_LIST_0:.*]] = torch.prim.ListConstruct %[[SIZE]], %5, %[[MUL]], %[[MUL_0]] : (!torch.int, !torch.int, !torch.int, !torch.int) -> !torch.list<int>
  // CHECK: %[[RESULT:.*]] = torch.aten.reshape %[[TRANSPOSE_2]], %[[RESHAPE_LIST_0]] : !torch.vtensor<[1,2,2,2,3,2],f32>, !torch.list<int> -> !torch.vtensor<[1,2,4,6],f32>
  // CHECK: return %[[RESULT]] : !torch.vtensor<[1,2,4,6],f32
  %0 = torch.operator "onnx.DepthToSpace"(%arg0) {torch.onnx.blocksize = 2 : si64, torch.onnx.mode = "CRD"} : (!torch.vtensor<[1,8,2,3],f32>) -> !torch.vtensor<[1,2,4,6],f32>
  return %0 : !torch.vtensor<[1,2,4,6],f32>
}

// -----

// CHECK-LABEL: @float_constant
func.func @float_constant() -> !torch.vtensor<[], f32> attributes {torch.onnx_meta.ir_version = 8 : si64, torch.onnx_meta.opset_version = 18 : si64} {
  // CHECK: %[[CST:.+]] = torch.vtensor.literal(dense<2.500000e-01> : tensor<f32>) : !torch.vtensor<[],f32>
  // CHECK: return %[[CST]]
  %0 = torch.operator "onnx.Constant"() {torch.onnx.value_float = 0.25 : f32} : () -> !torch.vtensor<[],f32>
  return %0 : !torch.vtensor<[],f32>
}

// -----

// CHECK-LABEL: @int_constant
func.func @int_constant() -> !torch.vtensor<[], si64> attributes {torch.onnx_meta.ir_version = 8 : si64, torch.onnx_meta.opset_version = 18 : si64} {
  // CHECK: %[[CST:.+]] = torch.vtensor.literal(dense<79> : tensor<si64>) : !torch.vtensor<[],si64>
  // CHECK: return %[[CST]]
  %0 = torch.operator "onnx.Constant"() {torch.onnx.value_int = 79 : si64} : () -> !torch.vtensor<[],si64>
  return %0 : !torch.vtensor<[],si64>
}

// -----

// CHECK-LABEL: @dense_constant
func.func @dense_constant() -> !torch.vtensor<[1], si64> attributes {torch.onnx_meta.ir_version = 8 : si64, torch.onnx_meta.opset_version = 18 : si64} {
  // CHECK: %[[CST:.+]] = torch.vtensor.literal(dense<13> : tensor<1xsi64>) : !torch.vtensor<[1],si64>
  // CHECK: return %[[CST]]
  %0 = torch.operator "onnx.Constant"() {torch.onnx.value = dense<13> : tensor<1xsi64>} : () -> !torch.vtensor<[1],si64>
  return %0 : !torch.vtensor<[1],si64>
}

// -----

// CHECK-LABEL: @ints_constant
func.func @ints_constant() -> !torch.vtensor<[2], si64> attributes {torch.onnx_meta.ir_version = 8 : si64, torch.onnx_meta.opset_version = 18 : si64} {
  // CHECK: %[[CST:.+]] = torch.vtensor.literal(dense<[7, 9]> : tensor<2xsi64>) : !torch.vtensor<[2],si64>
  // CHECK: return %[[CST]]
  %0 = "torch.operator"() <{name = "onnx.Constant"}> {torch.onnx.value_ints = [7 : si64, 9 : si64]} : () -> !torch.vtensor<[2],si64>
  return %0 : !torch.vtensor<[2],si64>
}
>>>>>>> f78ec78a
<|MERGE_RESOLUTION|>--- conflicted
+++ resolved
@@ -801,121 +801,6 @@
   return %0 : !torch.vtensor<[4,2,2],f32>
 }
 
-<<<<<<< HEAD
-// CHECK-LABEL: @test_flatten_4d_axis_2
-func.func @test_flatten_4d_axis_2(%arg0: !torch.vtensor<[2,3,4,5],f32>) -> !torch.vtensor<[6,20],f32> attributes {torch.onnx_meta.ir_version = 7 : si64, torch.onnx_meta.opset_version = 13 : si64, torch.onnx_meta.producer_name = "backend-test", torch.onnx_meta.producer_version = ""} {
-  // CHECK: %[[RIGHT_START:.*]] = torch.constant.int 2
-  // CHECK: %[[RIGHT_END:.*]] = torch.constant.int 3
-  // CHECK: %[[CR:.*]] = torch.prims.collapse %arg0, %[[RIGHT_START]], %[[RIGHT_END]] : !torch.vtensor<[2,3,4,5],f32>, !torch.int, !torch.int -> !torch.vtensor
-  // CHECK: %[[LEFT_START:.*]] = torch.constant.int 0
-  // CHECK: %[[LEFT_END:.*]] = torch.constant.int 1
-  // CHECK: torch.prims.collapse %[[CR]], %[[LEFT_START]], %[[LEFT_END]] : !torch.vtensor, !torch.int, !torch.int -> !torch.vtensor<[6,20],f32>
-  %0 = torch.operator "onnx.Flatten"(%arg0) {torch.onnx.axis = 2 : si64} : (!torch.vtensor<[2,3,4,5],f32>) -> !torch.vtensor<[6,20],f32>
-  return %0 : !torch.vtensor<[6,20],f32>
-}
-
-// CHECK-LABEL: @test_flatten_4d_axis_0
-func.func @test_flatten_4d_axis_0(%arg0: !torch.vtensor<[2,3,4,5],f32>) -> !torch.vtensor<[1,120],f32> attributes {torch.onnx_meta.ir_version = 7 : si64, torch.onnx_meta.opset_version = 13 : si64, torch.onnx_meta.producer_name = "backend-test", torch.onnx_meta.producer_version = ""} {
-  // CHECK: %[[RIGHT_START:.*]] = torch.constant.int 0
-  // CHECK: %[[RIGHT_END:.*]] = torch.constant.int 3
-  // CHECK: %[[CR:.*]] = torch.prims.collapse %arg0, %[[RIGHT_START]], %[[RIGHT_END]] : !torch.vtensor<[2,3,4,5],f32>, !torch.int, !torch.int -> !torch.vtensor
-  // CHECK: %[[LEFT_INDEX:.*]] = torch.constant.int 0
-  // CHECK: torch.aten.unsqueeze %[[CR]], %[[LEFT_INDEX]] : !torch.vtensor, !torch.int -> !torch.vtensor<[1,120],f32>
-  %0 = torch.operator "onnx.Flatten"(%arg0) {torch.onnx.axis = 0 : si64} : (!torch.vtensor<[2,3,4,5],f32>) -> !torch.vtensor<[1,120],f32>
-  return %0 : !torch.vtensor<[1,120],f32>
-}
-
-// CHECK-LABEL: @test_flatten_4d_axis_4
-func.func @test_flatten_4d_axis_4(%arg0: !torch.vtensor<[2,3,4,5],f32>) -> !torch.vtensor<[120,1],f32> attributes {torch.onnx_meta.ir_version = 7 : si64, torch.onnx_meta.opset_version = 13 : si64, torch.onnx_meta.producer_name = "backend-test", torch.onnx_meta.producer_version = ""} {
-  // CHECK: %[[RIGHT_INDEX:.*]] = torch.constant.int 4
-  // CHECK: %[[CR:.*]] = torch.aten.unsqueeze %arg0, %[[RIGHT_INDEX]] : !torch.vtensor<[2,3,4,5],f32>, !torch.int -> !torch.vtensor
-  // CHECK: %[[LEFT_START:.*]] = torch.constant.int 0
-  // CHECK: %[[LEFT_END:.*]] = torch.constant.int 3
-  // CHECK: torch.prims.collapse %[[CR]], %[[LEFT_START]], %[[LEFT_END]] : !torch.vtensor, !torch.int, !torch.int -> !torch.vtensor<[120,1],f32>
-  %0 = torch.operator "onnx.Flatten"(%arg0) {torch.onnx.axis = 4 : si64} : (!torch.vtensor<[2,3,4,5],f32>) -> !torch.vtensor<[120,1],f32>
-  return %0 : !torch.vtensor<[120,1],f32>
-}
-
-// CHECK-LABEL: @test_flatten_4d_axis_negative_2
-func.func @test_flatten_4d_axis_negative_2(%arg0: !torch.vtensor<[2,3,4,5],f32>) -> !torch.vtensor<[6,20],f32> attributes {torch.onnx_meta.ir_version = 7 : si64, torch.onnx_meta.opset_version = 13 : si64, torch.onnx_meta.producer_name = "backend-test", torch.onnx_meta.producer_version = ""} {
-  // CHECK: %[[RIGHT_START:.*]] = torch.constant.int 2
-  // CHECK: %[[RIGHT_END:.*]] = torch.constant.int 3
-  // CHECK: %[[CR:.*]] = torch.prims.collapse %arg0, %[[RIGHT_START]], %[[RIGHT_END]] : !torch.vtensor<[2,3,4,5],f32>, !torch.int, !torch.int -> !torch.vtensor
-  // CHECK: %[[LEFT_START:.*]] = torch.constant.int 0
-  // CHECK: %[[LEFT_END:.*]] = torch.constant.int 1
-  // CHECK: torch.prims.collapse %[[CR]], %[[LEFT_START]], %[[LEFT_END]] : !torch.vtensor, !torch.int, !torch.int -> !torch.vtensor<[6,20],f32>
-  %0 = torch.operator "onnx.Flatten"(%arg0) {torch.onnx.axis = -2 : si64} : (!torch.vtensor<[2,3,4,5],f32>) -> !torch.vtensor<[6,20],f32>
-  return %0 : !torch.vtensor<[6,20],f32>
-}
-
-// CHECK-LABEL: @test_flatten_4d_axis_negative_1
-func.func @test_flatten_4d_axis_negative_1(%arg0: !torch.vtensor<[2,3,4,5],f32>) -> !torch.vtensor<[24,5],f32> attributes {torch.onnx_meta.ir_version = 7 : si64, torch.onnx_meta.opset_version = 13 : si64, torch.onnx_meta.producer_name = "backend-test", torch.onnx_meta.producer_version = ""} {
-  // CHECK: %[[RIGHT_START:.*]] = torch.constant.int 3
-  // CHECK: %[[RIGHT_END:.*]] = torch.constant.int 3
-  // CHECK: %[[CR:.*]] = torch.prims.collapse %arg0, %[[RIGHT_START]], %[[RIGHT_END]] : !torch.vtensor<[2,3,4,5],f32>, !torch.int, !torch.int -> !torch.vtensor
-  // CHECK: %[[LEFT_START:.*]] = torch.constant.int 0
-  // CHECK: %[[LEFT_END:.*]] = torch.constant.int 2
-  // CHECK: torch.prims.collapse %[[CR]], %[[LEFT_START]], %[[LEFT_END]] : !torch.vtensor, !torch.int, !torch.int -> !torch.vtensor<[24,5],f32>
-  %0 = torch.operator "onnx.Flatten"(%arg0) {torch.onnx.axis = -1 : si64} : (!torch.vtensor<[2,3,4,5],f32>) -> !torch.vtensor<[24,5],f32>
-  return %0 : !torch.vtensor<[24,5],f32>
-}
-
-// CHECK-LABEL: @test_flatten_4d_axis_negative_4
-func.func @test_flatten_4d_axis_negative_4(%arg0: !torch.vtensor<[2,3,4,5],f32>) -> !torch.vtensor<[1,120],f32> attributes {torch.onnx_meta.ir_version = 7 : si64, torch.onnx_meta.opset_version = 13 : si64, torch.onnx_meta.producer_name = "backend-test", torch.onnx_meta.producer_version = ""} {
-  // CHECK: %[[RIGHT_START:.*]] = torch.constant.int 0
-  // CHECK: %[[RIGHT_END:.*]] = torch.constant.int 3
-  // CHECK: %[[CR:.*]] = torch.prims.collapse %arg0, %[[RIGHT_START]], %[[RIGHT_END]] : !torch.vtensor<[2,3,4,5],f32>, !torch.int, !torch.int -> !torch.vtensor
-  // CHECK: %[[LEFT_INDEX:.*]] = torch.constant.int 0
-  // CHECK: torch.aten.unsqueeze %[[CR]], %[[LEFT_INDEX]] : !torch.vtensor, !torch.int -> !torch.vtensor<[1,120],f32>
-  %0 = torch.operator "onnx.Flatten"(%arg0) {torch.onnx.axis = -4 : si64} : (!torch.vtensor<[2,3,4,5],f32>) -> !torch.vtensor<[1,120],f32>
-  return %0 : !torch.vtensor<[1,120],f32>
-}
-
-// CHECK-LABEL: @test_flatten_2d_axis_1
-func.func @test_flatten_2d_axis_1(%arg0: !torch.vtensor<[2,3],f32>) -> !torch.vtensor<[2,3],f32> attributes {torch.onnx_meta.ir_version = 7 : si64, torch.onnx_meta.opset_version = 13 : si64, torch.onnx_meta.producer_name = "backend-test", torch.onnx_meta.producer_version = ""} {
-  // CHECK: %[[RIGHT_START:.*]] = torch.constant.int 1
-  // CHECK: %[[RIGHT_END:.*]] = torch.constant.int 1
-  // CHECK: %[[CR:.*]] = torch.prims.collapse %arg0, %[[RIGHT_START]], %[[RIGHT_END]] : !torch.vtensor<[2,3],f32>, !torch.int, !torch.int -> !torch.vtensor
-  // CHECK: %[[LEFT_START:.*]] = torch.constant.int 0
-  // CHECK: %[[LEFT_END:.*]] = torch.constant.int 0
-  // CHECK: torch.prims.collapse %[[CR]], %[[LEFT_START]], %[[LEFT_END]] : !torch.vtensor, !torch.int, !torch.int -> !torch.vtensor<[2,3],f32>
-  %0 = torch.operator "onnx.Flatten"(%arg0) {torch.onnx.axis = 1 : si64} : (!torch.vtensor<[2,3],f32>) -> !torch.vtensor<[2,3],f32>
-  return %0 : !torch.vtensor<[2,3],f32>
-}
-
-// CHECK-LABEL: @test_flatten_1d_axis_0
-func.func @test_flatten_1d_axis_0(%arg0: !torch.vtensor<[2],f32>) -> !torch.vtensor<[1,2],f32> attributes {torch.onnx_meta.ir_version = 7 : si64, torch.onnx_meta.opset_version = 13 : si64, torch.onnx_meta.producer_name = "backend-test", torch.onnx_meta.producer_version = ""} {
-  // CHECK: %[[RIGHT_START:.*]] = torch.constant.int 0
-  // CHECK: %[[RIGHT_END:.*]] = torch.constant.int 0
-  // CHECK: %[[CR:.*]] = torch.prims.collapse %arg0, %[[RIGHT_START]], %[[RIGHT_END]] : !torch.vtensor<[2],f32>, !torch.int, !torch.int -> !torch.vtensor
-  // CHECK: %[[LEFT_INDEX:.*]] = torch.constant.int 0
-  // CHECK: torch.aten.unsqueeze %[[CR]], %[[LEFT_INDEX]] : !torch.vtensor, !torch.int -> !torch.vtensor<[1,2],f32>
-  %0 = torch.operator "onnx.Flatten"(%arg0) {torch.onnx.axis = 0 : si64} : (!torch.vtensor<[2],f32>) -> !torch.vtensor<[1,2],f32>
-  return %0 : !torch.vtensor<[1,2],f32>
-}
-
-// CHECK-LABEL: @test_flatten_1d_axis_negative_1
-func.func @test_flatten_1d_axis_negative_1(%arg0: !torch.vtensor<[2],f32>) -> !torch.vtensor<[1,2],f32> attributes {torch.onnx_meta.ir_version = 7 : si64, torch.onnx_meta.opset_version = 13 : si64, torch.onnx_meta.producer_name = "backend-test", torch.onnx_meta.producer_version = ""} {
-  // CHECK: %[[RIGHT_START:.*]] = torch.constant.int 0
-  // CHECK: %[[RIGHT_END:.*]] = torch.constant.int 0
-  // CHECK: %[[CR:.*]] = torch.prims.collapse %arg0, %[[RIGHT_START]], %[[RIGHT_END]] : !torch.vtensor<[2],f32>, !torch.int, !torch.int -> !torch.vtensor
-  // CHECK: %[[LEFT_INDEX:.*]] = torch.constant.int 0
-  // CHECK: torch.aten.unsqueeze %[[CR]], %[[LEFT_INDEX]] : !torch.vtensor, !torch.int -> !torch.vtensor<[1,2],f32>
-  %0 = torch.operator "onnx.Flatten"(%arg0) {torch.onnx.axis = -1 : si64} : (!torch.vtensor<[2],f32>) -> !torch.vtensor<[1,2],f32>
-  return %0 : !torch.vtensor<[1,2],f32>
-}
-
-// COM: CHECK-LABEL: @test_flatten_1d_axis_1
-func.func @test_flatten_1d_axis_1(%arg0: !torch.vtensor<[2],f32>) -> !torch.vtensor<[2,1],f32> attributes {torch.onnx_meta.ir_version = 7 : si64, torch.onnx_meta.opset_version = 13 : si64, torch.onnx_meta.producer_name = "backend-test", torch.onnx_meta.producer_version = ""} {
-  // CHECK: %[[RIGHT_INDEX:.*]] = torch.constant.int 1
-  // CHECK: %[[CR:.*]] = torch.aten.unsqueeze %arg0, %[[RIGHT_INDEX]] : !torch.vtensor<[2],f32>, !torch.int -> !torch.vtensor
-  // CHECK: %[[LEFT_START:.*]] = torch.constant.int 0
-  // CHECK: %[[LEFT_END:.*]] = torch.constant.int 0
-  // CHECK: torch.prims.collapse %[[CR]], %[[LEFT_START]], %[[LEFT_END]] : !torch.vtensor, !torch.int, !torch.int -> !torch.vtensor<[2,1],f32>
-  %0 = torch.operator "onnx.Flatten"(%arg0) {torch.onnx.axis = 1 : si64} : (!torch.vtensor<[2],f32>) -> !torch.vtensor<[2,1],f32>
-  return %0 : !torch.vtensor<[2,1],f32>
-}
-=======
 // CHECK-LABEL: @test_expand_dim2_shape2
 func.func @test_expand_dim2_shape2(%arg0: !torch.vtensor<[1,4],f32>, %arg1: !torch.vtensor<[2],si32>) 
               -> !torch.vtensor<[3,4],f32> attributes {torch.onnx_meta.ir_version = 9 : si64, torch.onnx_meta.opset_version = 18 : si64, torch.onnx_meta.producer_name = "backend-test", torch.onnx_meta.producer_version = ""} {
@@ -1134,4 +1019,117 @@
   %0 = "torch.operator"() <{name = "onnx.Constant"}> {torch.onnx.value_ints = [7 : si64, 9 : si64]} : () -> !torch.vtensor<[2],si64>
   return %0 : !torch.vtensor<[2],si64>
 }
->>>>>>> f78ec78a
+
+// CHECK-LABEL: @test_flatten_4d_axis_2
+func.func @test_flatten_4d_axis_2(%arg0: !torch.vtensor<[2,3,4,5],f32>) -> !torch.vtensor<[6,20],f32> attributes {torch.onnx_meta.ir_version = 7 : si64, torch.onnx_meta.opset_version = 13 : si64, torch.onnx_meta.producer_name = "backend-test", torch.onnx_meta.producer_version = ""} {
+  // CHECK: %[[RIGHT_START:.*]] = torch.constant.int 2
+  // CHECK: %[[RIGHT_END:.*]] = torch.constant.int 3
+  // CHECK: %[[CR:.*]] = torch.prims.collapse %arg0, %[[RIGHT_START]], %[[RIGHT_END]] : !torch.vtensor<[2,3,4,5],f32>, !torch.int, !torch.int -> !torch.vtensor
+  // CHECK: %[[LEFT_START:.*]] = torch.constant.int 0
+  // CHECK: %[[LEFT_END:.*]] = torch.constant.int 1
+  // CHECK: torch.prims.collapse %[[CR]], %[[LEFT_START]], %[[LEFT_END]] : !torch.vtensor, !torch.int, !torch.int -> !torch.vtensor<[6,20],f32>
+  %0 = torch.operator "onnx.Flatten"(%arg0) {torch.onnx.axis = 2 : si64} : (!torch.vtensor<[2,3,4,5],f32>) -> !torch.vtensor<[6,20],f32>
+  return %0 : !torch.vtensor<[6,20],f32>
+}
+
+// CHECK-LABEL: @test_flatten_4d_axis_0
+func.func @test_flatten_4d_axis_0(%arg0: !torch.vtensor<[2,3,4,5],f32>) -> !torch.vtensor<[1,120],f32> attributes {torch.onnx_meta.ir_version = 7 : si64, torch.onnx_meta.opset_version = 13 : si64, torch.onnx_meta.producer_name = "backend-test", torch.onnx_meta.producer_version = ""} {
+  // CHECK: %[[RIGHT_START:.*]] = torch.constant.int 0
+  // CHECK: %[[RIGHT_END:.*]] = torch.constant.int 3
+  // CHECK: %[[CR:.*]] = torch.prims.collapse %arg0, %[[RIGHT_START]], %[[RIGHT_END]] : !torch.vtensor<[2,3,4,5],f32>, !torch.int, !torch.int -> !torch.vtensor
+  // CHECK: %[[LEFT_INDEX:.*]] = torch.constant.int 0
+  // CHECK: torch.aten.unsqueeze %[[CR]], %[[LEFT_INDEX]] : !torch.vtensor, !torch.int -> !torch.vtensor<[1,120],f32>
+  %0 = torch.operator "onnx.Flatten"(%arg0) {torch.onnx.axis = 0 : si64} : (!torch.vtensor<[2,3,4,5],f32>) -> !torch.vtensor<[1,120],f32>
+  return %0 : !torch.vtensor<[1,120],f32>
+}
+
+// CHECK-LABEL: @test_flatten_4d_axis_4
+func.func @test_flatten_4d_axis_4(%arg0: !torch.vtensor<[2,3,4,5],f32>) -> !torch.vtensor<[120,1],f32> attributes {torch.onnx_meta.ir_version = 7 : si64, torch.onnx_meta.opset_version = 13 : si64, torch.onnx_meta.producer_name = "backend-test", torch.onnx_meta.producer_version = ""} {
+  // CHECK: %[[RIGHT_INDEX:.*]] = torch.constant.int 4
+  // CHECK: %[[CR:.*]] = torch.aten.unsqueeze %arg0, %[[RIGHT_INDEX]] : !torch.vtensor<[2,3,4,5],f32>, !torch.int -> !torch.vtensor
+  // CHECK: %[[LEFT_START:.*]] = torch.constant.int 0
+  // CHECK: %[[LEFT_END:.*]] = torch.constant.int 3
+  // CHECK: torch.prims.collapse %[[CR]], %[[LEFT_START]], %[[LEFT_END]] : !torch.vtensor, !torch.int, !torch.int -> !torch.vtensor<[120,1],f32>
+  %0 = torch.operator "onnx.Flatten"(%arg0) {torch.onnx.axis = 4 : si64} : (!torch.vtensor<[2,3,4,5],f32>) -> !torch.vtensor<[120,1],f32>
+  return %0 : !torch.vtensor<[120,1],f32>
+}
+
+// CHECK-LABEL: @test_flatten_4d_axis_negative_2
+func.func @test_flatten_4d_axis_negative_2(%arg0: !torch.vtensor<[2,3,4,5],f32>) -> !torch.vtensor<[6,20],f32> attributes {torch.onnx_meta.ir_version = 7 : si64, torch.onnx_meta.opset_version = 13 : si64, torch.onnx_meta.producer_name = "backend-test", torch.onnx_meta.producer_version = ""} {
+  // CHECK: %[[RIGHT_START:.*]] = torch.constant.int 2
+  // CHECK: %[[RIGHT_END:.*]] = torch.constant.int 3
+  // CHECK: %[[CR:.*]] = torch.prims.collapse %arg0, %[[RIGHT_START]], %[[RIGHT_END]] : !torch.vtensor<[2,3,4,5],f32>, !torch.int, !torch.int -> !torch.vtensor
+  // CHECK: %[[LEFT_START:.*]] = torch.constant.int 0
+  // CHECK: %[[LEFT_END:.*]] = torch.constant.int 1
+  // CHECK: torch.prims.collapse %[[CR]], %[[LEFT_START]], %[[LEFT_END]] : !torch.vtensor, !torch.int, !torch.int -> !torch.vtensor<[6,20],f32>
+  %0 = torch.operator "onnx.Flatten"(%arg0) {torch.onnx.axis = -2 : si64} : (!torch.vtensor<[2,3,4,5],f32>) -> !torch.vtensor<[6,20],f32>
+  return %0 : !torch.vtensor<[6,20],f32>
+}
+
+// CHECK-LABEL: @test_flatten_4d_axis_negative_1
+func.func @test_flatten_4d_axis_negative_1(%arg0: !torch.vtensor<[2,3,4,5],f32>) -> !torch.vtensor<[24,5],f32> attributes {torch.onnx_meta.ir_version = 7 : si64, torch.onnx_meta.opset_version = 13 : si64, torch.onnx_meta.producer_name = "backend-test", torch.onnx_meta.producer_version = ""} {
+  // CHECK: %[[RIGHT_START:.*]] = torch.constant.int 3
+  // CHECK: %[[RIGHT_END:.*]] = torch.constant.int 3
+  // CHECK: %[[CR:.*]] = torch.prims.collapse %arg0, %[[RIGHT_START]], %[[RIGHT_END]] : !torch.vtensor<[2,3,4,5],f32>, !torch.int, !torch.int -> !torch.vtensor
+  // CHECK: %[[LEFT_START:.*]] = torch.constant.int 0
+  // CHECK: %[[LEFT_END:.*]] = torch.constant.int 2
+  // CHECK: torch.prims.collapse %[[CR]], %[[LEFT_START]], %[[LEFT_END]] : !torch.vtensor, !torch.int, !torch.int -> !torch.vtensor<[24,5],f32>
+  %0 = torch.operator "onnx.Flatten"(%arg0) {torch.onnx.axis = -1 : si64} : (!torch.vtensor<[2,3,4,5],f32>) -> !torch.vtensor<[24,5],f32>
+  return %0 : !torch.vtensor<[24,5],f32>
+}
+
+// CHECK-LABEL: @test_flatten_4d_axis_negative_4
+func.func @test_flatten_4d_axis_negative_4(%arg0: !torch.vtensor<[2,3,4,5],f32>) -> !torch.vtensor<[1,120],f32> attributes {torch.onnx_meta.ir_version = 7 : si64, torch.onnx_meta.opset_version = 13 : si64, torch.onnx_meta.producer_name = "backend-test", torch.onnx_meta.producer_version = ""} {
+  // CHECK: %[[RIGHT_START:.*]] = torch.constant.int 0
+  // CHECK: %[[RIGHT_END:.*]] = torch.constant.int 3
+  // CHECK: %[[CR:.*]] = torch.prims.collapse %arg0, %[[RIGHT_START]], %[[RIGHT_END]] : !torch.vtensor<[2,3,4,5],f32>, !torch.int, !torch.int -> !torch.vtensor
+  // CHECK: %[[LEFT_INDEX:.*]] = torch.constant.int 0
+  // CHECK: torch.aten.unsqueeze %[[CR]], %[[LEFT_INDEX]] : !torch.vtensor, !torch.int -> !torch.vtensor<[1,120],f32>
+  %0 = torch.operator "onnx.Flatten"(%arg0) {torch.onnx.axis = -4 : si64} : (!torch.vtensor<[2,3,4,5],f32>) -> !torch.vtensor<[1,120],f32>
+  return %0 : !torch.vtensor<[1,120],f32>
+}
+
+// CHECK-LABEL: @test_flatten_2d_axis_1
+func.func @test_flatten_2d_axis_1(%arg0: !torch.vtensor<[2,3],f32>) -> !torch.vtensor<[2,3],f32> attributes {torch.onnx_meta.ir_version = 7 : si64, torch.onnx_meta.opset_version = 13 : si64, torch.onnx_meta.producer_name = "backend-test", torch.onnx_meta.producer_version = ""} {
+  // CHECK: %[[RIGHT_START:.*]] = torch.constant.int 1
+  // CHECK: %[[RIGHT_END:.*]] = torch.constant.int 1
+  // CHECK: %[[CR:.*]] = torch.prims.collapse %arg0, %[[RIGHT_START]], %[[RIGHT_END]] : !torch.vtensor<[2,3],f32>, !torch.int, !torch.int -> !torch.vtensor
+  // CHECK: %[[LEFT_START:.*]] = torch.constant.int 0
+  // CHECK: %[[LEFT_END:.*]] = torch.constant.int 0
+  // CHECK: torch.prims.collapse %[[CR]], %[[LEFT_START]], %[[LEFT_END]] : !torch.vtensor, !torch.int, !torch.int -> !torch.vtensor<[2,3],f32>
+  %0 = torch.operator "onnx.Flatten"(%arg0) {torch.onnx.axis = 1 : si64} : (!torch.vtensor<[2,3],f32>) -> !torch.vtensor<[2,3],f32>
+  return %0 : !torch.vtensor<[2,3],f32>
+}
+
+// CHECK-LABEL: @test_flatten_1d_axis_0
+func.func @test_flatten_1d_axis_0(%arg0: !torch.vtensor<[2],f32>) -> !torch.vtensor<[1,2],f32> attributes {torch.onnx_meta.ir_version = 7 : si64, torch.onnx_meta.opset_version = 13 : si64, torch.onnx_meta.producer_name = "backend-test", torch.onnx_meta.producer_version = ""} {
+  // CHECK: %[[RIGHT_START:.*]] = torch.constant.int 0
+  // CHECK: %[[RIGHT_END:.*]] = torch.constant.int 0
+  // CHECK: %[[CR:.*]] = torch.prims.collapse %arg0, %[[RIGHT_START]], %[[RIGHT_END]] : !torch.vtensor<[2],f32>, !torch.int, !torch.int -> !torch.vtensor
+  // CHECK: %[[LEFT_INDEX:.*]] = torch.constant.int 0
+  // CHECK: torch.aten.unsqueeze %[[CR]], %[[LEFT_INDEX]] : !torch.vtensor, !torch.int -> !torch.vtensor<[1,2],f32>
+  %0 = torch.operator "onnx.Flatten"(%arg0) {torch.onnx.axis = 0 : si64} : (!torch.vtensor<[2],f32>) -> !torch.vtensor<[1,2],f32>
+  return %0 : !torch.vtensor<[1,2],f32>
+}
+
+// CHECK-LABEL: @test_flatten_1d_axis_negative_1
+func.func @test_flatten_1d_axis_negative_1(%arg0: !torch.vtensor<[2],f32>) -> !torch.vtensor<[1,2],f32> attributes {torch.onnx_meta.ir_version = 7 : si64, torch.onnx_meta.opset_version = 13 : si64, torch.onnx_meta.producer_name = "backend-test", torch.onnx_meta.producer_version = ""} {
+  // CHECK: %[[RIGHT_START:.*]] = torch.constant.int 0
+  // CHECK: %[[RIGHT_END:.*]] = torch.constant.int 0
+  // CHECK: %[[CR:.*]] = torch.prims.collapse %arg0, %[[RIGHT_START]], %[[RIGHT_END]] : !torch.vtensor<[2],f32>, !torch.int, !torch.int -> !torch.vtensor
+  // CHECK: %[[LEFT_INDEX:.*]] = torch.constant.int 0
+  // CHECK: torch.aten.unsqueeze %[[CR]], %[[LEFT_INDEX]] : !torch.vtensor, !torch.int -> !torch.vtensor<[1,2],f32>
+  %0 = torch.operator "onnx.Flatten"(%arg0) {torch.onnx.axis = -1 : si64} : (!torch.vtensor<[2],f32>) -> !torch.vtensor<[1,2],f32>
+  return %0 : !torch.vtensor<[1,2],f32>
+}
+
+// COM: CHECK-LABEL: @test_flatten_1d_axis_1
+func.func @test_flatten_1d_axis_1(%arg0: !torch.vtensor<[2],f32>) -> !torch.vtensor<[2,1],f32> attributes {torch.onnx_meta.ir_version = 7 : si64, torch.onnx_meta.opset_version = 13 : si64, torch.onnx_meta.producer_name = "backend-test", torch.onnx_meta.producer_version = ""} {
+  // CHECK: %[[RIGHT_INDEX:.*]] = torch.constant.int 1
+  // CHECK: %[[CR:.*]] = torch.aten.unsqueeze %arg0, %[[RIGHT_INDEX]] : !torch.vtensor<[2],f32>, !torch.int -> !torch.vtensor
+  // CHECK: %[[LEFT_START:.*]] = torch.constant.int 0
+  // CHECK: %[[LEFT_END:.*]] = torch.constant.int 0
+  // CHECK: torch.prims.collapse %[[CR]], %[[LEFT_START]], %[[LEFT_END]] : !torch.vtensor, !torch.int, !torch.int -> !torch.vtensor<[2,1],f32>
+  %0 = torch.operator "onnx.Flatten"(%arg0) {torch.onnx.axis = 1 : si64} : (!torch.vtensor<[2],f32>) -> !torch.vtensor<[2,1],f32>
+  return %0 : !torch.vtensor<[2,1],f32>
+}