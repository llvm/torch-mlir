# Part of the LLVM Project, under the Apache License v2.0 with LLVM Exceptions.
# See https://llvm.org/LICENSE.txt for license information.
# SPDX-License-Identifier: Apache-2.0 WITH LLVM-exception
# Also available under a BSD-style license. See LICENSE.

# RUN: %PYTHON %s | FileCheck %s

from typing import Any, Callable, Optional, Tuple, Dict

import torch
import torch.nn as nn

from torch_mlir.extras.fx_importer import FxImporter
from torch_mlir import ir
from torch_mlir.dialects import torch as torch_d
from torch_mlir.compiler_utils import run_pipeline_with_repro_report
from torch_mlir_e2e_test.linalg_on_tensors_backends.refbackend import (
    RefBackendLinalgOnTensorsBackend,
)


def export_and_import(f, *args, **kwargs):
    """This method implements Stella's importer, stripped down to essentials."""
    context = ir.Context()
    torch_d.register_dialect(context)
    fx_importer = FxImporter(context=context)
    prog = torch.export.export(f, args, kwargs)
    fx_importer.import_frozen_program(prog)
    return fx_importer.module


def sparse_jit(f, *args, **kwargs):
    """This method compiles and runs the given callable using linalg backend."""
    # Import module and lower into Linalg IR.
    module = export_and_import(f, *args, *kwargs)
    run_pipeline_with_repro_report(
        module,
        (
            "builtin.module("
            "func.func(torch-decompose-complex-ops),"
            "torch-backend-to-linalg-on-tensors-backend-pipeline)"
        ),
        "Lowering TorchFX IR -> Linalg IR",
        enable_ir_printing=False,
    )
    # Compile with reference Linalg backend.
    backend = RefBackendLinalgOnTensorsBackend()
    compiled = backend.compile(module)
    invoker = backend.load(compiled)
    # Prepare input parameters. Sparse input tensors are split into
    # their composite tensors. All PyTorch tensors are converted
    # to their backing numpy arrays.
    #
    # TODO: sparse output tensors
    #
    xargs = []
    for a in args:
        if a.layout is torch.sparse_coo:
            # Construct the additional position array required by MLIR with data
            # array([0, nnz]).
            xargs.append(torch.tensor([0, a._nnz()], dtype=a.indices().dtype).numpy())
            # Transform a tensor<ndim x nnz> into [tensor<nnz> x ndim] to conform
            # MLIR SoA COO representation.
            for idx in a.indices():
                xargs.append(idx.numpy())
            xargs.append(a.values().numpy())
        elif a.layout is torch.sparse_csr or a.layout is torch.sparse_bsr:
            xargs.append(a.crow_indices().numpy())
            xargs.append(a.col_indices().numpy())
            xargs.append(a.values().numpy())
        elif a.layout is torch.sparse_csc or a.layout is torch.sparse_bsc:
            xargs.append(a.ccol_indices().numpy())
            xargs.append(a.row_indices().numpy())
            xargs.append(a.values().numpy())
        else:
            xargs.append(a.numpy())
    # Invoke.
    return invoker.main(*xargs)


def run(f):
    print(f"{f.__name__}")
    print("-" * len(f.__name__))
    f()
    print()


@run
# CHECK-LABEL: test_sparse_sum
# CHECK:       #[[$CSR:.*]] = #sparse_tensor.encoding<{ map = (d0, d1) -> (d0 : dense, d1 : compressed), posWidth = 64, crdWidth = 64 }>
# CHECK:       func.func @main(
# CHECK-SAME:    %[[A:.*]]: !torch.vtensor<[64,64],f32,#[[$CSR]]>) -> !torch.vtensor<[],f32> {
# CHECK:         %[[N:.*]] = torch.constant.none
# CHECK:         %[[R:.*]] = torch.aten.sum %[[A]], %[[N]] : !torch.vtensor<[64,64],f32,#[[$CSR]]>, !torch.none -> !torch.vtensor<[],f32>
# CHECK:         return %[[R]] : !torch.vtensor<[],f32>
# CHECK:       }
#
# CHECK: torch.sparse = tensor(4096.)
# CHECK: torch.mlir   = 4096.0
#
def test_sparse_sum():
    class SumNet(torch.nn.Module):
        def __init__(self):
            super(SumNet, self).__init__()

        def forward(self, x):
            return x.sum()

    net = SumNet()
    dense_input = torch.ones(64, 64)
    sparse_input = dense_input.to_sparse_csr()
    m = export_and_import(net, sparse_input)
    print(m)

    # Run it with PyTorch torch.sparse and with TORCH-MLIR sparse_jit.
    res1 = net(sparse_input)
    res2 = sparse_jit(net, sparse_input)
    print("torch.sparse =", res1)
    print("torch.mlir   =", res2)


@run
# CHECK-LABEL: test_sparse_SpMV
# CHECK:       #[[$BSR:.*]] = #sparse_tensor.encoding<{ map = (d0, d1) -> (d0 floordiv 2 : dense, d1 floordiv 2 : compressed, d0 mod 2 : dense, d1 mod 2 : dense), posWidth = 64, crdWidth = 64 }>
# CHECK:       func.func @main(
# CHECK-SAME:    %[[A:.*0]]: !torch.vtensor<[10,10],f32,#[[$BSR]]>,
# CHECK-SAME:    %[[B:.*1]]: !torch.vtensor<[10],f32>) -> !torch.vtensor<[10],f32> {
# CHECK:         %[[R:.*]] = torch.aten.mv %[[A]], %[[B]] : !torch.vtensor<[10,10],f32,#[[$BSR]]>, !torch.vtensor<[10],f32> -> !torch.vtensor<[10],f32>
# CHECK:         return %[[R]] : !torch.vtensor<[10],f32>
# CHECK:       }
#
# CHECK: torch.sparse = tensor([55., 55., 55., 55., 55., 55., 55., 55., 55., 55.])
# CHECK: torch.mlir   = [55. 55. 55. 55. 55. 55. 55. 55. 55. 55.]
#
def test_sparse_SpMV():
    class SpMVNet(torch.nn.Module):
        def __init__(self):
            super(SpMVNet, self).__init__()

        def forward(self, x, v):
            return torch.mv(x, v)

    net = SpMVNet()
    dense_vector = torch.arange(1, 11, dtype=torch.float32)
    dense_input = torch.ones(10, 10)
    sparse_input = dense_input.to_sparse_bsr(blocksize=(2, 2))
    m = export_and_import(net, sparse_input, dense_vector)
    print(m)

    # Run it with PyTorch torch.sparse and with TORCH-MLIR sparse_jit.
    res1 = net(sparse_input, dense_vector)
    res2 = sparse_jit(net, sparse_input, dense_vector)
    print("torch.sparse =", res1)
    print("torch.mlir   =", res2)


@run
# CHECK-LABEL: test_sparse_SpMM
# CHECK:       #[[$COO:.*]] = #sparse_tensor.encoding<{ map = (d0, d1) -> (d0 : compressed(nonunique), d1 : singleton(soa)), posWidth = 64, crdWidth = 64 }>
# CHECK:       func.func @main(
# CHECK-SAME:    %[[A:.*0]]: !torch.vtensor<[8,8],f32,#[[$COO]]>,
# CHECK-SAME:    %[[B:.*1]]: !torch.vtensor<[8,8],f32>) -> !torch.vtensor<[8,8],f32> {
# CHECK:         %[[R:.*]] = torch.aten.mm %[[A]], %[[B]] : !torch.vtensor<[8,8],f32,#[[$COO]]>, !torch.vtensor<[8,8],f32> -> !torch.vtensor<[8,8],f32>
# CHECK:         return %[[R]] : !torch.vtensor<[8,8],f32>
# CHECK:       }
#
# CHECK:        torch.sparse
# CHECK:        tensor({{\[}}[8., 8., 8., 8., 8., 8., 8., 8.],
# CHECK-COUNT-6:             [8., 8., 8., 8., 8., 8., 8., 8.],
# CHECK:                     [8., 8., 8., 8., 8., 8., 8., 8.]{{\]}})
# CHECK:        torch.mlir
# CHECK:        {{\[}}[8. 8. 8. 8. 8. 8. 8. 8.]
# CHECK-COUNT-6:      [8. 8. 8. 8. 8. 8. 8. 8.]
# CHECK:              [8. 8. 8. 8. 8. 8. 8. 8.]{{\]}}
#
def test_sparse_SpMM():
    class MatMulNet(torch.nn.Module):
        def __init__(self):
            super(MatMulNet, self).__init__()

        def forward(self, x, y):
            return torch.matmul(x, y)

    net = MatMulNet()
    dense_input = torch.ones(8, 8)
    sparse_input = dense_input.to_sparse_coo()
    m = export_and_import(net, sparse_input, dense_input)
    print(m)

    # Run it with PyTorch torch.sparse and with TORCH-MLIR sparse_jit.
    res1 = net(sparse_input, dense_input)
    res2 = sparse_jit(net, sparse_input, dense_input)
    print("torch.sparse")
    print(res1)
    print("torch.mlir")
    print(res2)


@run
# CHECK-LABEL: test_sparse_eltwise
# CHECK:       #[[$BCSR:.*]] = #sparse_tensor.encoding<{ map = (d0, d1, d2) -> (d0 : batch, d1 : dense, d2 : compressed), posWidth = 64, crdWidth = 64 }>
# CHECK:       func.func @main(
# CHECK-SAME:    %[[A:.*]]: !torch.vtensor<[8,4,2],f32,#[[$BCSR]]>) -> !torch.vtensor<[8,4,2],f32> {
# CHECK:         %[[R:.*]] = torch.aten.neg %arg0 : !torch.vtensor<[8,4,2],f32,#[[$BCSR]]> -> !torch.vtensor<[8,4,2],f32>
# CHECK:         return %[[R]] : !torch.vtensor<[8,4,2],f32>
# CHECK:       }
# CHECK:       #[[$CSRD:.*]] = #sparse_tensor.encoding<{ map = (d0, d1, d2) -> (d0 : dense, d1 : compressed, d2 : dense), posWidth = 64, crdWidth = 64 }>
# CHECK:       func.func @main(
# CHECK-SAME:    %[[A:.*]]: !torch.vtensor<[8,4,2],f32,#[[$CSRD]]>) -> !torch.vtensor<[8,4,2],f32> {
# CHECK:         %[[R:.*]] = torch.aten.neg %arg0 : !torch.vtensor<[8,4,2],f32,#[[$CSRD]]> -> !torch.vtensor<[8,4,2],f32>
# CHECK:         return %[[R]] : !torch.vtensor<[8,4,2],f32>
# CHECK:       }
#
# CHECK: torch.sparse
# CHECK: tensor(crow_indices=tensor([ 0,  4,  8, 12, 16, 20, 24, 28, 32]),
# CHECK: col_indices=tensor([0, 1, 2, 3, 0, 1, 2, 3, 0, 1, 2, 3, 0, 1, 2, 3, 0, 1,
# CHECK:                     2, 3, 0, 1, 2, 3, 0, 1, 2, 3, 0, 1, 2, 3]),
# CHECK: values=tensor({{\[}}[ -1.,  -2.],
#                            ...
# CHECK:                     [-63., -64.]{{\]}}), size=(8, 4, 2), nnz=32,
# CHECK: layout=torch.sparse_csr)
# CHECK: torch.mlir
# CHECK: {{\[\[}}[ -1.  -2.]
# CHECK:         [ -3.  -4.]
#                ...
# CHECK:         [-61. -62.]
# CHECK:         [-63. -64.]{{\]\]}}
#
# CHECK:        torch.mlir.batch
# CHECK:        {{\[\[}}[ -1.  -2.]
# CHECK:                [ -3.  -4.]
#                       ...
# CHECK:                [-61. -62.]
# CHECK:                [-63. -64.]{{\]\]}}
def test_sparse_eltwise():
    class EltNet(torch.nn.Module):
        def __init__(self):
            super(EltNet, self).__init__()

        def forward(self, x):
            return -x

    net = EltNet()
    dense_input = torch.reshape(
        torch.arange(1, 65, dtype=torch.float32), shape=(8, 4, 2)
    )

    # This yields a **batched** CSR.
    batch_input = dense_input.to_sparse_csr(dense_dim=0)
    m = export_and_import(net, batch_input)
    print(m)

    # This yields a plain CSR with dense **sub**tensor
    sparse_input = dense_input.to_sparse_csr(dense_dim=1)
    m = export_and_import(net, sparse_input)
    print(m)

    # Run it with PyTorch torch.sparse and with TORCH-MLIR sparse_jit.
    #
    # TODO: note several issues that need to be fixed
    #  (1) since we do not propagate sparsity into elt-wise, MLIR returns dense result
    res1 = net(sparse_input)
    res2 = sparse_jit(net, sparse_input)
    res3 = sparse_jit(net, batch_input)
    print("torch.sparse")
    print(res1)
    print("torch.mlir")
    print(res2)
<<<<<<< HEAD


@run
# CHECK-LABEL: test_sparse_coo3
# CHECK:       #[[$COO3:.*]] = #sparse_tensor.encoding<{ map = (d0, d1, d2) -> (d0 : compressed(nonunique), d1 : singleton(nonunique, soa), d2 : singleton(soa)), posWidth = 64, crdWidth = 64 }>
# CHECK:       func.func @main(
# CHECK-SAME:    %[[A:.*]]: !torch.vtensor<[10,20,30],f64,#sparse>) -> !torch.vtensor<[10,20,30],f64,#sparse> {
# CHECK:         %[[R:.*]] = torch.aten.relu %[[A]] : !torch.vtensor<[10,20,30],f64,#sparse> -> !torch.vtensor<[10,20,30],f64,#sparse>
# CHECK:         return %[[R]] : !torch.vtensor<[10,20,30],f64,#sparse>
# CHECK:       }
#
# CHECK: torch.sparse
# CHECK: tensor(indices=tensor([[ 0,  1,  1,  4,  9,  9],
# CHECK:                        [ 0,  1,  1,  5, 19, 19],
# CHECK:                        [ 0,  1,  3,  6, 28, 29]]),
# CHECK: values=tensor([   0.,    0.,    1.,    2.,    3., 1000.]),
# CHECK: size=(10, 20, 30), nnz=6, dtype=torch.float64, layout=torch.sparse_coo)
# CHECK: torch.mlir
# CHECK: tensor(indices=tensor([[ 0,  1,  1,  4,  9,  9],
# CHECK:                        [ 0,  1,  1,  5, 19, 19],
# CHECK:                        [ 0,  1,  3,  6, 28, 29]]),
# CHECK: values=tensor([   0.,    0.,    1.,    2.,    3., 1000.]),
#
def test_sparse_coo3():
    class COO3Net(torch.nn.Module):
        def __init__(self):
            super(COO3Net, self).__init__()
            self.relu = nn.ReLU()

        def forward(self, x):
            return self.relu(x)

    net = COO3Net()

    # Direct 3-dim COO construction.
    idx = torch.tensor([[0, 1, 1, 4, 9, 9], [0, 1, 1, 5, 19, 19], [0, 1, 3, 6, 28, 29]])
    val = torch.tensor([-1000.0, -1.0, 1.0, 2.0, 3.0, 1000.0], dtype=torch.float64)
    sparse_input = torch.sparse_coo_tensor(idx, val, size=[10, 20, 30])

    m = export_and_import(net, sparse_input)
    print(m)

    # Run it with PyTorch torch.sparse and with TORCH-MLIR sparse_jit.
    res1 = net(sparse_input)
    res2 = sparse_jit(net, sparse_input)
    print("torch.sparse")
    print(res1)
    print("torch.mlir")
    print(res2)
=======
    print("torch.mlir.batch")
    print(res3)
>>>>>>> dd967eb1
<|MERGE_RESOLUTION|>--- conflicted
+++ resolved
@@ -266,57 +266,5 @@
     print(res1)
     print("torch.mlir")
     print(res2)
-<<<<<<< HEAD
-
-
-@run
-# CHECK-LABEL: test_sparse_coo3
-# CHECK:       #[[$COO3:.*]] = #sparse_tensor.encoding<{ map = (d0, d1, d2) -> (d0 : compressed(nonunique), d1 : singleton(nonunique, soa), d2 : singleton(soa)), posWidth = 64, crdWidth = 64 }>
-# CHECK:       func.func @main(
-# CHECK-SAME:    %[[A:.*]]: !torch.vtensor<[10,20,30],f64,#sparse>) -> !torch.vtensor<[10,20,30],f64,#sparse> {
-# CHECK:         %[[R:.*]] = torch.aten.relu %[[A]] : !torch.vtensor<[10,20,30],f64,#sparse> -> !torch.vtensor<[10,20,30],f64,#sparse>
-# CHECK:         return %[[R]] : !torch.vtensor<[10,20,30],f64,#sparse>
-# CHECK:       }
-#
-# CHECK: torch.sparse
-# CHECK: tensor(indices=tensor([[ 0,  1,  1,  4,  9,  9],
-# CHECK:                        [ 0,  1,  1,  5, 19, 19],
-# CHECK:                        [ 0,  1,  3,  6, 28, 29]]),
-# CHECK: values=tensor([   0.,    0.,    1.,    2.,    3., 1000.]),
-# CHECK: size=(10, 20, 30), nnz=6, dtype=torch.float64, layout=torch.sparse_coo)
-# CHECK: torch.mlir
-# CHECK: tensor(indices=tensor([[ 0,  1,  1,  4,  9,  9],
-# CHECK:                        [ 0,  1,  1,  5, 19, 19],
-# CHECK:                        [ 0,  1,  3,  6, 28, 29]]),
-# CHECK: values=tensor([   0.,    0.,    1.,    2.,    3., 1000.]),
-#
-def test_sparse_coo3():
-    class COO3Net(torch.nn.Module):
-        def __init__(self):
-            super(COO3Net, self).__init__()
-            self.relu = nn.ReLU()
-
-        def forward(self, x):
-            return self.relu(x)
-
-    net = COO3Net()
-
-    # Direct 3-dim COO construction.
-    idx = torch.tensor([[0, 1, 1, 4, 9, 9], [0, 1, 1, 5, 19, 19], [0, 1, 3, 6, 28, 29]])
-    val = torch.tensor([-1000.0, -1.0, 1.0, 2.0, 3.0, 1000.0], dtype=torch.float64)
-    sparse_input = torch.sparse_coo_tensor(idx, val, size=[10, 20, 30])
-
-    m = export_and_import(net, sparse_input)
-    print(m)
-
-    # Run it with PyTorch torch.sparse and with TORCH-MLIR sparse_jit.
-    res1 = net(sparse_input)
-    res2 = sparse_jit(net, sparse_input)
-    print("torch.sparse")
-    print(res1)
-    print("torch.mlir")
-    print(res2)
-=======
     print("torch.mlir.batch")
-    print(res3)
->>>>>>> dd967eb1
+    print(res3)