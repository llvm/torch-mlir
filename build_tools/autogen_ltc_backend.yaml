--- conflicted
+++ resolved
@@ -8,11 +8,8 @@
 - index_put_  # Error: TODO not sure if there are other valid types to handle here
 
 # Ops with list of tensors output
-<<<<<<< HEAD
 - split.Tensor
-=======
 - unbind.int
->>>>>>> aa97c838
 
 # Additional ops which autogen is supported for but don't compile yet
 - _convolution
