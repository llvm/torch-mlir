//===- LazyShapeInference.cpp ---------------------------------------------===//
//
// Part of the LLVM Project, under the Apache License v2.0 with LLVM Exceptions.
// See https://llvm.org/LICENSE.txt for license information.
// SPDX-License-Identifier: Apache-2.0 WITH LLVM-exception
// Also available under a BSD-style license. See LICENSE.
//
//===----------------------------------------------------------------------===//

#include <ATen/ATen.h>
#include <c10/util/Optional.h>
#include <cmath>

#include "generated/shape_inference.h"
#include "utils/exception.h"

namespace torch {
namespace lazy {

// TODO(henrytu): Upstream these shape inference functions to PyTorch in the future.

std::vector<torch::lazy::Shape>
compute_shape_div(const at::Tensor& self, const at::Scalar& other) {
  return {Shape(self.scalar_type(), self.sizes().vec())};
}

std::vector<torch::lazy::Shape>
compute_shape_mul(const at::Tensor& self, const at::Scalar& other) {
  return {Shape(self.scalar_type(), self.sizes().vec())};
}

std::vector<torch::lazy::Shape> compute_shape_var(
    const at::Tensor& self, at::OptionalIntArrayRef dim,
    c10::optional<int64_t> correction, bool keepdim) {
  // Result of variance is scalar tensor.
  return {Shape(self.scalar_type(), {})};
}

std::vector<torch::lazy::Shape> compute_shape_hardtanh(
    const at::Tensor& self, const at::Scalar& min_val, const at::Scalar& max_val
) {
  return {Shape(self.scalar_type(), self.sizes().vec())};
}

std::vector<torch::lazy::Shape> compute_shape_where(
  const at::Tensor & condition,
  const at::Tensor & self,
  const at::Tensor & other) {
  return {Shape(self.scalar_type(), self.sizes().vec())};
}

std::vector<torch::lazy::Shape> compute_shape_bucketize(
    const at::Tensor& self, const at::Tensor& boundaries, bool out_int32,
    bool right) {
  auto dtype = out_int32 ? at::kInt : at::kLong;
  return {Shape(dtype, self.sizes().vec())};
}

std::vector<torch::lazy::Shape> compute_shape_copy(
  const at::Tensor& self,
  const at::Tensor& src,
  bool non_blocking) {
  return {Shape(self.scalar_type(), self.sizes().vec())};
}

<<<<<<< HEAD
std::vector<torch::lazy::Shape> compute_shape_scalar_tensor(
    const at::Scalar& s, c10::optional<at::ScalarType> dtype,
    c10::optional<at::Layout> layout, c10::optional<at::Device> device,
    c10::optional<bool> pin_memory) {
  return {Shape(dtype.value_or(s.type()), {})};
}
=======
std::vector<torch::lazy::Shape> compute_shape_native_group_norm(
  const at::Tensor& input,
  const c10::optional<at::Tensor>& weight,
  const c10::optional<at::Tensor>& bias,
  int64_t N, int64_t C, int64_t HxW,
  int64_t group, double eps) {

  TORCH_CHECK(
      input.sizes().size() >= 2,
      "Input tensor must have at least batch and channel dimensions!");
  std::vector<torch::lazy::Shape> shapes;
  shapes.reserve(3);
  shapes.emplace_back(input.scalar_type(), input.sizes().vec());

  // A separate mean and var needs to be kept for each group per N.
  shapes.emplace_back(
        at::get_default_dtype_as_scalartype(),
        std::vector<int64_t>{N, group});

  shapes.emplace_back(
      at::get_default_dtype_as_scalartype(),
      std::vector<int64_t>{N, group});
  return shapes;
}

std::vector<torch::lazy::Shape> compute_shape_native_group_norm_backward(
  const at::Tensor& grad_out,
  const at::Tensor& input,
  const at::Tensor& mean,
  const at::Tensor& rstd,
  const c10::optional<at::Tensor>& weight,
  int64_t N, int64_t C, int64_t HxW,
  int64_t group, ::std::array<bool, 3> output_mask) {

  TORCH_CHECK(
      input.sizes().size() >= 2,
      "Input tensor must have at least batch and channel dimensions!");
  std::vector<torch::lazy::Shape> shapes;
  shapes.reserve(3);
  shapes.emplace_back(input.scalar_type(), input.sizes().vec());

  int64_t num_features = input.size(1);

  // `weight` and `bias` are vectors of length C (number of channels)`
  shapes.emplace_back(
      at::get_default_dtype_as_scalartype(),
      std::vector<int64_t>{num_features});
  shapes.emplace_back(
      at::get_default_dtype_as_scalartype(),
      std::vector<int64_t>{num_features});

  return shapes;
}

>>>>>>> c47d3aab
} // namespace lazy
} // namespace torch<|MERGE_RESOLUTION|>--- conflicted
+++ resolved
@@ -63,14 +63,13 @@
   return {Shape(self.scalar_type(), self.sizes().vec())};
 }
 
-<<<<<<< HEAD
 std::vector<torch::lazy::Shape> compute_shape_scalar_tensor(
     const at::Scalar& s, c10::optional<at::ScalarType> dtype,
     c10::optional<at::Layout> layout, c10::optional<at::Device> device,
     c10::optional<bool> pin_memory) {
   return {Shape(dtype.value_or(s.type()), {})};
 }
-=======
+
 std::vector<torch::lazy::Shape> compute_shape_native_group_norm(
   const at::Tensor& input,
   const c10::optional<at::Tensor>& weight,
@@ -125,6 +124,5 @@
   return shapes;
 }
 
->>>>>>> c47d3aab
 } // namespace lazy
 } // namespace torch