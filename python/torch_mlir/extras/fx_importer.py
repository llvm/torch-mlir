# Copyright 2023 Advanced Micro Devices, Inc
#
# Part of the LLVM Project, under the Apache License v2.0 with LLVM Exceptions.
# See https://llvm.org/LICENSE.txt for license information.
# SPDX-License-Identifier: Apache-2.0 WITH LLVM-exception
# Also available under a BSD-style license. See LICENSE.

try:
    from types import NoneType
except ImportError:
    # python less than 3.10 doesn't have NoneType
    NoneType = type(None)

import logging
import operator
import re
from dataclasses import dataclass
from types import BuiltinMethodType, BuiltinFunctionType
from typing import (
    Any,
    Callable,
    Dict,
    List,
    Optional,
    Sequence,
    Set,
    Tuple,
    TYPE_CHECKING,
    Union,
)
import weakref

import numpy as np

import torch
import torch.export
import torch.fx as torch_fx
from torch.fx.passes.shape_prop import TensorMetadata

from torch import (
    dtype as TorchDtype,
    FunctionSchema,
)

from torch._ops import (
    OpOverload as TorchOpOverload,
)

from torch._subclasses import (
    FakeTensor as TorchFakeTensor,
)

from torch.fx import (
    Graph,
    GraphModule,
    Node,
)

try:
    from torch.export.graph_signature import InputSpec as TypingInputSpec
except ModuleNotFoundError:
    # PyTorch prior to 2.3 is missing certain things we use in typing
    # signatures. Just make them be Any.
    if not TYPE_CHECKING:
        TypingInputSpec = Any
    else:
        raise

try:
    import ml_dtypes
except ModuleNotFoundError:
    # The third-party ml_dtypes package provides some optional
    # low precision data-types. If used in this file, it is
    # conditional.
    ml_dtypes = None

from torch.fx.node import (
    Argument as NodeArgument,
)

from ..ir import (
    Attribute,
    Block,
    Context,
    DenseElementsAttr,
    DenseResourceElementsAttr,
    FloatAttr,
    BF16Type,
    ComplexType,
    F16Type,
    F32Type,
    F64Type,
    FunctionType,
    InsertionPoint,
    IntegerAttr,
    IntegerType,
    RankedTensorType,
    Location,
    Module,
    Operation,
    StringAttr,
    SymbolTable,
    Type as IrType,
    Value,
)

from ..dialects import (
    func as func_dialect,
)

__all__ = [
    "FxImporter",
]

REQUIRED_DIALCTS = [
    "builtin",
    "func",
    "torch",
]

TORCH_DTYPE_TO_MLIR_TYPE_ASM = {
    torch.float16: "f16",
    torch.bfloat16: "bf16",
    torch.float32: "f32",
    torch.float64: "f64",
    torch.uint8: "ui8",
    torch.int8: "si8",
    torch.int16: "si16",
    torch.int32: "si32",
    torch.int64: "si64",
    torch.bool: "i1",
    torch.qint8: "!torch.qint8",
    torch.quint8: "!torch.quint8",
    torch.complex32: "complex<f16>",
    torch.complex64: "complex<f32>",
    torch.complex128: "complex<f64>",
}

TORCH_DTYPE_TO_MLIR_TYPE: Dict[torch.dtype, Callable[[], IrType]] = {
    torch.float16: lambda: F16Type.get(),
    torch.bfloat16: lambda: BF16Type.get(),
    torch.float32: lambda: F32Type.get(),
    torch.float64: lambda: F64Type.get(),
    torch.uint8: lambda: IntegerType.get_unsigned(8),
    torch.int8: lambda: IntegerType.get_signed(8),
    torch.int16: lambda: IntegerType.get_signed(16),
    torch.int32: lambda: IntegerType.get_signed(32),
    torch.int64: lambda: IntegerType.get_signed(64),
    torch.bool: lambda: IntegerType.get_signless(1),
    torch.qint8: lambda: IntegerType.get_signed(8),
    torch.quint8: lambda: IntegerType.get_unsigned(8),
    torch.complex32: lambda: ComplexType.get(F16Type.get()),
    torch.complex64: lambda: ComplexType.get(F32Type.get()),
    torch.complex128: lambda: ComplexType.get(F64Type.get()),
}

TORCH_DTYPE_TO_NPY_TYPE = {
    # torch.qint8: None, # no equivalent np datatype
    # torch.quint8: None,
    torch.uint8: np.uint8,
    torch.int8: np.int8,
    torch.int16: np.int16,
    torch.int32: np.int32,
    torch.int64: np.int64,
    torch.float16: np.float16,
    torch.float32: np.float32,
    torch.float64: np.float64,
    torch.bool: np.bool_,
    # torch.complex32: None, # no equivalent precision for numpy
    torch.complex64: np.complex64,
    torch.complex128: np.complex128,
}
if ml_dtypes is not None:
    TORCH_DTYPE_TO_NPY_TYPE[torch.bfloat16] = ml_dtypes.bfloat16

TORCH_DTYPE_TO_INT = {
    torch.uint8: 0,
    torch.int8: 1,
    torch.int16: 2,
    torch.int32: 3,
    torch.int64: 4,
    torch.float16: 5,
    torch.float32: 6,
    torch.float64: 7,
    # torch.complex_half 8
    torch.complex32: 9,
    torch.complex64: 10,
    torch.bool: 11,
    # torch.qint8: 12, # quantized dtypes are not supported in all backends, currently we do not support them
    # torch.quint8: 13,
    # torch.qint32 14
    torch.bfloat16: 15,
}

TORCH_MEMORY_FORMAT_TO_INT = {
    torch.contiguous_format: 0,
    torch.preserve_format: 1,
    torch.channels_last: 2,
    torch.channels_last_3d: 3,
}

TORCH_LAYOUT_TO_INT = {
    torch.strided: 0,
    torch.sparse_coo: 1,
    torch.sparse_csr: 2,
    torch.sparse_csc: 3,
    torch.sparse_bsr: 4,
    torch.sparse_bsc: 5,
}

PY_BUILTIN_TO_TORCH_OP = {
    "truediv": torch.ops.aten.div,
    "mul": torch.ops.aten.mul,
    "add": torch.ops.aten.add,
    "sub": torch.ops.aten.sub,
    "lt": torch.ops.aten.lt,
    "le": torch.ops.aten.le,
    "ge": torch.ops.aten.ge,
    "ne": torch.ops.aten.ne,
    "gt": torch.ops.aten.gt,
}

# torch with cuda has a __version__ that looks like  "2.1.0+cu113",
# so split by + and 0 index will always give the base version
_IS_TORCH_2_1_OR_EARLIER = torch.__version__.split("+")[0] <= "2.1.0"

# The following are maps from symbolic ops to their non symbolic equivalents.
# In <=2.1.0, imported fx graphs come with a type inspecific torch.ops.aten.sym_size
# We identify it using the number of args in the node, 1 being default, 2 being int
# In the mapping below (torch.aten.sym_size, 2) indicates len(args)=2 therefore
# map to torch.aten.size.int.
# Thankfully, newer versions provide a specific torch.ops.aten.sym_size.<type>.
# Once we drop support for <2.1.0, we can get rid of the the SYMBOLIC_TORCH_OPS
# set and just check key existence in SYMBOLIC_OP_TO_TORCH_OP

if _IS_TORCH_2_1_OR_EARLIER:
    SYMBOLIC_TORCH_OPS = {
        torch.ops.aten.sym_size,
        torch.ops.aten.sym_stride,
        torch.ops.aten.sym_numel,
    }

    SYMBOLIC_OP_TO_TORCH_OP = {
        (torch.ops.aten.sym_size, 1): torch.ops.aten.size.default,
        (torch.ops.aten.sym_size, 2): torch.ops.aten.size.int,
        (torch.ops.aten.sym_stride, 1): torch.ops.aten.stride.default,
        (torch.ops.aten.sym_stride, 2): torch.ops.aten.stride.int,
        (torch.ops.aten.sym_numel, 1): torch.ops.aten.numel.default,
    }
else:
    SYMBOLIC_TORCH_OPS = {
        torch.ops.aten.sym_size.int,
        torch.ops.aten.sym_stride.int,
        torch.ops.aten.sym_numel.default,
    }

    SYMBOLIC_OP_TO_TORCH_OP = {
        torch.ops.aten.sym_size.default: torch.ops.aten.size.default,
        torch.ops.aten.sym_size.int: torch.ops.aten.size.int,
        torch.ops.aten.sym_stride.default: torch.ops.aten.stride.default,
        torch.ops.aten.sym_stride.int: torch.ops.aten.stride.int,
        torch.ops.aten.sym_numel.default: torch.ops.aten.numel.default,
    }


<<<<<<< HEAD
def sparsity_encoding(tm: TensorMetadata) -> str:
    """Returns sparse tensor encoding for the given sparse tensor as string."""
=======
@dataclass(frozen=True)
class SparsityMeta:
    """
    Class for keeping track of sparsity meta data.

    NOTE: this will be fully replaced by
          torch.fx.passes.shape_prop.SparseTensorMetadata
    """

    layout: torch.layout
    batch_dim: int
    sparse_dim: int
    dense_dim: int
    blocksize: Optional[Tuple[int, int]]
    pos_dtype: torch.dtype
    crd_dtype: torch.dtype


def sparsity_encoding(shape: torch.Size, sparsity: SparsityMeta) -> str:
    """Returns sparse tensor encoding for the given sparse layout as string."""
    assert sparsity is not None
>>>>>>> 895ea866

    # Sparse tensors have the form
    #   [ <batch_dimensions> , <sparse_dimensions>, <dense_dimensions> ]
    # which map directly to MLIR types.
    batch_dim, sparse_dim, dense_dim = (
        tm.batch_dim,
        tm.sparse_dim,
        tm.dense_dim,
    )
    dim = batch_dim + sparse_dim + dense_dim
    assert dim == len(tm.shape)
    blocksize = tm.blocksize

    dims = ",".join(f"d{d}" for d in range(0, dim))

    if tm.layout is torch.sparse_coo:
        assert sparse_dim == 2 and blocksize is None  # TODO: deeper sparse dims
        lvls = f"d{batch_dim}:compressed(nonunique),d{batch_dim+1}:singleton(soa)"
    elif tm.layout is torch.sparse_csr:
        assert sparse_dim == 2 and blocksize is None
        lvls = f"d{batch_dim}:dense,d{batch_dim+1}:compressed"
    elif tm.layout is torch.sparse_csc:
        assert sparse_dim == 2 and blocksize is None
        lvls = f"d{batch_dim+1}:dense,d{batch_dim}:compressed"
    else:
        assert sparse_dim == 2 and blocksize is not None
        if tm.layout is torch.sparse_bsr:
            i, j = batch_dim, batch_dim + 1
        else:
            assert tm.layout is torch.sparse_bsc
            j, i = batch_dim, batch_dim + 1
        m, n = blocksize
        lvls = (
            f"d{i} floordiv {m}:dense,d{j} floordiv {n}:compressed,"
            f"d{i} mod {m}:dense,d{j} mod {n}:dense"
        )

    if batch_dim > 0:
        batch = ",".join(f"d{d}:dense" for d in range(0, batch_dim))
        lvls = f"{batch},{lvls}"

    if dense_dim > 0:
        dense = ",".join(f"d{d}:dense" for d in range(batch_dim + sparse_dim, dim))
        lvls = f"{lvls},{dense}"

    posw = crdw = torch.iinfo(tm.idx_dtype).bits
    return f"#sparse_tensor.encoding<{{map=({dims})->({lvls}),posWidth={posw},crdWidth={crdw}}}>"


def is_symbolic(obj: Any) -> bool:
    """Check whether an object in our graph is symbolic"""
    return isinstance(obj, (torch.SymInt, torch.SymFloat, torch.SymBool))


def is_builtin_function_or_method(obj: Any) -> bool:
    return isinstance(obj, (BuiltinMethodType, BuiltinFunctionType))


# TODO: switch back to `slots=True` when py3.9 support is dropped
@dataclass(frozen=True)
class InputInfo:
    """Provides additional metadata when resolving inputs."""

    __slots__ = [
        "program",
        "input_spec",
        "node",
        "ir_type",
        "mutable_producer_node_name",
    ]

    program: torch.export.ExportedProgram
    input_spec: TypingInputSpec
    node: Node
    ir_type: IrType
    mutable_producer_node_name: Optional[str]


class FxImporterHooks:
    """Hooks to control the behavior of the FxImporter."""

    def prepare_module(self, module_op: Operation):
        """Performs any needed preparation work on the module."""
        ...

    def resolve_literal(
        self, gni: "GraphNodeImporter", literal: Any
    ) -> Optional[Value]:
        """User overridable hook to resolve a literal value."""
        return None

    def resolve_input(
        self, gni: "GraphNodeImporter", value: Any, info: InputInfo
    ) -> Optional[Value]:
        """Resolves a Parameter or Buffer input to an IR value.

        If the 'mutable_producer_node_name' option is set, then the result must
        be a `!torch.tensor`.
        Otherwise, it must be an immutable `!torch.vtensor`. If this constraint cannot
        be met, the implementation must either error or return None to delegate to
        the default.
        """
        return None


class FxImporter:
    """Main entry-point for importing an fx.GraphModule.

    The FxImporter is a low-level class intended for framework integrators.
    It provides several options for customization:

    * config_check: Optionally allows some per-import configuration safety
      checks to be skipped.
    * literal_resolver_callback: Callback that will be invoked when a literal,
      live torch.Tensor is encountered in the FX graph, allowing the default
      action (which is to inline the data as a DenseResourceElementsAttr) to
      be completely overriden.
    * py_attr_tracker: Weak reference tracker for live PyTorch objects used
      to unique them with respect to attributes. If not specified, there will
      be one reference tracker per import, but this can be injected to share
      the same uniqueing across imports (i.e. if building multiple functions
      into the same context or module).
    """

    __slots__ = [
        "_c",
        "_cc",
        "_m",
        "_m_ip",
        "_py_attr_tracker",
        "_hooks",
        "symbol_table",
    ]

    def __init__(
        self,
        *,
        module: Optional[Module] = None,
        context: Optional[Context] = None,
        config_check: bool = True,
        py_attr_tracker: Optional["RefTracker"] = None,
        hooks: Optional[FxImporterHooks] = None,
    ):
        if module is not None:
            assert context is None, "If configuring with a Module, context must be None"
            self._m = module
            self._c = self.module.context
        else:
            self._c = context if context else Context()
            self._m = Module.create(Location.unknown(self._c))
        if config_check:
            # Production code can disable this for a bit of a boost.
            self._config_check()
        self._py_attr_tracker = py_attr_tracker or RefTracker()
        self._cc = ContextCache(self._c, py_attr_tracker=self._py_attr_tracker)
        self._m_ip = InsertionPoint(self._m.body)
        self._hooks = hooks or FxImporterHooks()
        self.symbol_table = SymbolTable(self._m.operation)
        self._hooks.prepare_module(self._m.operation)

    def _config_check(self):
        for dname in REQUIRED_DIALCTS:
            try:
                self._c.dialects[dname]
                logging.debug("Context has registered dialect '%s'", dname)
            except IndexError:
                raise RuntimeError(
                    f"The MLIR context {self._c} is missing required dialect '{dname}'"
                )

    @property
    def module(self) -> Module:
        return self._m

    @property
    def module_op(self) -> Operation:
        return self._m.operation

    def import_program(
        self, prog: torch.export.ExportedProgram, *, func_name: str = "main"
    ):
        """Imports an ExportedProgram according to our chosen canonical representation.

        This mechanism is the fully general solution for handling an ExportedProgram
        and should eventually supercede all others. However, it depends on the
        PyTorch 2.3 release to function properly (specifically, this patch
        made ExportedProgram minimally correct for mutation:
        https://github.com/pytorch/pytorch/pull/118969).

        For stateless programs, the result of this import is a normal function
        defined for immutable `!torch.vtensors`.

        However, if the program mutates its inputs or buffers, then it will be imported
        with those parameters as `!torch.tensor` and appropriate copies and overwrites
        will be done on the inside. Note that the function is still mostly stateless,
        but with `torch.copy.to_vtensor` and `torch.overwrite.tensor.contents`
        ops at the earliest consumer or latest producer to update an argument or
        buffer.

        It is recommended that integrators subclass and override the `resolve_literal`
        method to control access to mutable buffers and parameters. Without that, the
        default policy is to capture them as frozen values.
        """
        # Create lookaside table of placeholders/outputs.
        placeholder_nodes: Dict[str, Node] = {}
        all_producer_nodes: Dict[str, Node] = {}
        loc: Optional[Location] = None
        for node in prog.graph.nodes:
            if loc is None:
                loc = self._cc.get_node_location(node)
            if node.op == "placeholder":
                placeholder_nodes[node.name] = node
                all_producer_nodes[node.name] = node
            elif node.op == "call_function":
                all_producer_nodes[node.name] = node
        if loc is None:
            loc = Location.unknown(self._c)

        # This API is fast evolving. We keep these imports local for now so that we
        # can disable this entire function if needed.
        from torch.export.graph_signature import (
            InputKind,
            OutputKind,
            TensorArgument,
            SymIntArgument,
        )

        sig = prog.graph_signature

        # Invert the (producer, node_name) maps for mutated user inputs and mutated
        # buffers. This is because we hit-detect based on the input node name.
        mutated_user_inputs = {
            node_name: producer
            for producer, node_name in sig.user_inputs_to_mutate.items()
        }

        # Additional bindings that we need to set up after the function is created.
        mutable_buffer_target_producers: Dict[str, str] = {}
        constant_tensors: Dict[Node, torch.Tensor] = {}
        parameter_bindings: Dict[Node, Tuple[Any, InputInfo]] = {}
        buffer_bindings: Dict[Node, Tuple[Any, InputInfo]] = {}

        # Derive user outputs that we preserve. These will be nodes of the
        # producer for the output.
        user_outputs: List[Node] = []
        user_output_types: List[IrType] = []
        for output_spec in sig.output_specs:
            kind = output_spec.kind
            arg = output_spec.arg
            if kind == OutputKind.USER_OUTPUT:
                if not isinstance(arg, (TensorArgument, SymIntArgument)):
                    raise NotImplementedError(
                        f"OutputKind.USER_OUTPUT for {type(arg)}: {arg}"
                    )
                output_producer_node = all_producer_nodes[arg.name]
                user_outputs.append(output_producer_node)
                user_output_types.append(
                    self._cc.node_val_to_type(output_producer_node)
                )
            elif kind == OutputKind.BUFFER_MUTATION and isinstance(arg, TensorArgument):
                mutable_buffer_target_producers[output_spec.target] = arg.name

        # Derive user inputs. These will be op=='placeholder' nodes.
        user_inputs: List[Node] = []
        user_input_types: List[IrType] = []
        for input_spec in sig.input_specs:
            arg = input_spec.arg
            if input_spec.kind == InputKind.USER_INPUT:
                # Set up user input.
                if not isinstance(arg, (TensorArgument, SymIntArgument)):
                    raise NotImplementedError(
                        f"InputKind.USER_INPUT for {type(arg)}: {arg}"
                    )
                placeholder_node = placeholder_nodes[arg.name]
                mutable = placeholder_node.name in mutated_user_inputs
                user_inputs.append(placeholder_node)
                user_input_types.append(
                    self._cc.node_val_to_type(placeholder_node, mutable=mutable)
                )
            elif input_spec.kind == InputKind.CONSTANT_TENSOR and isinstance(
                arg, TensorArgument
            ):
                # Remember constant tensor binding.
                constant_tensors[placeholder_nodes[arg.name]] = prog.constants[
                    input_spec.target
                ]
            elif input_spec.kind == InputKind.PARAMETER and isinstance(
                arg, TensorArgument
            ):
                # Remember parameter binding.
                value = prog.state_dict.get(input_spec.target)
                assert (
                    not input_spec.persistent or value is not None
                ), "Expected state_dict value for persistent value"
                node = placeholder_nodes[arg.name]
                node_ir_type = self._cc.node_val_to_type(node, mutable=False)
                parameter_bindings[node] = (
                    value,
                    InputInfo(
                        prog,
                        input_spec,
                        node=node,
                        ir_type=node_ir_type,
                        mutable_producer_node_name=None,
                    ),
                )
            elif input_spec.kind == InputKind.BUFFER and isinstance(
                arg, TensorArgument
            ):
                # Remember buffer binding.
                value = prog.state_dict.get(input_spec.target)
                assert (
                    not input_spec.persistent or value is not None
                ), "Expected state_dict value for persistent value"
                node = placeholder_nodes[arg.name]
                mutable_producer_node_name = mutable_buffer_target_producers.get(
                    input_spec.target
                )
                node_ir_type = self._cc.node_val_to_type(
                    node, mutable=bool(mutable_producer_node_name)
                )
                buffer_bindings[node] = (
                    value,
                    InputInfo(
                        prog,
                        input_spec,
                        node=node,
                        ir_type=node_ir_type,
                        mutable_producer_node_name=mutable_producer_node_name,
                    ),
                )
            else:
                raise NotImplementedError(
                    f"InputSpec not of a known kind: {input_spec}"
                )

        ftype = FunctionType.get(user_input_types, user_output_types, context=self._c)

        # Create the function.
        with loc:
            func_op = func_dialect.FuncOp(func_name, ftype, ip=self._m_ip)
            entry_block = Block.create_at_start(func_op.body, ftype.inputs)

        node_importer = GraphNodeImporter(
            self,
            self._c,
            self._cc,
            entry_block,
        )

        # Bind constants to IR values.
        for constant_node, constant_tensor in constant_tensors.items():
            node_importer.import_constant(loc, constant_node, constant_tensor)

        # Bind user inputs to IR values.
        for user_input_node, block_arg_value in zip(user_inputs, entry_block.arguments):
            if user_input_node.name in mutated_user_inputs:
                # Materialize
                node_importer.import_mutable_to_vtensor(
                    loc,
                    user_input_node,
                    block_arg_value,
                    mutated_user_inputs[user_input_node.name],
                )
            else:
                # Normal value tensor binding.
                node_importer.bind_node_value(user_input_node, block_arg_value)

        # Lazy bind buffer and parameter inputs.
        for node, (parameter_value, info) in parameter_bindings.items():
            node_importer.lazy_import_parameter(loc, node, parameter_value, info)
        for node, (buffer_value, info) in buffer_bindings.items():
            node_importer.lazy_import_buffer(loc, node, buffer_value, info)

        # Import all nodes and return.
        node_importer.import_nodes(
            all_producer_nodes.values(), skip_placeholders_outputs=True
        )
        node_importer.return_node_values(loc, user_outputs)
        self.symbol_table.insert(func_op)

    def import_frozen_program(
        self, prog: torch.export.ExportedProgram, func_name: str = "main"
    ):
        """Imports a consolidated torch.export.ExportedProgram instance.

        If using the new torch.export path (vs a lower level precursor), then this is
        the recommended way to canonically use this importer.

        The ExportedProgram form differs from some of the earlier work primarily in
        how it deals with references to external tensors from "outside". In this form,
        all such references are checked to have originated from within the exported
        scope or from an @assume_constant_result wrapped function. Then they are
        transformed to graph inputs and stashed in one of two data structures on
        the ExportedProgram:
        inputs_to_buffers / buffers : For non-parameter buffers.
        inputs_to_parameters / parameters : For parameter buffers.
        The values of the mapping in inputs_to_{buffers|parameters} are in the
        state_dict. This replaces get_attr nodes that would have classically been
        present during lower level tracing.
        Historically, torch-mlir has assumed that all such external accesses are
        frozen, and this entry-point preserves this behavior, treating each distinct
        torch.Tensor encountered in such a way as a `torch.vtensor.literal` (or
        delegating to the literal_resolver_callback to make a policy decision).

        As we anticipate more nuanced treatment options in the future, we name this
        method to indicate that it is producing "frozen" modules. Additional top-level
        approaches to handling state can be introduced later as an addition.

        TODO: This mechanism should be eventually replaced by `import_program` with
        hooks set on the subclass to freeze parameters and buffers. However, that is
        waiting for the Torch 2.3 release cut.
        """
        sig = prog.graph_signature
        state_dict = prog.state_dict
        arg_replacements: Dict[str, Any] = {}

        # If there is no "constants" attribute, consult the "state_dict". Otherwise, only look
        # at "constants". Relevant upstream patch: https://github.com/pytorch/pytorch/pull/118969
        if hasattr(prog, "constants"):
            constants = prog.constants
            # Lift tensor constants.
            for input_name, state_name in sig.inputs_to_lifted_tensor_constants.items():
                try:
                    state_value = constants[state_name]
                except KeyError as e:
                    raise AssertionError(
                        "Could not find state mapping for tensor constants"
                    ) from e
                arg_replacements[input_name] = state_value
        else:
            # Lift buffers.
            for input_name, state_name in sig.inputs_to_buffers.items():
                try:
                    state_value = state_dict[state_name]
                except KeyError as e:
                    raise AssertionError(
                        "Could not find state mapping for buffer"
                    ) from e
                arg_replacements[input_name] = state_value

        # Lift parameters.
        for input_name, state_name in sig.inputs_to_parameters.items():
            try:
                state_value = state_dict[state_name]
            except KeyError as e:
                raise AssertionError(
                    "Could not find state mapping for parameter"
                ) from e
            arg_replacements[input_name] = state_value

        # Remove any lifted placeholders, replacing their uses with the state
        # replacement value.
        g = prog.graph
        for node in g.nodes:
            if node.op == "placeholder":
                replacement = arg_replacements.get(node.name)
                if replacement is None:
                    continue
                node.replace_all_uses_with(replacement)
                g.erase_node(node)

        self.import_stateless_graph(g, func_name)

    def import_graph_module(self, gm: GraphModule):
        """Low-level import of a GraphModule assuming that it has been functionalized.

        TODO: This mechanism is deprecated by the `import_program` entry-point and
        it should be removed when no longer required for backwards compatibility.
        """
        self.import_stateless_graph(gm.graph)

    def import_stateless_graph(self, g: Graph, func_name: str = "main"):
        """Low-level import of a functionalized, assumed stateless Graph as a func.

        TODO: This mechanism is deprecated by the `import_program` entry-point and
        it should be removed when no longer required for backwards compatibility.
        """
        ftype, loc = self._graph_to_function_meta(g)
        # TODO: The FuncOp constructor requires a context-manager context.
        # Fix upstream and then unnest.
        # See: https://github.com/nod-ai/SHARK-Turbine/issues/138
        with loc:
            func = func_dialect.FuncOp(
                func_name,
                ftype,
                ip=self._m_ip,
            )
            entry_block = Block.create_at_start(func.body, ftype.inputs)
        node_importer = GraphNodeImporter(
            self,
            self._c,
            self._cc,
            entry_block,
        )
        node_importer.import_nodes(g.nodes)
        self.symbol_table.insert(func)

    def _graph_to_function_meta(self, g: Graph) -> Tuple[FunctionType, Location]:
        """Extracts function metadata from the Graph.

        Principally, this includes the FunctionType, but in the future,
        it should also return other annotations (input strides, etc) that
        affect compilation and should be included as arg attrs.
        """
        input_types = []
        result_types = []
        loc = None
        for node in g.nodes:
            # Assume that the first node we can get a location for is about as
            # good as it gets as an overall function location.
            if loc is None:
                loc = self._cc.get_node_location(node)
            if node.op == "placeholder":
                input_types.append(self._cc.node_val_to_type(node))
            elif node.op == "output":
                # An output node's args[0] is the return value. This seems to
                # always be "boxed" as a tuple, which we emit as multi-results.
                for result_node in node.args[0]:
                    if result_node is None:
                        result_types.append(
                            IrType.parse("!torch.none", context=self._c)
                        )
                    else:
                        result_types.append(self._cc.node_val_to_type(result_node))
        return (
            FunctionType.get(input_types, result_types, context=self._c),
            loc if loc else Location.unknown(self._c),
        )


class ContextCache:
    """Caches per-context lookups of various things that we ask for repeatedly."""

    __slots__ = [
        "_c",
        "_dtype_to_type",
        "_tensor_metadata_cache",
        "_py_attr_tracker",
        # Types.
        "torch_bool_type",
        "torch_float_type",
        "torch_int_type",
        "torch_none_type",
        "torch_str_type",
        "torch_device_type",
    ]

    def __init__(
        self, context: Context, *, py_attr_tracker: Optional["RefTracker"] = None
    ):
        self._c = context
        self._dtype_to_type: Dict[TorchDtype, IrType] = {}
        self._tensor_metadata_cache: Dict[
            Tuple[torch.Size, torch.dtype, Optional[SparsityMeta], bool], IrType
        ] = {}
        self._py_attr_tracker = py_attr_tracker or RefTracker()

        # Common types.
        with context:
            self.torch_bool_type = IrType.parse("!torch.bool")
            self.torch_float_type = IrType.parse("!torch.float")
            self.torch_int_type = IrType.parse("!torch.int")
            self.torch_none_type = IrType.parse("!torch.none")
            self.torch_str_type = IrType.parse("!torch.str")
            self.torch_device_type = IrType.parse("!torch.Device")

    def integer_attr(self, value: int, bits: int) -> Attribute:
        c = self._c
        return IntegerAttr.get(IntegerType.get_signless(bits, c), value)

    def format_asm_shape(self, shape: torch.Size) -> str:
        """Strips symbolic elements from a torch.Size object and returns shape asm"""
        return ",".join("?" if is_symbolic(d) else str(d) for d in list(shape))

    def get_vtensor_type(
        self,
        shape: torch.Size,
        dtype: torch.dtype,
        *,
        tm: Optional[TensorMetadata] = None,
        mutable: bool = False,
    ):
        """Return IrType for !torch.vtensor with the given shape and dtype"""
        stem = "torch.tensor" if mutable else "torch.vtensor"
        shape_asm = self.format_asm_shape(shape)
        mlir_dtype = str(self.dtype_to_type(dtype))
        if tm is not None and tm.sparse_dim is not None:
            encoding = sparsity_encoding(tm)
            assert encoding is not None
            return IrType.parse(
                f"!{stem}<[{shape_asm}],{str(mlir_dtype)},{encoding}>",
                context=self._c,
            )
        return IrType.parse(
            f"!{stem}<[{shape_asm}],{str(mlir_dtype)}>", context=self._c
        )

    def node_val_to_type(self, node: torch_fx.Node, *, mutable: bool = False) -> IrType:
        try:
            tensor_meta = node.meta.get("tensor_meta")
            val = node.meta.get("val")
            if tensor_meta is not None:
                assert isinstance(tensor_meta, TensorMetadata)
                # Quantized tensor meta data is not preserved in our lowering,
                # so throw error instead of silently doing wrong thing.
                if tensor_meta.is_quantized:
                    raise NotImplementedError(
                        f"Quantized tensor meta data is not supported."
                    )
                else:
                    return self.tensor_metadata_to_type(
                        tensor_meta, mutable=mutable
                    )
            elif val is not None:
                # some nodes with symbolic inputs pass a 'val' attribute rather than
                # tensor_meta
                if isinstance(val, TorchFakeTensor):
                    return self.get_vtensor_type(
                        val.size(), val.dtype, mutable=mutable
                    )

                t = SCALAR_TYPE_TO_TORCH_MLIR_TYPE.get(type(val))
                if t is not None:
                    return IrType.parse(t, self._c)

            raise NotImplementedError(
                f"FIXME: Unsupported placeholder node (this often indicates that a necessary) "
                f"fx preprocessing pass was not run): {node.meta}"
            )
        except KeyError as e:
            raise RuntimeError(
                f"FIXME: Illegal access to torch.fx.Node.meta: {e} ({node.meta.keys()} : {node.meta})"
            )

    def tensor_metadata_to_type(
        self,
        tm: TensorMetadata,
        *,
        mutable: bool = False,
    ) -> IrType:
        tm_shape = tuple(
            item.node if is_symbolic(item) else item for item in list(tm.shape)
        )

        sparse_key = (tm.layout, tm.sparse_dim, tm.dense_dim, tm.blocksize, tm.idx_dtype)
        key = (tm_shape, tm.dtype, sparse_key, mutable)
        t = self._tensor_metadata_cache.get(key)
        if t is None:
            t = self.get_vtensor_type(
                tm.shape, tm.dtype, tm=tm, mutable=mutable
            )
            self._tensor_metadata_cache[key] = t
        return t

    def dtype_to_type(self, dtype: TorchDtype) -> IrType:
        t = self._dtype_to_type.get(dtype)
        if t is None:
            try:
                asm = TORCH_DTYPE_TO_MLIR_TYPE_ASM[dtype]
            except IndexError:
                raise ValueError(f"Unknown conversion from {dtype} to IREE type")
            t = IrType.parse(asm, self._c)
            self._dtype_to_type[dtype] = t
        return t

    def tensor_to_vtensor_type(self, tensor: torch.Tensor) -> IrType:
        dtype_asm = str(self.dtype_to_type(tensor.dtype))
        return IrType.parse(f"!torch.vtensor<{list(tensor.size())},{dtype_asm}>")

    def get_node_location(self, node: torch_fx.Node) -> Optional[Location]:
        stack_trace = node.meta.get("stack_trace")
        if stack_trace is None:
            return None
        # Ugh.
        # TODO: Avoid needing to regex match this.
        # https://github.com/pytorch/pytorch/issues/91000
        stack_trace = node.stack_trace
        if stack_trace:
            m = re.search(r"""File "([^"]+)", line ([0-9]+),""", stack_trace)
            if m:
                filename, line = m.group(1), int(m.group(2))
                return Location.file(filename, line, col=0, context=self._c)
        return Location.unknown(context=self._c)


class GraphNodeImporter:
    """Imports graph nodes into an MLIR function.

    The caller must have already created the function.
    """

    __slots__ = [
        "_b",
        "_c",
        "_cc",
        "_on_node_produced",
        "_v",
        "_multi_result_nodes",
        "fx_importer",
    ]

    def __init__(
        self,
        fx_importer: FxImporter,
        context: Context,
        context_cache: ContextCache,
        block: Block,
    ):
        self.fx_importer = fx_importer
        self._c = context
        self._cc = context_cache
        self._b = block
        # Map of (Node, result_index) to MLIR Value or a callback that lazily
        # constructs and returns a value.
        self._v: Dict[Union[Callable[[], Value], Tuple[torch_fx.Node, int]], Value] = {}
        # Map of node name to hook that should be called when it is produced.
        self._on_node_produced: Dict[str, Callable[[Value], None]] = {}
        # Statically multi-result nodes which we have de-tupled are noted here.
        # They will have their getitem calls short-circuited.
        self._multi_result_nodes: Set[torch_fx.Node] = set()

    def bind_node_value(
        self,
        node: Node,
        value: Union[Value, Callable[[], Value]],
        result_index: int = 0,
    ):
        """Binds a node to a value (and asserts if already bound).

        This is used by outside callers. Many internal callers poke directly
        into the dict.
        """
        key = (node, result_index)
        assert key not in self._v, f"Node already has a value: {node}"
        self._v[key] = value

        producer_callback = self._on_node_produced.get(node.name)
        if producer_callback is not None:
            producer_callback(value)

    def resolve_node_value(self, node: Node, result_index: int = 0) -> Value:
        """Resolves a node to a value."""
        key = (node, result_index)
        try:
            binding = self._v[key]
        except KeyError:
            raise KeyError(f"FX Node {node} has not been bound to an MLIR value")
        if isinstance(binding, Value):
            return binding

        # It is a lazy callback.
        value = binding()
        self._v[key] = value
        return value

    def import_mutable_to_vtensor(
        self, loc: Location, node: Node, mutable_value: Value, producer_node_name: str
    ) -> Value:
        """Imports a node that is represented by a mutable IR value.

        This will generate and associate the following with the node:
          %0 = torch.copy.to_vtensor {mutable_value}

        Then it will also add a trigger such that when `producer_node_name` is
        produced, the following will be generated:
          torch.overwrite.tensor.contents {producer}, {mutable_value}
        """
        with loc, InsertionPoint(self._b):
            immutable_type = self._cc.node_val_to_type(node)
            copy_result = Operation.create(
                "torch.copy.to_vtensor",
                results=[immutable_type],
                operands=[mutable_value],
            ).result
            self.bind_node_value(node, copy_result)

        # Add the producer trigger.
        def on_produced(value: Value):
            with loc, InsertionPoint(self._b):
                Operation.create(
                    "torch.overwrite.tensor.contents",
                    results=[],
                    operands=[value, mutable_value],
                )

        self._on_node_produced[producer_node_name] = on_produced
        return copy_result

    def import_constant(self, loc: Location, node: Node, constant: Any) -> Value:
        with loc, InsertionPoint(self._b):
            value = self._import_literal(constant)
            self.bind_node_value(node, value)
        return value

    def lazy_import_parameter(
        self, loc, node: Node, parameter_value: Any, info: InputInfo
    ):
        def _on_access() -> Value:
            with loc, InsertionPoint(self._b):
                # TODO: Should go to a parameter binding hook.
                return self._import_input(parameter_value, info)

        self.bind_node_value(node, _on_access)

    def lazy_import_buffer(
        self,
        loc,
        node: Node,
        buffer_value: Any,
        info: InputInfo,
    ):
        def _on_access() -> Value:
            with loc, InsertionPoint(self._b):
                # TODO: Should go to a buffer binding hook.
                return self._import_input(buffer_value, info)

        self.bind_node_value(node, _on_access)

        if info.mutable_producer_node_name is not None:

            def on_produced(value: Value):
                mutable_buffer_value = self.resolve_node_value(node)
                with loc, InsertionPoint(self._b):
                    Operation.create(
                        "torch.overwrite.tensor.contents",
                        results=[],
                        operands=[value, mutable_buffer_value],
                    )

            self._on_node_produced[info.mutable_producer_node_name] = on_produced

    def return_node_values(self, loc, nodes: List[Node]):
        with loc, InsertionPoint(self._b):
            operands = [self.resolve_node_value(n) for n in nodes]
            func_dialect.ReturnOp(operands, loc=loc)

    def import_nodes(
        self, nodes: Sequence[Node], *, skip_placeholders_outputs: bool = False
    ):
        with InsertionPoint(self._b):
            loc = Location.unknown()
            num_placeholders = 0
            for node in nodes:
                op = node.op
                # Attempt to extract locations. Not everything has them,
                # so we do our best.
                new_loc = self._cc.get_node_location(node)
                if new_loc is not None:
                    loc = new_loc
                if op == "placeholder" and not skip_placeholders_outputs:
                    # Associate the placeholder node with corresponding block
                    # argument.
                    self.bind_node_value(node, self._b.arguments[num_placeholders])
                    num_placeholders += 1
                elif op == "call_function":
                    target = node.target
                    if target == operator.getitem:
                        # Special case handling of getitem for when it is resolving
                        # against a function call that we know has returned multiple
                        # results. We short-circuit this case because we have modeled
                        # function calls to natively return multiple results vs tupling.
                        getitem_ref, getitem_index = node.args
                        if getitem_ref in self._multi_result_nodes:
                            try:
                                self.bind_node_value(
                                    node,
                                    self.resolve_node_value(getitem_ref, getitem_index),
                                )
                            except IndexError:
                                raise RuntimeError(
                                    f"getitem de-aliasing failed. This likely "
                                    f"indicates a programmer error that usually "
                                    f"would have happened at runtime. Please "
                                    f"notify developers if this case happens "
                                    f"(at {loc})."
                                )
                        else:
                            raise NotImplementedError(
                                f"General getitem access to non-multi-result ops"
                            )
                    elif target in SYMBOLIC_TORCH_OPS or (
                        is_symbolic(node.meta.get("val"))
                        and is_builtin_function_or_method(target)
                    ):
                        self._import_symbolic_torch_op(loc, node, target)
                    elif isinstance(target, TorchOpOverload):
                        # Dispatch to an ATen op.
                        self._import_torch_op_overload(loc, node, target)
                    else:
                        raise NotImplementedError(
                            f"FIX ME: Unimplemented call_function: target={node.target}, {node.meta}"
                        )
                elif op == "output" and not skip_placeholders_outputs:
                    # args[0] is a singleton tuple that we flatten into multiple
                    # results.
                    operands = [self._import_argument(loc, arg) for arg in node.args[0]]
                    func_dialect.ReturnOp(operands, loc=loc)

    def _promote_symbolic_scalar_int_float(self, loc, graph, param):
        temp_target = torch.ops.aten.Float.Scalar
        temp_node = Node(
            graph=graph,
            name=f"{str(param)}_as_float",
            op="call_function",
            target=temp_target,
            args=(param,),
            kwargs={},
            return_type=float,
        )
        temp_node.meta["val"] = torch.sym_float(param.meta["val"])
        self._import_torch_op_overload(loc, temp_node, temp_target)
        return temp_node

    def _import_symbolic_torch_op(
        self,
        loc: Location,
        node: torch_fx.Node,
        target: Union[
            torch._ops.OpOverloadPacket, BuiltinMethodType, BuiltinFunctionType
        ],
    ):
        # parse builtin operations like add, sub, mul, etc. because dynamo captures these
        # operations on symbolic arguments as regular python expressions rather than as torch ops
        if is_builtin_function_or_method(target):
            arg_types = [
                (arg.meta["val"].node.pytype if isinstance(arg, Node) else type(arg))
                for arg in node.args
            ]
            is_int = [item == int for item in arg_types]
            if all(is_int):
                op_overload = "int"
            elif any(is_int):
                if target.__name__ in ("add", "lt", "ge", "ne", "gt"):
                    op_overload = "float_int"
                    # put float arg first, as expected in signature
                    if arg_types[1] == float:
                        node.args = (node.args[1], node.args[0])
                else:
                    # promote int argument to float - following torch-mlir convention
                    arg0, arg1 = node.args
                    if is_int[0]:
                        if isinstance(arg0, Node):
                            prom_arg = self._promote_symbolic_scalar_int_float(
                                loc, node.graph, arg0
                            )
                            new_args = (prom_arg, arg1)
                        else:
                            arg0 = float(arg0)
                            new_args = (arg0, arg1)
                    else:
                        if isinstance(arg1, Node):
                            prom_arg = self._promote_symbolic_scalar_int_float(
                                loc, node.graph, arg1
                            )
                            new_args = (arg0, prom_arg)
                        else:
                            arg1 = float(arg1)
                            new_args = (arg0, arg1)

                    node.args = new_args
                    op_overload = "float"
            else:
                op_overload = "float"

            torch_op = PY_BUILTIN_TO_TORCH_OP.get(target.__name__)
            assert (
                torch_op is not None
            ), f"Unsupported builtin function for symbolic types: {target} with args {node.args}"
            concrete_target = getattr(torch_op, op_overload)
        else:
            if _IS_TORCH_2_1_OR_EARLIER:
                concrete_target = SYMBOLIC_OP_TO_TORCH_OP.get((target, len(node.args)))
            else:
                concrete_target = SYMBOLIC_OP_TO_TORCH_OP.get(target)

        assert (
            concrete_target is not None
        ), f"Unable to parse symbolic operation: {target} with args {node.args}"
        self._import_torch_op_overload(loc, node, concrete_target)

    def _import_torch_op_overload(
        self, loc: Location, node: torch_fx.Node, target: TorchOpOverload
    ):
        # replace lift_fresh_copy with clone op
        if target == torch.ops.aten.lift_fresh_copy.default:
            node.target = target = torch.ops.aten.clone.default
            node.args = (node.args[0], None)
        elif target == torch.ops.aten.lift_fresh_copy.out:
            node.target = target = torch.ops.aten.clone.out
            node.args = (node.args[0], None, node.args[1])
        # TODO: generalize empty.memory_format in the future
        # Currently, the aten.baddbmm.default op for Unet includes multiplying an
        # empty.memory_format input with a constant, which creates NaN values
        # because empty.memory_format contains uninitialized data. Converting
        # aten.baddbmm.default -> aten.zeros.default fixes the correctness issue
        elif target == torch.ops.aten.empty.memory_format:
            if len(node.users) == 1:
                for key_node in node.users:
                    if key_node.target == torch.ops.aten.baddbmm.default:
                        node.target = target = torch.ops.aten.zeros.default

        schema = target._schema
        assert isinstance(schema, FunctionSchema)

        # Map to a `torch` dialect name.
        namespace, sep, unqualified_name = schema.name.partition("::")
        assert sep, f"Malformed Torch op name {schema.name}"
        mlir_op_name = f"torch.{namespace}.{unqualified_name}"
        if schema.overload_name != "":
            mlir_op_name += f".{schema.overload_name}"

        # Intervening to use Scalar ops due to incorrect ops from AOT-autograd with scalar arguments.
        if mlir_op_name in TENSOR_SCALAR_OP_CONVERTER and (
            isinstance(node.args[1], float) or isinstance(node.args[1], int)
        ):
            mlir_op_name = TENSOR_SCALAR_OP_CONVERTER[mlir_op_name]
            # we are dynamically changing which op is emitted here due to an issue in
            # torch dynamo where it emits the Tensor variant of ops even when processing
            # scalar arguments, therefore we retrieve the schema as well so that we
            # consume the correct typing information when subsequently importing the
            # function arguments and result types
            # i.e. the code below is basically doing `schema = torch.ops.aten.my_op.Scalar._schema`
            op_attrs = mlir_op_name.split(".")
            op_overload = getattr(torch, "ops")
            for i in range(1, len(op_attrs)):
                op_overload = getattr(op_overload, op_attrs[i])
            schema = op_overload._schema

        return_count = len(schema.returns)
        if return_count == 1:
            # Unary return directly maps a single meta["val"] and cannot be subscripted.
            # if "tensor_meta" is None, this will throw unsupported placeholder node error
            result_types = [self._cc.node_val_to_type(node)]
        elif return_count == 0:
            # Some torch ops do have 0 returns, and these are supported with ZeroResults
            # op trait. Python bindings for IR creation allow us to pass empty result_types
            # for such ops. Therefore, we pass an empty result types for these cases.
            result_types = []
        else:
            # Multi-return will unpack the meta["val"] and trigger our getitem subscripting
            # short-circuit above. Note that if we ever choose to also fully reify Python
            # level result tuples, we will need to create a tuple-boxed version of this and
            # redirect to it for generic object access.

            result_types = []
            for v in node.meta["val"]:
                result_types.append(self._cc.tensor_metadata_to_type(v))
            result_types = tuple(result_types)

            self._multi_result_nodes.add(node)
        # Unroll operands from formal parameters, args and kwargs.
        operands = []
        for i, parameter in enumerate(schema.arguments):
            if parameter.kwarg_only and parameter.name in node.kwargs:
                operands.append(
                    self._import_argument(
                        loc, node.kwargs[parameter.name], parameter.type
                    )
                )
            elif i < len(node.args):
                operands.append(
                    self._import_argument(loc, node.args[i], parameter.type)
                )
            else:
                operands.append(
                    self._import_default_value(
                        loc, parameter.default_value, parameter.type
                    )
                )

        # Support unregistered torch ops using torch.operator.
        # torch.operator is used to represent ops from registry
        # which haven't been generated by torch_ods_gen.py.
        if not self._c.is_registered_operation(mlir_op_name):
            operation = Operation.create(
                "torch.operator",
                attributes={"name": StringAttr.get(mlir_op_name)},
                results=result_types,
                operands=operands,
                loc=loc,
            )
        else:
            operation = Operation.create(
                mlir_op_name,
                results=result_types,
                operands=operands,
                loc=loc,
            )

        # Record value mapping.
        for i, value in enumerate(operation.results):
            self.bind_node_value(node, value, i)

    def _import_argument(
        self, loc: Location, arg: NodeArgument, expected_jit_type=None
    ) -> Value:
        """Import an FX `Argument`, which must result to an MLIR `Value`."""
        if isinstance(arg, torch_fx.Node):
            # If implementing boxed support for multi-result nodes, then
            # this will need to do something more intelligent.
            if arg in self._multi_result_nodes:
                raise RuntimeError(f"Attempt to de-reference a multi-result node")

            # catch references to dynamically created constant attributes and make sure they have an origin in our module
            if arg.op == "get_attr" and (arg.target, 0) not in self._v:
                gm = arg.graph.owning_module
                assert hasattr(
                    gm, arg.target
                ), f"Attempting to retrieve attribute '{arg.target}' from module, but no such attribute exists"
                obj = getattr(gm, arg.target)
                with loc:
                    self.bind_node_value(arg, self._import_literal(obj))

            return self.resolve_node_value(arg)
        elif isinstance(arg, torch_fx.immutable_collections.immutable_list):
            return self._import_list_argument(loc, arg, expected_jit_type)
        elif isinstance(expected_jit_type, torch.TensorType) and not isinstance(
            arg, torch.Tensor
        ):
            # promote scalars to tensor types as appropriate
            return self._import_scalar_as_tensor(loc, arg)
        else:
            with loc:
                return self._import_literal(arg)

    def _import_literal(self, py_value: Any) -> Value:
        # Apply the conversion callback.
        user_value = self.fx_importer._hooks.resolve_literal(self, py_value)
        if user_value is not None:
            assert isinstance(user_value, Value)
            return user_value

        # Default conversion path.
        converter = LITERAL_CONVERTER_MAP.lookup(type(py_value))
        if converter is None:
            raise TypeError(
                f"Unsupported argument -> literal conversion for {py_value.__class__}"
            )
        return converter(py_value, self, self._cc)

    def _import_input(self, py_value: Any, info: InputInfo) -> Value:
        # Try the hook.
        user_value = self.fx_importer._hooks.resolve_input(self, py_value, info)
        if user_value is not None:
            assert isinstance(user_value, Value)
            return user_value

        # Fall-back to treating as a literal if not mutating.
        if info.mutable_producer_node_name is not None:
            raise ValueError(
                f"Cannot import {info.input_spec} as a literal because it is mutable"
            )
        return self._import_literal(py_value)

    def _import_scalar_as_tensor(self, loc: Location, arg: NodeArgument) -> Value:
        tensor_arg = torch.tensor(arg)
        result_type = self._cc.get_vtensor_type(tensor_arg.size(), tensor_arg.dtype)
        with loc:
            constant_arg = LITERAL_CONVERTER_MAP.lookup(type(arg))(arg, self, self._cc)

        return Operation.create(
            name="torch.prim.NumToTensor.Scalar",
            results=[result_type],
            operands=[constant_arg],
            loc=loc,
        ).result

    def _import_list_argument(
        self, loc: Location, arg: NodeArgument, expected_jit_type
    ) -> Value:
        assert (
            isinstance(expected_jit_type, torch.ListType)
            or (
                isinstance(expected_jit_type, torch.OptionalType)
                and isinstance(expected_jit_type.getElementType(), torch.ListType)
            )
            or isinstance(expected_jit_type, NoneType)
        ), f"Unexpected jit type as list argument: {arg} of type {expected_jit_type}"

        # parse list type
        if expected_jit_type is None:
            element_type = type(arg[0])
        else:
            element_jit_type = expected_jit_type.getElementType()

            # this branch is needed to handle Optional[List[]] types
            if isinstance(element_jit_type, torch.ListType):
                element_jit_type = element_jit_type.getElementType()

            # this handles getting the inner types for List[Optional[]] types
            is_optional_type = isinstance(element_jit_type, torch.OptionalType)
            if is_optional_type:
                element_jit_type = element_jit_type.getElementType()
            element_type = TORCH_TYPE_TO_PY_TYPE[type(element_jit_type)]

        # create list operands
        list_operands = []

        for operand in arg:
            operand_type = type(operand)
            if isinstance(operand, Node):
                if operand in self._multi_result_nodes:
                    raise RuntimeError(f"Attempt to de-reference a multi-result node")
                val = self.resolve_node_value(operand)
                val_type = str(val.type)
                assert (
                    isinstance(element_type, str) and element_type in val_type
                ) or SCALAR_TYPE_TO_TORCH_MLIR_TYPE.get(
                    element_type
                ) == val_type, f"Heterogeneous lists are not supported: expected {element_type}, got {val_type}"
            else:
                assert (is_optional_type and operand_type is NoneType) or (
                    element_type == operand_type
                ), f"Heterogeneous lists are not supported: expected {element_type}, got {operand_type}"

                operand_jit_type = (
                    torch.NoneType if operand_type is NoneType else element_jit_type
                )
                val = self._import_default_value(loc, operand, operand_jit_type)

            list_operands.append(val)

        # construct list op
        if is_optional_type:
            list_type = PY_TYPE_TO_TORCH_OPTIONAL_LIST_TYPE[element_type]
        else:
            list_type = PY_TYPE_TO_TORCH_LIST_TYPE[element_type]

        result_type = IrType.parse(list_type, context=self._c)
        operation = Operation.create(
            "torch.prim.ListConstruct",
            results=[result_type],
            operands=list_operands,
            loc=loc,
        )

        return operation.result

    def _import_default_value(self, loc: Location, arg, expected_jit_type) -> Value:
        """Imports a defaulted value for a known function schema."""
        if isinstance(arg, list):
            return self._import_list_argument(loc, arg, expected_jit_type)

        # The LITERAL_CONVERTER_MAP maps each arg to its respective constant
        # of the expected jit IR type (types like torch.dtype will form a chain of
        # maps to get to constant of expected_jit_type).
        cvt = LITERAL_CONVERTER_MAP.lookup(type(arg))
        if cvt is None:
            raise RuntimeError(f"Unhandled default value ({arg.__class__}): {arg})")
        with loc:
            return cvt(arg, self, self._cc)


def _make_constant_op(
    op_name: str, value_attr: Attribute, result_type: Optional[IrType] = None
) -> Operation:
    return Operation.create(
        op_name,
        results=[result_type if result_type else value_attr.type],
        attributes={"value": value_attr},
    )


def create_mlir_tensor_type(tensor: torch.Tensor) -> IrType:
    try:
        dtype = tensor.dtype
        element_type = TORCH_DTYPE_TO_MLIR_TYPE[dtype]()
        tensor_type = RankedTensorType.get(tuple(tensor.size()), element_type)
        return tensor_type
    except KeyError:
        raise TypeError(f"Could not map Torch dtype {dtype} to an MLIR type")


def _make_vtensor_literal_op(
    tensor: torch.Tensor, vtensor_type: IrType, py_attr_tracker: "RefTracker"
) -> Operation:
    mapping = py_attr_tracker.track(tensor)
    if mapping.is_empty:
        # check support for bfloat16
        assert not (
            tensor.dtype == torch.bfloat16 and ml_dtypes is None
        ), f"torch.bfloat16 requires the ml_dtypes package, please run:\n\npip install ml_dtypes\n"
        # Resolve the attribute.
        npy_dtype = TORCH_DTYPE_TO_NPY_TYPE.get(tensor.dtype)
        assert (
            npy_dtype is not None
        ), f"Can not create literal tensor for unsupported datatype: {tensor.dtype}"
        # We need a raw buffer of data in order to create an ElementsAttr for the invocation of torch.vtensor.literal,
        # but torch.Tensor does not fulfill the python buffer/array interface hence we must convert to a numpy array to get
        # a raw buffer of our data. We can't call torch.Tensor.numpy() directly because this internally forces a call to
        # detach() which throws an error as we are operating in a FakeTensorMode, hence the simplest way to get this raw
        # buffer is via the indirection: Tensor -> list -> numpy array. This allows us to create a vtensor literal as
        # desired, but also limits which data types we can support in this function (see TORCH_DTYPE_TO_NPY_TYPE above)
        np_tensor = np.array(tensor.tolist()).astype(npy_dtype)
        # One element constants are more optimizable as splat DenseElementsAttr. DenseResourceElementsAttr does not
        # support splats, so don't use it for that case. In addition, at the time of writing, it has bugs with handling
        # 0d tensors.
        if np_tensor.size == 1:
            try:
                dtype = tensor.dtype
                element_type = TORCH_DTYPE_TO_MLIR_TYPE[dtype]()
            except KeyError:
                raise TypeError(f"Could not map Torch dtype {dtype} to an MLIR type")
            elements_attr = DenseElementsAttr.get(
                type=element_type, array=np_tensor, shape=np_tensor.shape
            )
        else:
            bytes_view = np_tensor.view(npy_dtype)
            tensor_type = create_mlir_tensor_type(tensor)
            shape_desc = "_".join([str(d) for d in tensor.shape])
            blob_name = f"torch_tensor_{shape_desc}_{str(tensor.dtype)}"
            elements_attr = DenseResourceElementsAttr.get_from_buffer(
                bytes_view,
                blob_name,
                tensor_type,
            )
        mapping.value = elements_attr
    else:
        elements_attr = mapping.value
    return Operation.create(
        name="torch.vtensor.literal",
        results=[vtensor_type],
        attributes={"value": elements_attr},
    )


################################################################################
# TypeSubclassMapping
################################################################################


class TypeSubclassMap:
    """Mapping of super-types to values.

    Maintains a cache of actual types seen and uses that instead of a linear
    scan.
    """

    __slots__ = [
        "_cache",
        "_mapping",
    ]

    def __init__(self):
        # The linear list of converters.
        self._mapping: List[Tuple[type, Any]] = []
        # When there is a hit on the linear mapping, memoize it here.
        self._cache: Dict[type, Any] = {}

    def map(self, t: type, value: Any):
        self._mapping.append((t, value))
        self._cache[t] = value

    def lookup(self, t: type) -> Any:
        try:
            return self._cache[t]
        except KeyError:
            pass
        for t_super, value in self._mapping:
            if issubclass(t, t_super):
                self._cache[t] = value
                return value
        else:
            self._cache[t] = None
            return None


###############################################################################
# Reference mapping
###############################################################################


# Opaque value to indicate something is empty. Used in cases where 'None'
# may have a different meaning.
class EmptyType: ...


Empty = EmptyType()


class RefMapping:
    __slots__ = [
        "_referrent",
        "value",
    ]

    def __init__(self, referrent: Any):
        if referrent is not Empty:
            self._referrent = weakref.ref(referrent)
        self.value = Empty

    @property
    def is_empty(self):
        return self.value is Empty

    def __repr__(self):
        return (
            f"<RefMapping {id(self._referrent) if self._referrent is not Empty else 'empty'} -> "
            f"{self.value if self.value is not Empty else 'empty'}>"
        )


class RefTracker:
    """Tracks live references from Python values to symbolic associations."""

    def __init__(self):
        self._refs: Dict[int, RefMapping] = {}

    def track(self, referrent: Any) -> RefMapping:
        ref_id = id(referrent)
        existing = self._refs.get(ref_id)
        if existing:
            return existing
        info = RefMapping(referrent)
        if referrent is not Empty:
            weakref.finalize(referrent, self._ref_finalizer, ref_id)
        self._refs[ref_id] = info
        return info

    def _ref_finalizer(self, ref_id: int):
        del self._refs[ref_id]


################################################################################
# Mappings
################################################################################

LITERAL_CONVERTER_MAP = TypeSubclassMap()
LITERAL_CONVERTER_MAP.map(
    NoneType,
    lambda arg, gni, cc: Operation.create(
        "torch.constant.none", results=[cc.torch_none_type]
    ).result,
)
LITERAL_CONVERTER_MAP.map(
    bool,
    lambda arg, gni, cc: _make_constant_op(
        "torch.constant.bool", cc.integer_attr(arg, 1), cc.torch_bool_type
    ).result,
)
LITERAL_CONVERTER_MAP.map(
    int,
    lambda arg, gni, cc: _make_constant_op(
        "torch.constant.int", cc.integer_attr(arg, 64), cc.torch_int_type
    ).result,
)
LITERAL_CONVERTER_MAP.map(
    float,
    lambda arg, gni, cc: _make_constant_op(
        "torch.constant.float", FloatAttr.get_f64(arg), cc.torch_float_type
    ).result,
)
LITERAL_CONVERTER_MAP.map(
    str,
    lambda arg, gni, cc: _make_constant_op(
        "torch.constant.str", StringAttr.get(arg), cc.torch_str_type
    ).result,
)
LITERAL_CONVERTER_MAP.map(
    torch.Tensor,
    lambda arg, gni, cc: _make_vtensor_literal_op(
        arg, cc.tensor_to_vtensor_type(arg), cc._py_attr_tracker
    ).result,
)
LITERAL_CONVERTER_MAP.map(
    torch.device,
    lambda arg, gni, cc: _make_constant_op(
        "torch.constant.device", StringAttr.get(str(arg)), cc.torch_device_type
    ).result,
)
LITERAL_CONVERTER_MAP.map(
    torch.dtype,
    lambda arg, gni, cc: LITERAL_CONVERTER_MAP.lookup(int)(
        TORCH_DTYPE_TO_INT[arg], gni, cc
    ),
)
LITERAL_CONVERTER_MAP.map(
    torch.layout,
    lambda arg, gni, cc: LITERAL_CONVERTER_MAP.lookup(int)(
        TORCH_LAYOUT_TO_INT[arg], gni, cc
    ),
)
LITERAL_CONVERTER_MAP.map(
    torch.memory_format,
    lambda arg, gni, cc: LITERAL_CONVERTER_MAP.lookup(int)(
        TORCH_MEMORY_FORMAT_TO_INT[arg], gni, cc
    ),
)

TORCH_TYPE_TO_PY_TYPE = {
    torch.IntType: int,
    torch.FloatType: float,
    torch.StringType: str,
    torch.BoolType: bool,
    torch.TensorType: "vtensor",
}

PY_TYPE_TO_TORCH_LIST_TYPE = {
    int: "!torch.list<int>",
    float: "!torch.list<float>",
    str: "!torch.list<str>",
    bool: "!torch.list<bool>",
    "tensor": "!torch.list<tensor>",
    "vtensor": "!torch.list<vtensor>",
}

PY_TYPE_TO_TORCH_OPTIONAL_LIST_TYPE = {
    int: "!torch.list<optional<int>>",
    float: "!torch.list<optional<float>>",
    str: "!torch.list<optional<str>>",
    bool: "!torch.list<optional<bool>>",
    "tensor": "!torch.list<optional<tensor>>",
    "vtensor": "!torch.list<optional<vtensor>>",
}

SCALAR_TYPE_TO_TORCH_MLIR_TYPE = {
    torch.SymInt: "!torch.int",
    torch.SymFloat: "!torch.float",
    torch.SymBool: "!torch.bool",
    int: "!torch.int",
    float: "!torch.float",
    str: "!torch.str",
    bool: "!torch.bool",
    NoneType: "!torch.none",
}


# AOT-autograd sometimes falsely emit tensor version op with scalar arguments.
# We may remove this dictionary, if we fix such behavior in the backend.
TENSOR_SCALAR_OP_CONVERTER = {
    "torch.aten.mul.Tensor": "torch.aten.mul.Scalar",
    "torch.aten.div.Tensor": "torch.aten.div.Scalar",
    "torch.aten.add.Tensor": "torch.aten.add.Scalar",
    "torch.aten.sub.Tensor": "torch.aten.sub.Scalar",
    "torch.aten.floor_divide": "torch.aten.floor_divide.Scalar",
}<|MERGE_RESOLUTION|>--- conflicted
+++ resolved
@@ -263,32 +263,8 @@
     }
 
 
-<<<<<<< HEAD
 def sparsity_encoding(tm: TensorMetadata) -> str:
     """Returns sparse tensor encoding for the given sparse tensor as string."""
-=======
-@dataclass(frozen=True)
-class SparsityMeta:
-    """
-    Class for keeping track of sparsity meta data.
-
-    NOTE: this will be fully replaced by
-          torch.fx.passes.shape_prop.SparseTensorMetadata
-    """
-
-    layout: torch.layout
-    batch_dim: int
-    sparse_dim: int
-    dense_dim: int
-    blocksize: Optional[Tuple[int, int]]
-    pos_dtype: torch.dtype
-    crd_dtype: torch.dtype
-
-
-def sparsity_encoding(shape: torch.Size, sparsity: SparsityMeta) -> str:
-    """Returns sparse tensor encoding for the given sparse layout as string."""
-    assert sparsity is not None
->>>>>>> 895ea866
 
     # Sparse tensors have the form
     #   [ <batch_dimensions> , <sparse_dimensions>, <dense_dimensions> ]
