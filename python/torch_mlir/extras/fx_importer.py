# Copyright 2023 Advanced Micro Devices, Inc
#
# Part of the LLVM Project, under the Apache License v2.0 with LLVM Exceptions.
# See https://llvm.org/LICENSE.txt for license information.
# SPDX-License-Identifier: Apache-2.0 WITH LLVM-exception
# Also available under a BSD-style license. See LICENSE.

try:
    from types import NoneType
except ImportError:
    # python less than 3.10 doesn't have NoneType
    NoneType = type(None)

import logging
import operator
import re
from dataclasses import dataclass
from types import BuiltinMethodType, BuiltinFunctionType
from typing import (
    Any,
    Callable,
    Dict,
    List,
    Optional,
    Sequence,
    Set,
    Tuple,
    TYPE_CHECKING,
    Union,
    Iterable,
)
import weakref

import numpy as np

import torch
import torch.export
import torch.fx as torch_fx
from torch.fx.passes.shape_prop import TensorMetadata

from torch import (
    dtype as TorchDtype,
    FunctionSchema,
)

from torch._ops import (
    OpOverload as TorchOpOverload,
    HigherOrderOperator,
)

from torch._subclasses import (
    FakeTensor as TorchFakeTensor,
)

from torch.fx import (
    Graph,
    GraphModule,
    Node,
)

try:
    from torch.export.graph_signature import InputSpec as TypingInputSpec
except ModuleNotFoundError:
    # PyTorch prior to 2.3 is missing certain things we use in typing
    # signatures. Just make them be Any.
    if not TYPE_CHECKING:
        TypingInputSpec = Any
    else:
        raise

try:
    import ml_dtypes
except ModuleNotFoundError:
    # The third-party ml_dtypes package provides some optional
    # low precision data-types. If used in this file, it is
    # conditional.
    ml_dtypes = None

from torch.fx.node import (
    Argument as NodeArgument,
)

from ..ir import (
    Attribute,
    Block,
    Context,
    DenseElementsAttr,
    DenseResourceElementsAttr,
    FloatAttr,
    BF16Type,
    ComplexType,
    F16Type,
    F32Type,
    F64Type,
    FunctionType,
    InsertionPoint,
    IntegerAttr,
    IntegerType,
    RankedTensorType,
    Location,
    Module,
    Operation,
    StringAttr,
    SymbolTable,
    Type as IrType,
    Value,
)

from ..dialects import (
    func as func_dialect,
)

__all__ = [
    "FxImporter",
]

REQUIRED_DIALCTS = [
    "builtin",
    "func",
    "torch",
]

TORCH_DTYPE_TO_MLIR_TYPE_ASM = {
    torch.float16: "f16",
    torch.bfloat16: "bf16",
    torch.float32: "f32",
    torch.float64: "f64",
    torch.uint8: "ui8",
    torch.int8: "si8",
    torch.int16: "si16",
    torch.int32: "si32",
    torch.int64: "si64",
    torch.bool: "i1",
    torch.qint8: "!torch.qint8",
    torch.quint8: "!torch.quint8",
    torch.complex32: "complex<f16>",
    torch.complex64: "complex<f32>",
    torch.complex128: "complex<f64>",
}

TORCH_DTYPE_TO_MLIR_TYPE: Dict[torch.dtype, Callable[[], IrType]] = {
    torch.float16: lambda: F16Type.get(),
    torch.bfloat16: lambda: BF16Type.get(),
    torch.float32: lambda: F32Type.get(),
    torch.float64: lambda: F64Type.get(),
    torch.uint8: lambda: IntegerType.get_unsigned(8),
    torch.int8: lambda: IntegerType.get_signed(8),
    torch.int16: lambda: IntegerType.get_signed(16),
    torch.int32: lambda: IntegerType.get_signed(32),
    torch.int64: lambda: IntegerType.get_signed(64),
    torch.bool: lambda: IntegerType.get_signless(1),
    torch.qint8: lambda: IntegerType.get_signed(8),
    torch.quint8: lambda: IntegerType.get_unsigned(8),
    torch.complex32: lambda: ComplexType.get(F16Type.get()),
    torch.complex64: lambda: ComplexType.get(F32Type.get()),
    torch.complex128: lambda: ComplexType.get(F64Type.get()),
}

TORCH_DTYPE_TO_NPY_TYPE = {
    # torch.qint8: None, # no equivalent np datatype
    # torch.quint8: None,
    torch.uint8: np.uint8,
    torch.int8: np.int8,
    torch.int16: np.int16,
    torch.int32: np.int32,
    torch.int64: np.int64,
    torch.float16: np.float16,
    torch.float32: np.float32,
    torch.float64: np.float64,
    torch.bool: np.bool_,
    # torch.complex32: None, # no equivalent precision for numpy
    torch.complex64: np.complex64,
    torch.complex128: np.complex128,
}
if ml_dtypes is not None:
    TORCH_DTYPE_TO_NPY_TYPE[torch.bfloat16] = ml_dtypes.bfloat16

TORCH_DTYPE_TO_INT = {
    torch.uint8: 0,
    torch.int8: 1,
    torch.int16: 2,
    torch.int32: 3,
    torch.int64: 4,
    torch.float16: 5,
    torch.float32: 6,
    torch.float64: 7,
    # torch.complex_half 8
    torch.complex32: 9,
    torch.complex64: 10,
    torch.bool: 11,
    # torch.qint8: 12, # quantized dtypes are not supported in all backends, currently we do not support them
    # torch.quint8: 13,
    # torch.qint32 14
    torch.bfloat16: 15,
}

TORCH_MEMORY_FORMAT_TO_INT = {
    torch.contiguous_format: 0,
    torch.preserve_format: 1,
    torch.channels_last: 2,
    torch.channels_last_3d: 3,
}

TORCH_LAYOUT_TO_INT = {
    torch.strided: 0,
    torch.sparse_coo: 1,
    torch.sparse_csr: 2,
    torch.sparse_csc: 3,
    torch.sparse_bsr: 4,
    torch.sparse_bsc: 5,
}

PY_BUILTIN_TO_TORCH_OP = {
    "truediv": torch.ops.aten.div,
    "mul": torch.ops.aten.mul,
    "add": torch.ops.aten.add,
    "sub": torch.ops.aten.sub,
    "lt": torch.ops.aten.lt,
    "le": torch.ops.aten.le,
    "ge": torch.ops.aten.ge,
    "ne": torch.ops.aten.ne,
    "gt": torch.ops.aten.gt,
}

# torch with cuda has a __version__ that looks like  "2.1.0+cu113",
# so split by + and 0 index will always give the base version
_IS_TORCH_2_1_OR_EARLIER = torch.__version__.split("+")[0] <= "2.1.0"

# The following are maps from symbolic ops to their non symbolic equivalents.
# In <=2.1.0, imported fx graphs come with a type inspecific torch.ops.aten.sym_size
# We identify it using the number of args in the node, 1 being default, 2 being int
# In the mapping below (torch.aten.sym_size, 2) indicates len(args)=2 therefore
# map to torch.aten.size.int.
# Thankfully, newer versions provide a specific torch.ops.aten.sym_size.<type>.
# Once we drop support for <2.1.0, we can get rid of the the SYMBOLIC_TORCH_OPS
# set and just check key existence in SYMBOLIC_OP_TO_TORCH_OP

if _IS_TORCH_2_1_OR_EARLIER:
    SYMBOLIC_TORCH_OPS = {
        torch.ops.aten.sym_size,
        torch.ops.aten.sym_stride,
        torch.ops.aten.sym_numel,
    }

    SYMBOLIC_OP_TO_TORCH_OP = {
        (torch.ops.aten.sym_size, 1): torch.ops.aten.size.default,
        (torch.ops.aten.sym_size, 2): torch.ops.aten.size.int,
        (torch.ops.aten.sym_stride, 1): torch.ops.aten.stride.default,
        (torch.ops.aten.sym_stride, 2): torch.ops.aten.stride.int,
        (torch.ops.aten.sym_numel, 1): torch.ops.aten.numel.default,
    }
else:
    SYMBOLIC_TORCH_OPS = {
        torch.ops.aten.sym_size.int,
        torch.ops.aten.sym_stride.int,
        torch.ops.aten.sym_numel.default,
    }

    SYMBOLIC_OP_TO_TORCH_OP = {
        torch.ops.aten.sym_size.default: torch.ops.aten.size.default,
        torch.ops.aten.sym_size.int: torch.ops.aten.size.int,
        torch.ops.aten.sym_stride.default: torch.ops.aten.stride.default,
        torch.ops.aten.sym_stride.int: torch.ops.aten.stride.int,
        torch.ops.aten.sym_numel.default: torch.ops.aten.numel.default,
    }


@dataclass(frozen=True)
class SparsityMeta:
    """
    Class for keeping track of sparsity meta data.

    NOTE: this will be fully replaced by
          torch.fx.passes.shape_prop.SparseTensorMetadata
    """

    layout: torch.layout
    batch_dim: int
    sparse_dim: int
    dense_dim: int
    blocksize: Optional[Tuple[int, int]]
    pos_dtype: torch.dtype
    crd_dtype: torch.dtype


def sparsity_encoding(shape: torch.Size, sparsity: SparsityMeta) -> str:
    """Returns sparse tensor encoding for the given sparse layout as string."""
    assert sparsity is not None

    # Sparse tensors have the form
    #   [ <batch_dimensions> , <sparse_dimensions>, <dense_dimensions> ]
    # which map directly to MLIR types.
    batch_dim, sparse_dim, dense_dim = (
        sparsity.batch_dim,
        sparsity.sparse_dim,
        sparsity.dense_dim,
    )
    dim = batch_dim + sparse_dim + dense_dim
    assert dim == len(shape)
    blocksize = sparsity.blocksize

    dims = ",".join(f"d{d}" for d in range(dim))

    if sparsity.layout is torch.sparse_coo:
        assert sparse_dim >= 2 and blocksize is None
        trail_dim = batch_dim + sparse_dim - 1
        coords = ",".join(
            f"d{d}:singleton(nonunique,soa)" for d in range(batch_dim + 1, trail_dim)
        )
        sep = "," if sparse_dim > 2 else ""
        lvls = f"d{batch_dim}:compressed(nonunique),{coords}{sep}d{trail_dim}:singleton(soa)"
    elif sparsity.layout is torch.sparse_csr:
        assert sparse_dim == 2 and blocksize is None
        lvls = f"d{batch_dim}:dense,d{batch_dim+1}:compressed"
    elif sparsity.layout is torch.sparse_csc:
        assert sparse_dim == 2 and blocksize is None
        lvls = f"d{batch_dim+1}:dense,d{batch_dim}:compressed"
    else:
        assert sparse_dim == 2 and blocksize is not None
        if sparsity.layout is torch.sparse_bsr:
            i, j = batch_dim, batch_dim + 1
        else:
            assert sparsity.layout is torch.sparse_bsc
            j, i = batch_dim, batch_dim + 1
        m, n = blocksize
        lvls = (
            f"d{i} floordiv {m}:dense,d{j} floordiv {n}:compressed,"
            f"d{i} mod {m}:dense,d{j} mod {n}:dense"
        )

    if batch_dim > 0:
        batch = ",".join(f"d{d}:dense" for d in range(batch_dim))
        lvls = f"{batch},{lvls}"

    if dense_dim > 0:
        dense = ",".join(f"d{d}:dense" for d in range(batch_dim + sparse_dim, dim))
        lvls = f"{lvls},{dense}"

    posw = torch.iinfo(sparsity.pos_dtype).bits
    crdw = torch.iinfo(sparsity.crd_dtype).bits
    return f"#sparse_tensor.encoding<{{map=({dims})->({lvls}),posWidth={posw},crdWidth={crdw}}}>"


def is_symbolic(obj: Any) -> bool:
    """Check whether an object in our graph is symbolic"""
    return isinstance(obj, (torch.SymInt, torch.SymFloat, torch.SymBool))


def is_builtin_function_or_method(obj: Any) -> bool:
    return isinstance(obj, (BuiltinMethodType, BuiltinFunctionType))


# TODO: switch back to `slots=True` when py3.9 support is dropped
@dataclass(frozen=True)
class InputInfo:
    """Provides additional metadata when resolving inputs."""

    program: torch.export.ExportedProgram
    input_spec: TypingInputSpec
    node: Node
    ir_type: IrType
    mutable_producer_node_name: Optional[str]


class FxImporterHooks:
    """Hooks to control the behavior of the FxImporter."""

    def prepare_module(self, module_op: Operation):
        """Performs any needed preparation work on the module."""
        ...

    def resolve_literal(
        self, gni: "GraphNodeImporter", literal: Any
    ) -> Optional[Value]:
        """User overridable hook to resolve a literal value."""
        return None

    def resolve_input(
        self, gni: "GraphNodeImporter", value: Any, info: InputInfo
    ) -> Optional[Value]:
        """Resolves a Parameter or Buffer input to an IR value.

        If the 'mutable_producer_node_name' option is set, then the result must
        be a `!torch.tensor`.
        Otherwise, it must be an immutable `!torch.vtensor`. If this constraint cannot
        be met, the implementation must either error or return None to delegate to
        the default.
        """
        return None


class FxImporter:
    """Main entry-point for importing an fx.GraphModule.

    The FxImporter is a low-level class intended for framework integrators.
    It provides several options for customization:

    * config_check: Optionally allows some per-import configuration safety
      checks to be skipped.
    * literal_resolver_callback: Callback that will be invoked when a literal,
      live torch.Tensor is encountered in the FX graph, allowing the default
      action (which is to inline the data as a DenseResourceElementsAttr) to
      be completely overriden.
    * py_attr_tracker: Weak reference tracker for live PyTorch objects used
      to unique them with respect to attributes. If not specified, there will
      be one reference tracker per import, but this can be injected to share
      the same uniqueing across imports (i.e. if building multiple functions
      into the same context or module).
    """

    __slots__ = [
        "_c",
        "_cc",
        "_m",
        "_m_ip",
        "_py_attr_tracker",
        "_hooks",
        "symbol_table",
    ]

    def __init__(
        self,
        *,
        module: Optional[Module] = None,
        context: Optional[Context] = None,
        config_check: bool = True,
        py_attr_tracker: Optional["RefTracker"] = None,
        hooks: Optional[FxImporterHooks] = None,
    ):
        if module is not None:
            assert context is None, "If configuring with a Module, context must be None"
            self._m = module
            self._c = self.module.context
        else:
            self._c = context if context else Context()
            self._m = Module.create(Location.unknown(self._c))
        if config_check:
            # Production code can disable this for a bit of a boost.
            self._config_check()
        self._py_attr_tracker = py_attr_tracker or RefTracker()
        self._cc = ContextCache(self._c, py_attr_tracker=self._py_attr_tracker)
        self._m_ip = InsertionPoint(self._m.body)
        self._hooks = hooks or FxImporterHooks()
        self.symbol_table = SymbolTable(self._m.operation)
        self._hooks.prepare_module(self._m.operation)

    def _config_check(self):
        for dname in REQUIRED_DIALCTS:
            try:
                self._c.dialects[dname]
                logging.debug("Context has registered dialect '%s'", dname)
            except IndexError:
                raise RuntimeError(
                    f"The MLIR context {self._c} is missing required dialect '{dname}'"
                )

    @property
    def module(self) -> Module:
        return self._m

    @property
    def module_op(self) -> Operation:
        return self._m.operation

    def import_program(
        self,
        prog: torch.export.ExportedProgram,
        *,
        func_name: str = "main",
        func_visibility: Optional[str] = None,
    ) -> Operation:
        """Imports an ExportedProgram according to our chosen canonical representation.

        This mechanism is the fully general solution for handling an ExportedProgram
        and should eventually supercede all others. However, it depends on the
        PyTorch 2.3 release to function properly (specifically, this patch
        made ExportedProgram minimally correct for mutation:
        https://github.com/pytorch/pytorch/pull/118969).

        For stateless programs, the result of this import is a normal function
        defined for immutable `!torch.vtensors`.

        However, if the program mutates its inputs or buffers, then it will be imported
        with those parameters as `!torch.tensor` and appropriate copies and overwrites
        will be done on the inside. Note that the function is still mostly stateless,
        but with `torch.copy.to_vtensor` and `torch.overwrite.tensor.contents`
        ops at the earliest consumer or latest producer to update an argument or
        buffer.

        It is recommended that integrators subclass and override the `resolve_literal`
        method to control access to mutable buffers and parameters. Without that, the
        default policy is to capture them as frozen values.
        """
        # Create lookaside table of placeholders/outputs.
        placeholder_nodes: Dict[str, Node] = {}
        all_producer_nodes: Dict[str, Node] = {}
        loc: Optional[Location] = None
        for node in prog.graph.nodes:
            if loc is None:
                loc = self._cc.get_node_location(node)
            if node.op == "placeholder":
                placeholder_nodes[node.name] = node
                all_producer_nodes[node.name] = node
            elif node.op == "call_function":
                all_producer_nodes[node.name] = node
        if loc is None:
            loc = Location.unknown(self._c)

        # This API is fast evolving. We keep these imports local for now so that we
        # can disable this entire function if needed.
        from torch.export.graph_signature import (
            InputKind,
            OutputKind,
            TensorArgument,
            SymIntArgument,
        )

        sig = prog.graph_signature

        # Invert the (producer, node_name) maps for mutated user inputs and mutated
        # buffers. This is because we hit-detect based on the input node name.
        mutated_user_inputs = {
            node_name: producer
            for producer, node_name in sig.user_inputs_to_mutate.items()
        }

        # Additional bindings that we need to set up after the function is created.
        mutable_buffer_target_producers: Dict[str, str] = {}
        constant_tensors: Dict[Node, torch.Tensor] = {}
        parameter_bindings: Dict[Node, Tuple[Any, InputInfo]] = {}
        buffer_bindings: Dict[Node, Tuple[Any, InputInfo]] = {}

        # Derive user outputs that we preserve. These will be nodes of the
        # producer for the output.
        user_outputs: List[Node] = []
        user_output_types: List[IrType] = []
        for output_spec in sig.output_specs:
            kind = output_spec.kind
            arg = output_spec.arg
            if kind == OutputKind.USER_OUTPUT:
                if not isinstance(arg, (TensorArgument, SymIntArgument)):
                    raise NotImplementedError(
                        f"OutputKind.USER_OUTPUT for {type(arg)}: {arg}"
                    )
                output_producer_node = all_producer_nodes[arg.name]
                user_outputs.append(output_producer_node)
                user_output_types.append(
                    self._cc.node_val_to_type(output_producer_node)
                )
            elif kind == OutputKind.BUFFER_MUTATION and isinstance(arg, TensorArgument):
                mutable_buffer_target_producers[output_spec.target] = arg.name

        # Derive user inputs. These will be op=='placeholder' nodes.
        user_inputs: List[Node] = []
        user_input_types: List[IrType] = []
        for input_spec in sig.input_specs:
            arg = input_spec.arg
            if input_spec.kind == InputKind.USER_INPUT:
                # Set up user input.
                if not isinstance(arg, (TensorArgument, SymIntArgument)):
                    raise NotImplementedError(
                        f"InputKind.USER_INPUT for {type(arg)}: {arg}"
                    )
                placeholder_node = placeholder_nodes[arg.name]
                mutable = placeholder_node.name in mutated_user_inputs
                user_inputs.append(placeholder_node)
                user_input_types.append(
                    self._cc.node_val_to_type(placeholder_node, mutable=mutable)
                )
            elif input_spec.kind == InputKind.CONSTANT_TENSOR and isinstance(
                arg, TensorArgument
            ):
                # Remember constant tensor binding.
                constant_tensors[placeholder_nodes[arg.name]] = prog.constants[
                    input_spec.target
                ]
            elif input_spec.kind == InputKind.PARAMETER and isinstance(
                arg, TensorArgument
            ):
                # Remember parameter binding.
                value = prog.state_dict.get(input_spec.target)
                assert (
                    not input_spec.persistent or value is not None
                ), "Expected state_dict value for persistent value"
                node = placeholder_nodes[arg.name]
                node_ir_type = self._cc.node_val_to_type(node, mutable=False)
                parameter_bindings[node] = (
                    value,
                    InputInfo(
                        prog,
                        input_spec,
                        node=node,
                        ir_type=node_ir_type,
                        mutable_producer_node_name=None,
                    ),
                )
            elif input_spec.kind == InputKind.BUFFER and isinstance(
                arg, TensorArgument
            ):
                # Remember buffer binding.
                value = prog.state_dict.get(input_spec.target)
                assert (
                    not input_spec.persistent or value is not None
                ), "Expected state_dict value for persistent value"
                node = placeholder_nodes[arg.name]
                mutable_producer_node_name = mutable_buffer_target_producers.get(
                    input_spec.target
                )
                node_ir_type = self._cc.node_val_to_type(
                    node, mutable=bool(mutable_producer_node_name)
                )
                buffer_bindings[node] = (
                    value,
                    InputInfo(
                        prog,
                        input_spec,
                        node=node,
                        ir_type=node_ir_type,
                        mutable_producer_node_name=mutable_producer_node_name,
                    ),
                )
            else:
                raise NotImplementedError(
                    f"InputSpec not of a known kind: {input_spec}"
                )

        ftype = FunctionType.get(user_input_types, user_output_types, context=self._c)

        # Create the function.
        with loc:
            func_op = func_dialect.FuncOp(
                func_name, ftype, ip=self._m_ip, visibility=func_visibility
            )
            entry_block = Block.create_at_start(func_op.body, ftype.inputs)

        node_importer = GraphNodeImporter(
            self,
            self._c,
            self._cc,
            entry_block,
        )

        # Bind constants to IR values.
        for constant_node, constant_tensor in constant_tensors.items():
            node_importer.import_constant(loc, constant_node, constant_tensor)

        # Bind user inputs to IR values.
        for user_input_node, block_arg_value in zip(user_inputs, entry_block.arguments):
            if user_input_node.name in mutated_user_inputs:
                # Materialize
                node_importer.import_mutable_to_vtensor(
                    loc,
                    user_input_node,
                    block_arg_value,
                    mutated_user_inputs[user_input_node.name],
                )
            else:
                # Normal value tensor binding.
                node_importer.bind_node_value(user_input_node, block_arg_value)

        # Lazy bind buffer and parameter inputs.
        for node, (parameter_value, info) in parameter_bindings.items():
            node_importer.lazy_import_parameter(loc, node, parameter_value, info)
        for node, (buffer_value, info) in buffer_bindings.items():
            node_importer.lazy_import_buffer(loc, node, buffer_value, info)

        # Import all nodes and return.
        node_importer.import_nodes(
            all_producer_nodes.values(), skip_placeholders_outputs=True
        )
        node_importer.return_node_values(loc, user_outputs)
        self.symbol_table.insert(func_op)
        return func_op

    def import_frozen_program(
        self,
        prog: torch.export.ExportedProgram,
        *,
        func_name: str = "main",
        func_visibility: Optional[str] = None,
    ) -> Operation:
        """Imports a consolidated torch.export.ExportedProgram instance.

        If using the new torch.export path (vs a lower level precursor), then this is
        the recommended way to canonically use this importer.

        The ExportedProgram form differs from some of the earlier work primarily in
        how it deals with references to external tensors from "outside". In this form,
        all such references are checked to have originated from within the exported
        scope or from an @assume_constant_result wrapped function. Then they are
        transformed to graph inputs and stashed in one of two data structures on
        the ExportedProgram:
        inputs_to_buffers / buffers : For non-parameter buffers.
        inputs_to_parameters / parameters : For parameter buffers.
        The values of the mapping in inputs_to_{buffers|parameters} are in the
        state_dict. This replaces get_attr nodes that would have classically been
        present during lower level tracing.
        Historically, torch-mlir has assumed that all such external accesses are
        frozen, and this entry-point preserves this behavior, treating each distinct
        torch.Tensor encountered in such a way as a `torch.vtensor.literal` (or
        delegating to the literal_resolver_callback to make a policy decision).

        As we anticipate more nuanced treatment options in the future, we name this
        method to indicate that it is producing "frozen" modules. Additional top-level
        approaches to handling state can be introduced later as an addition.

        TODO: This mechanism should be eventually replaced by `import_program` with
        hooks set on the subclass to freeze parameters and buffers. However, that is
        waiting for the Torch 2.3 release cut.
        """
        sig = prog.graph_signature
        state_dict = prog.state_dict
        arg_replacements: Dict[str, Any] = {}

        # If there is no "constants" attribute, consult the "state_dict". Otherwise, only look
        # at "constants". Relevant upstream patch: https://github.com/pytorch/pytorch/pull/118969
        if hasattr(prog, "constants"):
            constants = prog.constants
            # Lift tensor constants.
            for input_name, state_name in sig.inputs_to_lifted_tensor_constants.items():
                try:
                    state_value = constants[state_name]
                except KeyError as e:
                    raise AssertionError(
                        "Could not find state mapping for tensor constants"
                    ) from e
                arg_replacements[input_name] = state_value
        else:
            # Lift buffers.
            for input_name, state_name in sig.inputs_to_buffers.items():
                try:
                    state_value = state_dict[state_name]
                except KeyError as e:
                    raise AssertionError(
                        "Could not find state mapping for buffer"
                    ) from e
                arg_replacements[input_name] = state_value

        # Lift parameters.
        for input_name, state_name in sig.inputs_to_parameters.items():
            try:
                state_value = state_dict[state_name]
            except KeyError as e:
                raise AssertionError(
                    "Could not find state mapping for parameter"
                ) from e
            arg_replacements[input_name] = state_value

        # Remove any lifted placeholders, replacing their uses with the state
        # replacement value.
        g = prog.graph
        for node in g.nodes:
            if node.op == "placeholder":
                replacement = arg_replacements.get(node.name)
                if replacement is None:
                    continue
                node.replace_all_uses_with(replacement)
                g.erase_node(node)

        return self.import_stateless_graph(
            g, func_name=func_name, func_visibility=func_visibility
        )

    def import_graph_module(self, gm: GraphModule) -> Operation:
        """Low-level import of a GraphModule assuming that it has been functionalized.

        TODO: This mechanism is deprecated by the `import_program` entry-point and
        it should be removed when no longer required for backwards compatibility.
        """
        return self.import_stateless_graph(gm.graph)

    def import_stateless_graph(
        self,
        g: Graph,
        *,
        func_name: str = "main",
        func_visibility: Optional[str] = None,
    ) -> Operation:
        """Low-level import of a functionalized, assumed stateless Graph as a func.

        TODO: This mechanism is deprecated by the `import_program` entry-point and
        it should be removed when no longer required for backwards compatibility.
        """
        ftype, loc = self._graph_to_function_meta(g)
        # TODO: The FuncOp constructor requires a context-manager context.
        # Fix upstream and then unnest.
        # See: https://github.com/nod-ai/SHARK-Turbine/issues/138
        with loc:
            func = func_dialect.FuncOp(
                func_name,
                ftype,
                ip=self._m_ip,
                visibility=func_visibility,
            )
            entry_block = Block.create_at_start(func.body, ftype.inputs)
        node_importer = GraphNodeImporter(
            self,
            self._c,
            self._cc,
            entry_block,
        )
        node_importer.import_nodes(g.nodes)
        self.symbol_table.insert(func)
        return func

    def _graph_to_function_meta(self, g: Graph) -> Tuple[FunctionType, Location]:
        """Extracts function metadata from the Graph.

        Principally, this includes the FunctionType, but in the future,
        it should also return other annotations (input strides, etc) that
        affect compilation and should be included as arg attrs.
        """
        input_types = []
        result_types = []
        loc = None
        for node in g.nodes:
            # Assume that the first node we can get a location for is about as
            # good as it gets as an overall function location.
            if loc is None:
                loc = self._cc.get_node_location(node)
            if node.op == "placeholder":
                input_types.append(self._cc.node_val_to_type(node))
            elif node.op == "output":
                # An output node's args[0] is the return value. This seems to
                # always be "boxed" as a tuple, which we emit as multi-results.
                for result_node in node.args[0]:
                    if result_node is None:
                        result_types.append(
                            IrType.parse("!torch.none", context=self._c)
                        )
                    else:
                        result_types.append(self._cc.node_val_to_type(result_node))
        return (
            FunctionType.get(input_types, result_types, context=self._c),
            loc if loc else Location.unknown(self._c),
        )


class ContextCache:
    """Caches per-context lookups of various things that we ask for repeatedly."""

    __slots__ = [
        "_c",
        "_dtype_to_type",
        "_tensor_metadata_cache",
        "_py_attr_tracker",
        # Types.
        "torch_bool_type",
        "torch_float_type",
        "torch_int_type",
        "torch_none_type",
        "torch_str_type",
        "torch_device_type",
    ]

    def __init__(
        self, context: Context, *, py_attr_tracker: Optional["RefTracker"] = None
    ):
        self._c = context
        self._dtype_to_type: Dict[TorchDtype, IrType] = {}
        self._tensor_metadata_cache: Dict[
            Tuple[torch.Size, torch.dtype, Optional[SparsityMeta], bool], IrType
        ] = {}
        self._py_attr_tracker = py_attr_tracker or RefTracker()

        # Common types.
        with context:
            self.torch_bool_type = IrType.parse("!torch.bool")
            self.torch_float_type = IrType.parse("!torch.float")
            self.torch_int_type = IrType.parse("!torch.int")
            self.torch_none_type = IrType.parse("!torch.none")
            self.torch_str_type = IrType.parse("!torch.str")
            self.torch_device_type = IrType.parse("!torch.Device")

    def integer_attr(self, value: int, bits: int) -> Attribute:
        c = self._c
        return IntegerAttr.get(IntegerType.get_signless(bits, c), value)

    def format_asm_shape(self, shape: torch.Size) -> str:
        """Strips symbolic elements from a torch.Size object and returns shape asm"""
        return ",".join("?" if is_symbolic(d) else str(d) for d in list(shape))

    def get_vtensor_type(
        self,
        shape: torch.Size,
        dtype: torch.dtype,
        *,
        sparsity: Optional[SparsityMeta] = None,
        mutable: bool = False,
    ):
        """Return IrType for !torch.vtensor with the given shape and dtype"""
        stem = "torch.tensor" if mutable else "torch.vtensor"
        shape_asm = self.format_asm_shape(shape)
        mlir_dtype = str(self.dtype_to_type(dtype))
        if sparsity is not None:
            encoding = sparsity_encoding(shape, sparsity)
            assert encoding is not None
            return IrType.parse(
                f"!{stem}<[{shape_asm}],{str(mlir_dtype)},{encoding}>",
                context=self._c,
            )
        return IrType.parse(
            f"!{stem}<[{shape_asm}],{str(mlir_dtype)}>", context=self._c
        )

    def node_val_to_type(self, node: torch_fx.Node, *, mutable: bool = False) -> IrType:
        try:
            tensor_meta = node.meta.get("tensor_meta")
            val = node.meta.get("val")
            sparsity = node.meta.get("sparsity", None)
            return self.value_info_to_type(
                val, tensor_meta=tensor_meta, sparsity=sparsity, mutable=mutable
            )
        except KeyError as e:
            raise RuntimeError(
                f"FIXME: Illegal access to torch.fx.Node.meta: {e} ({node.meta.keys()} : {node.meta})"
            )

    def value_info_to_type(
        self,
        val,
        *,
        tensor_meta: Optional[TensorMetadata] = None,
        sparsity=None,
        mutable: bool = False,
    ):
        if tensor_meta is not None:
            assert isinstance(tensor_meta, TensorMetadata)
            # Quantized tensor meta data is not preserved in our lowering,
            # so throw error instead of silently doing wrong thing.
            if tensor_meta.is_quantized:
                raise NotImplementedError(
                    f"Quantized tensor meta data is not supported."
                )
            else:
                return self.tensor_metadata_to_type(
                    tensor_meta, sparsity=sparsity, mutable=mutable
                )
        elif val is not None:
            # some nodes with symbolic inputs pass a 'val' attribute rather than
            # tensor_meta
            if isinstance(val, TorchFakeTensor):
                return self.get_vtensor_type(
                    val.size(), val.dtype, sparsity=sparsity, mutable=mutable
                )
        else:
            t = SCALAR_TYPE_TO_TORCH_MLIR_TYPE.get(type(val))
            if t is not None:
                return IrType.parse(t, self._c)
        raise NotImplementedError(
            f"Could not deduce type from value info: "
            f"tensor_meta={tensor_meta}, val={val}, sparsity={sparsity}"
        )

    def tensor_metadata_to_type(
        self,
        tm: TensorMetadata,
        *,
        sparsity: Optional[SparsityMeta] = None,
        mutable: bool = False,
    ) -> IrType:
        tm_shape = tuple(
            item.node if is_symbolic(item) else item for item in list(tm.shape)
        )

        key = (tm_shape, tm.dtype, sparsity, mutable)
        t = self._tensor_metadata_cache.get(key)
        if t is None:
            t = self.get_vtensor_type(
                tm.shape, tm.dtype, sparsity=sparsity, mutable=mutable
            )
            self._tensor_metadata_cache[key] = t
        return t

    def dtype_to_type(self, dtype: TorchDtype) -> IrType:
        t = self._dtype_to_type.get(dtype)
        if t is None:
            try:
                asm = TORCH_DTYPE_TO_MLIR_TYPE_ASM[dtype]
            except IndexError:
                raise ValueError(f"Unknown conversion from {dtype} to IREE type")
            t = IrType.parse(asm, self._c)
            self._dtype_to_type[dtype] = t
        return t

    def tensor_to_vtensor_type(self, tensor: torch.Tensor) -> IrType:
        dtype_asm = str(self.dtype_to_type(tensor.dtype))
        return IrType.parse(f"!torch.vtensor<{list(tensor.size())},{dtype_asm}>")

    def get_node_location(self, node: torch_fx.Node) -> Optional[Location]:
        stack_trace = node.meta.get("stack_trace")
        if stack_trace is None:
            return None
        # Ugh.
        # TODO: Avoid needing to regex match this.
        # https://github.com/pytorch/pytorch/issues/91000
        stack_trace = node.stack_trace
        if stack_trace:
            m = re.search(r"""File "([^"]+)", line ([0-9]+),""", stack_trace)
            if m:
                filename, line = m.group(1), int(m.group(2))
                return Location.file(filename, line, col=0, context=self._c)
        return Location.unknown(context=self._c)


class GraphNodeImporter:
    """Imports graph nodes into an MLIR function.

    The caller must have already created the function.
    """

    __slots__ = [
        "_b",
        "_c",
        "_cc",
        "_on_node_produced",
        "_v",
        "_multi_result_nodes",
        "fx_importer",
    ]

    def __init__(
        self,
        fx_importer: FxImporter,
        context: Context,
        context_cache: ContextCache,
        block: Block,
    ):
        self.fx_importer = fx_importer
        self._c = context
        self._cc = context_cache
        self._b = block
        # Map of (Node, result_index) to MLIR Value or a callback that lazily
        # constructs and returns a value.
        self._v: Dict[Union[Callable[[], Value], Tuple[torch_fx.Node, int]], Value] = {}
        # Map of node name to hook that should be called when it is produced.
        self._on_node_produced: Dict[str, Callable[[Value], None]] = {}
        # Statically multi-result nodes which we have de-tupled are noted here.
        # They will have their getitem calls short-circuited.
        self._multi_result_nodes: Set[torch_fx.Node] = set()

    def bind_node_value(
        self,
        node: Node,
        value: Union[Value, Callable[[], Value]],
        result_index: int = 0,
    ):
        """Binds a node to a value (and asserts if already bound).

        This is used by outside callers. Many internal callers poke directly
        into the dict.
        """
        key = (node, result_index)
        assert key not in self._v, f"Node already has a value: {node}"
        self._v[key] = value

        producer_callback = self._on_node_produced.get(node.name)
        if producer_callback is not None:
            producer_callback(value)

    def resolve_node_value(self, node: Node, result_index: int = 0) -> Value:
        """Resolves a node to a value."""
        key = (node, result_index)
        try:
            binding = self._v[key]
        except KeyError:
            raise KeyError(f"FX Node {node} has not been bound to an MLIR value")
        if isinstance(binding, Value):
            return binding

        # It is a lazy callback.
        value = binding()
        self._v[key] = value
        return value

    def import_mutable_to_vtensor(
        self, loc: Location, node: Node, mutable_value: Value, producer_node_name: str
    ) -> Value:
        """Imports a node that is represented by a mutable IR value.

        This will generate and associate the following with the node:
          %0 = torch.copy.to_vtensor {mutable_value}

        Then it will also add a trigger such that when `producer_node_name` is
        produced, the following will be generated:
          torch.overwrite.tensor.contents {producer}, {mutable_value}
        """
        with loc, InsertionPoint(self._b):
            immutable_type = self._cc.node_val_to_type(node)
            copy_result = Operation.create(
                "torch.copy.to_vtensor",
                results=[immutable_type],
                operands=[mutable_value],
            ).result
            self.bind_node_value(node, copy_result)

        # Add the producer trigger.
        def on_produced(value: Value):
            with loc, InsertionPoint(self._b):
                Operation.create(
                    "torch.overwrite.tensor.contents",
                    results=[],
                    operands=[value, mutable_value],
                )

        self._on_node_produced[producer_node_name] = on_produced
        return copy_result

    def import_constant(self, loc: Location, node: Node, constant: Any) -> Value:
        with loc, InsertionPoint(self._b):
            value = self._import_literal(constant)
            self.bind_node_value(node, value)
        return value

    def lazy_import_parameter(
        self, loc, node: Node, parameter_value: Any, info: InputInfo
    ):
        def _on_access() -> Value:
            with loc, InsertionPoint(self._b):
                # TODO: Should go to a parameter binding hook.
                return self._import_input(parameter_value, info)

        self.bind_node_value(node, _on_access)

    def lazy_import_buffer(
        self,
        loc,
        node: Node,
        buffer_value: Any,
        info: InputInfo,
    ):
        def _on_access() -> Value:
            with loc, InsertionPoint(self._b):
                # TODO: Should go to a buffer binding hook.
                return self._import_input(buffer_value, info)

        self.bind_node_value(node, _on_access)

        if info.mutable_producer_node_name is not None:

            def on_produced(value: Value):
                mutable_buffer_value = self.resolve_node_value(node)
                with loc, InsertionPoint(self._b):
                    Operation.create(
                        "torch.overwrite.tensor.contents",
                        results=[],
                        operands=[value, mutable_buffer_value],
                    )

            self._on_node_produced[info.mutable_producer_node_name] = on_produced

    def return_node_values(self, loc, nodes: List[Node]):
        with loc, InsertionPoint(self._b):
            operands = [self.resolve_node_value(n) for n in nodes]
            func_dialect.ReturnOp(operands, loc=loc)

    def import_nodes(
        self, nodes: Iterable[Node], *, skip_placeholders_outputs: bool = False
    ):
        with InsertionPoint(self._b):
            loc = Location.unknown()
            num_placeholders = 0
            for node in nodes:
                op = node.op
                # Attempt to extract locations. Not everything has them,
                # so we do our best.
                new_loc = self._cc.get_node_location(node)
                if new_loc is not None:
                    loc = new_loc
                if op == "placeholder" and not skip_placeholders_outputs:
                    # Associate the placeholder node with corresponding block
                    # argument.
                    self.bind_node_value(node, self._b.arguments[num_placeholders])
                    num_placeholders += 1
                elif op == "call_function":
                    target = node.target
                    if target == operator.getitem:
                        # Special case handling of getitem for when it is resolving
                        # against a function call that we know has returned multiple
                        # results. We short-circuit this case because we have modeled
                        # function calls to natively return multiple results vs tupling.
                        getitem_ref, getitem_index = node.args
                        if getitem_ref in self._multi_result_nodes:
                            try:
                                self.bind_node_value(
                                    node,
                                    self.resolve_node_value(getitem_ref, getitem_index),
                                )
                            except IndexError:
                                raise RuntimeError(
                                    f"getitem de-aliasing failed. This likely "
                                    f"indicates a programmer error that usually "
                                    f"would have happened at runtime. Please "
                                    f"notify developers if this case happens "
                                    f"(at {loc})."
                                )
                        else:
                            raise NotImplementedError(
                                f"General getitem access to non-multi-result ops"
                            )
                    elif target in SYMBOLIC_TORCH_OPS or (
                        is_symbolic(node.meta.get("val"))
                        and is_builtin_function_or_method(target)
                    ):
                        self._import_symbolic_torch_op(loc, node, target)
                    elif isinstance(target, TorchOpOverload):
                        # Dispatch to an ATen op.
                        self._import_torch_op_overload(loc, node, target)
                    elif isinstance(target, HigherOrderOperator):
                        self._import_hop(loc, node, target)
                    else:
                        raise NotImplementedError(
                            f"FIX ME: Unimplemented call_function: target={node.target}, {node.meta}"
                        )
                elif op == "output" and not skip_placeholders_outputs:
                    # args[0] is a singleton tuple that we flatten into multiple
                    # results.
                    operands = [self._import_argument(loc, arg) for arg in node.args[0]]
                    func_dialect.ReturnOp(operands, loc=loc)

    def _promote_symbolic_scalar_int_float(self, loc, graph, param):
        temp_target = torch.ops.aten.Float.Scalar
        temp_node = Node(
            graph=graph,
            name=f"{str(param)}_as_float",
            op="call_function",
            target=temp_target,
            args=(param,),
            kwargs={},
            return_type=float,
        )
        temp_node.meta["val"] = torch.sym_float(param.meta["val"])
        self._import_torch_op_overload(loc, temp_node, temp_target)
        return temp_node

    def _import_symbolic_torch_op(
        self,
        loc: Location,
        node: torch_fx.Node,
        target: Union[
            torch._ops.OpOverloadPacket, BuiltinMethodType, BuiltinFunctionType
        ],
    ):
        # parse builtin operations like add, sub, mul, etc. because dynamo captures these
        # operations on symbolic arguments as regular python expressions rather than as torch ops
        if is_builtin_function_or_method(target):
            arg_types = [
                (arg.meta["val"].node.pytype if isinstance(arg, Node) else type(arg))
                for arg in node.args
            ]
            is_int = [item is int for item in arg_types]
            if all(is_int):
                op_overload = "int"
            elif any(is_int):
                if target.__name__ in ("add", "lt", "ge", "ne", "gt"):
                    op_overload = "float_int"
                    # put float arg first, as expected in signature
                    if arg_types[1] == float:
                        node.args = (node.args[1], node.args[0])
                else:
                    # promote int argument to float - following torch-mlir convention
                    arg0, arg1 = node.args
                    if is_int[0]:
                        if isinstance(arg0, Node):
                            prom_arg = self._promote_symbolic_scalar_int_float(
                                loc, node.graph, arg0
                            )
                            new_args = (prom_arg, arg1)
                        else:
                            arg0 = float(arg0)
                            new_args = (arg0, arg1)
                    else:
                        if isinstance(arg1, Node):
                            prom_arg = self._promote_symbolic_scalar_int_float(
                                loc, node.graph, arg1
                            )
                            new_args = (arg0, prom_arg)
                        else:
                            arg1 = float(arg1)
                            new_args = (arg0, arg1)

                    node.args = new_args
                    op_overload = "float"
            else:
                op_overload = "float"

            torch_op = PY_BUILTIN_TO_TORCH_OP.get(target.__name__)
            assert (
                torch_op is not None
            ), f"Unsupported builtin function for symbolic types: {target} with args {node.args}"
            concrete_target = getattr(torch_op, op_overload)
        else:
            if _IS_TORCH_2_1_OR_EARLIER:
                concrete_target = SYMBOLIC_OP_TO_TORCH_OP.get((target, len(node.args)))
            else:
                concrete_target = SYMBOLIC_OP_TO_TORCH_OP.get(target)

        assert (
            concrete_target is not None
        ), f"Unable to parse symbolic operation: {target} with args {node.args}"
        self._import_torch_op_overload(loc, node, concrete_target)

    def _import_hop(self, loc: Location, node: torch_fx.Node, hop: HigherOrderOperator):
        # Imports a higher-order operator.
        # See: https://dev-discuss.pytorch.org/t/higher-order-operators-2023-10/1565
        assert hop.namespace == "higher_order"
        hop_name = hop.name()
        handler_name = f"_import_hop_{hop_name}"
        handler = getattr(self, handler_name, None)
        if handler is None:
            raise NotImplementedError(
                f"Higher-order operation '{hop_name}' not "
                f"implemented in the FxImporter "
                f"(tried '{handler_name}')"
            )
        handler(loc, node, hop)

    def _import_hop_auto_functionalized(
        self, loc: Location, node: torch_fx.Node, hop: HigherOrderOperator
    ):
        # Imports the torch._higher_order_ops.auto_functionalize.auto_functionalized HOP.
        # This op wraps a target OpOverload with args/kwargs dispatched to it.
        # Even thought the OpOverload will return None, this returns the
        # arguments mutated. Note that the general op overload importing can't
        # be used here as they use a special encoding for everything.
        # See: torch/_higher_order_ops/auto_functionalize.py
        (op_overload,) = node.args
        schema = op_overload._schema
        assert isinstance(schema, FunctionSchema)
        mlir_op_name = _get_mlir_op_name_for_schema(schema)

        # Functionalization transforms the results to (*actual, *aliased).
        # If the schema is actually zero return, then the first "val"
        # type will be None and we need to bind that as a result of the node.
        # However, that doesn't make it into the IR. This special casing is
        # annoying.
        node_result_types = [
            (None if v is None else self._cc.tensor_metadata_to_type(v))
            for v in node.meta["val"]
        ]

        if len(schema.returns) == 0:
            assert node_result_types[0] is None
            ir_result_types = node_result_types[1:]
            bind_none = 1
        else:
            ir_result_types = node_result_types
            bind_none = 0

        # The auto_functionalized ops maps all arguments by name (as opposed
        # to mixed for generic OpOverload). Linearize them.
        operands = []
        for parameter in schema.arguments:
            operand = self._import_argument(
                loc, node.kwargs[parameter.name], parameter.type
            )
            operands.append(operand)

        operation = _emit_operation(
            mlir_op_name,
            result_types=ir_result_types,
            operands=operands,
            loc=loc,
        )

        # Special case: if declared_result_types was empty, then we bind a
        # None for future node access.
        self._multi_result_nodes.add(node)
        if bind_none:
            self.bind_node_value(node, None, 0)
        # Record value mappings for remainder.
        for i, value in enumerate(operation.results):
            self.bind_node_value(node, value, i + bind_none)

    def _import_torch_op_overload(
        self, loc: Location, node: torch_fx.Node, target: TorchOpOverload
    ):
        # replace lift_fresh_copy with clone op
        if target == torch.ops.aten.lift_fresh_copy.default:
            node.target = target = torch.ops.aten.clone.default
            node.args = (node.args[0],)
            node.kwargs = {"memory_format": None}
        elif target == torch.ops.aten.lift_fresh_copy.out:
            # TODO: It seems not possible to hit this case from user code.
            # Retaining in case if it is triggered internally somehow, but
            # it can most likely be removed once assuming full
            # functionalization in all cases.
            node.target = target = torch.ops.aten.clone.out
            node.args = (node.args[0],)
            node.kwargs = {"memory_format": None, "out": node.args[1]}
        # TODO: generalize empty.memory_format in the future
        # Currently, the aten.baddbmm.default op for Unet includes multiplying an
        # empty.memory_format input with a constant, which creates NaN values
        # because empty.memory_format contains uninitialized data. Converting
        # aten.baddbmm.default -> aten.zeros.default fixes the correctness issue
        elif target == torch.ops.aten.empty.memory_format:
            if len(node.users) == 1:
                for key_node in node.users:
                    if key_node.target == torch.ops.aten.baddbmm.default:
                        node.target = target = torch.ops.aten.zeros.default

        schema = target._schema
        assert isinstance(schema, FunctionSchema)
        mlir_op_name = _get_mlir_op_name_for_schema(schema)

        # Intervening to use Scalar ops due to incorrect ops from AOT-autograd with scalar arguments.
        if mlir_op_name in TENSOR_SCALAR_OP_CONVERTER and (
            isinstance(node.args[1], float) or isinstance(node.args[1], int)
        ):
            mlir_op_name = TENSOR_SCALAR_OP_CONVERTER[mlir_op_name]
            # we are dynamically changing which op is emitted here due to an issue in
            # torch dynamo where it emits the Tensor variant of ops even when processing
            # scalar arguments, therefore we retrieve the schema as well so that we
            # consume the correct typing information when subsequently importing the
            # function arguments and result types
            # i.e. the code below is basically doing `schema = torch.ops.aten.my_op.Scalar._schema`
            op_attrs = mlir_op_name.split(".")
            op_overload = getattr(torch, "ops")
            for i in range(1, len(op_attrs)):
                op_overload = getattr(op_overload, op_attrs[i])
            schema = op_overload._schema

        # Convert result types.
        result_types = self._unpack_node_result_types(node, schema)
        if len(result_types) > 1:
            self._multi_result_nodes.add(node)

        # Unroll operands from formal parameters, args and kwargs.
        operands = []
        for i, parameter in enumerate(schema.arguments):
            if parameter.kwarg_only and parameter.name in node.kwargs:
                operands.append(
                    self._import_argument(
                        loc, node.kwargs[parameter.name], parameter.type
                    )
                )
            elif i < len(node.args):
                operands.append(
                    self._import_argument(loc, node.args[i], parameter.type)
                )
            else:
                operands.append(
                    self._import_default_value(
                        loc, parameter.default_value, parameter.type
                    )
                )

        operation = _emit_operation(
            mlir_op_name, result_types=result_types, operands=operands, loc=loc
        )

        # Record value mapping.
        for i, value in enumerate(operation.results):
            self.bind_node_value(node, value, i)

    def _import_argument(
        self, loc: Location, arg: NodeArgument, expected_jit_type=None
    ) -> Value:
        """Import an FX `Argument`, which must result to an MLIR `Value`."""
        if isinstance(arg, torch_fx.Node):
            # If implementing boxed support for multi-result nodes, then
            # this will need to do something more intelligent.
            if arg in self._multi_result_nodes:
                raise RuntimeError(f"Attempt to de-reference a multi-result node")

            # catch references to dynamically created constant attributes and make sure they have an origin in our module
            if arg.op == "get_attr" and (arg.target, 0) not in self._v:
                gm = arg.graph.owning_module
                assert hasattr(
                    gm, arg.target
                ), f"Attempting to retrieve attribute '{arg.target}' from module, but no such attribute exists"
                obj = getattr(gm, arg.target)
                with loc:
                    self.bind_node_value(arg, self._import_literal(obj))

            return self.resolve_node_value(arg)
        elif isinstance(arg, torch_fx.immutable_collections.immutable_list):
            return self._import_list_argument(loc, arg, expected_jit_type)
        elif isinstance(expected_jit_type, torch.TensorType) and not isinstance(
            arg, torch.Tensor
        ):
            # promote scalars to tensor types as appropriate
            return self._import_scalar_as_tensor(loc, arg)
        else:
            with loc:
                return self._import_literal(arg)

    def _import_literal(self, py_value: Any) -> Value:
        # Apply the conversion callback.
        user_value = self.fx_importer._hooks.resolve_literal(self, py_value)
        if user_value is not None:
            assert isinstance(user_value, Value)
            return user_value

        # Default conversion path.
        converter = LITERAL_CONVERTER_MAP.lookup(type(py_value))
        if converter is None:
            raise TypeError(
                f"Unsupported argument -> literal conversion for {py_value.__class__}"
            )
        return converter(py_value, self, self._cc)

    def _import_input(self, py_value: Any, info: InputInfo) -> Value:
        # Try the hook.
        user_value = self.fx_importer._hooks.resolve_input(self, py_value, info)
        if user_value is not None:
            assert isinstance(user_value, Value)
            return user_value

        # Fall-back to treating as a literal if not mutating.
        if info.mutable_producer_node_name is not None:
            raise ValueError(
                f"Cannot import {info.input_spec} as a literal because it is mutable"
            )
        return self._import_literal(py_value)

    def _import_scalar_as_tensor(self, loc: Location, arg: NodeArgument) -> Value:
        tensor_arg = torch.tensor(arg)
        result_type = self._cc.get_vtensor_type(tensor_arg.size(), tensor_arg.dtype)
        with loc:
            constant_arg = LITERAL_CONVERTER_MAP.lookup(type(arg))(arg, self, self._cc)

        return Operation.create(
            name="torch.prim.NumToTensor.Scalar",
            results=[result_type],
            operands=[constant_arg],
            loc=loc,
        ).result

    def _import_list_argument(
        self, loc: Location, arg: Sequence[NodeArgument], expected_jit_type
    ) -> Value:
        assert (
            isinstance(expected_jit_type, torch.ListType)
            or (
                isinstance(expected_jit_type, torch.OptionalType)
                and isinstance(expected_jit_type.getElementType(), torch.ListType)
            )
            or (expected_jit_type is None)
        ), f"Unexpected jit type as list argument: {arg} of type {expected_jit_type}"

        # parse list type
        if expected_jit_type is None:
            element_type = type(arg[0])
        else:
            element_jit_type = expected_jit_type.getElementType()

            # this branch is needed to handle Optional[List[]] types
            if isinstance(element_jit_type, torch.ListType):
                element_jit_type = element_jit_type.getElementType()

            # this handles getting the inner types for List[Optional[]] types
            is_optional_type = isinstance(element_jit_type, torch.OptionalType)
            if is_optional_type:
                element_jit_type = element_jit_type.getElementType()
            element_type = TORCH_TYPE_TO_PY_TYPE[type(element_jit_type)]

        # create list operands
        list_operands = []

        for operand in arg:
            operand_type = type(operand)
            if isinstance(operand, Node):
                if operand in self._multi_result_nodes:
                    raise RuntimeError(f"Attempt to de-reference a multi-result node")
                val = self.resolve_node_value(operand)
                val_type = str(val.type)
                assert (
                    isinstance(element_type, str) and element_type in val_type
                ) or SCALAR_TYPE_TO_TORCH_MLIR_TYPE.get(
                    element_type
                ) == val_type, f"Heterogeneous lists are not supported: expected {element_type}, got {val_type}"
            else:
                assert (is_optional_type and operand_type is NoneType) or (
                    element_type == operand_type
                ), f"Heterogeneous lists are not supported: expected {element_type}, got {operand_type}"

                operand_jit_type = (
                    torch.NoneType if operand_type is NoneType else element_jit_type
                )
                val = self._import_default_value(loc, operand, operand_jit_type)

            list_operands.append(val)

        # construct list op
        if is_optional_type:
            list_type = PY_TYPE_TO_TORCH_OPTIONAL_LIST_TYPE[element_type]
        else:
            list_type = PY_TYPE_TO_TORCH_LIST_TYPE[element_type]

        result_type = IrType.parse(list_type, context=self._c)
        operation = Operation.create(
            "torch.prim.ListConstruct",
            results=[result_type],
            operands=list_operands,
            loc=loc,
        )

        return operation.result

    def _import_default_value(self, loc: Location, arg, expected_jit_type) -> Value:
        """Imports a defaulted value for a known function schema."""
        if isinstance(arg, list):
            return self._import_list_argument(loc, arg, expected_jit_type)

        # The LITERAL_CONVERTER_MAP maps each arg to its respective constant
        # of the expected jit IR type (types like torch.dtype will form a chain of
        # maps to get to constant of expected_jit_type).
        cvt = LITERAL_CONVERTER_MAP.lookup(type(arg))
        if cvt is None:
            raise RuntimeError(f"Unhandled default value ({arg.__class__}): {arg})")
        with loc:
            return cvt(arg, self, self._cc)

    def _unpack_node_result_types(self, node: torch.fx.Node, schema: FunctionSchema) -> List[IrType]:
        return_count = len(schema.returns)
        if return_count == 1:
            # Unary return directly maps a single meta["val"] and cannot be subscripted.
            # if "tensor_meta" is None, this will throw unsupported placeholder node error
            result_types = [self._cc.node_val_to_type(node)]
        elif return_count == 0:
            # Some torch ops do have 0 returns, and these are supported with ZeroResults
            # op trait. Python bindings for IR creation allow us to pass empty result_types
            # for such ops. Therefore, we pass an empty result types for these cases.
            result_types = []
        else:
            # Multi-return will unpack the meta["val"] and trigger our getitem subscripting
            # short-circuit above. Note that if we ever choose to also fully reify Python
            # level result tuples, we will need to create a tuple-boxed version of this and
            # redirect to it for generic object access.
<<<<<<< HEAD

            result_types = [self._cc.tensor_metadata_to_type(v) for v in node.meta["val"]]
=======
            result_types = []
            for v in node.meta["val"]:
                result_types.append(self._cc.value_info_to_type(v))
            result_types = tuple(result_types)
>>>>>>> fe2fb9d9
        return result_types


def _make_constant_op(
    op_name: str, value_attr: Attribute, result_type: Optional[IrType] = None
) -> Operation:
    return Operation.create(
        op_name,
        results=[result_type if result_type else value_attr.type],
        attributes={"value": value_attr},
    )


def create_mlir_tensor_type(tensor: torch.Tensor) -> IrType:
    try:
        dtype = tensor.dtype
        element_type = TORCH_DTYPE_TO_MLIR_TYPE[dtype]()
        tensor_type = RankedTensorType.get(tuple(tensor.size()), element_type)
        return tensor_type
    except KeyError:
        raise TypeError(f"Could not map Torch dtype {dtype} to an MLIR type")


def _make_vtensor_literal_op(
    tensor: torch.Tensor, vtensor_type: IrType, py_attr_tracker: "RefTracker"
) -> Operation:
    mapping = py_attr_tracker.track(tensor)
    if mapping.is_empty:
        # check support for bfloat16
        assert not (
            tensor.dtype == torch.bfloat16 and ml_dtypes is None
        ), f"torch.bfloat16 requires the ml_dtypes package, please run:\n\npip install ml_dtypes\n"
        # Resolve the attribute.
        npy_dtype = TORCH_DTYPE_TO_NPY_TYPE.get(tensor.dtype)
        assert (
            npy_dtype is not None
        ), f"Can not create literal tensor for unsupported datatype: {tensor.dtype}"
        # We need a raw buffer of data in order to create an ElementsAttr for the invocation of torch.vtensor.literal,
        # but torch.Tensor does not fulfill the python buffer/array interface hence we must convert to a numpy array to get
        # a raw buffer of our data. We can't call torch.Tensor.numpy() directly because this internally forces a call to
        # detach() which throws an error as we are operating in a FakeTensorMode, hence the simplest way to get this raw
        # buffer is via the indirection: Tensor -> list -> numpy array. This allows us to create a vtensor literal as
        # desired, but also limits which data types we can support in this function (see TORCH_DTYPE_TO_NPY_TYPE above)
        np_tensor = np.array(tensor.tolist()).astype(npy_dtype)
        # One element constants are more optimizable as splat DenseElementsAttr. DenseResourceElementsAttr does not
        # support splats, so don't use it for that case. In addition, at the time of writing, it has bugs with handling
        # 0d tensors.
        if np_tensor.size == 1:
            try:
                dtype = tensor.dtype
                element_type = TORCH_DTYPE_TO_MLIR_TYPE[dtype]()
            except KeyError:
                raise TypeError(f"Could not map Torch dtype {dtype} to an MLIR type")
            elements_attr = DenseElementsAttr.get(
                type=element_type, array=np_tensor, shape=np_tensor.shape
            )
        else:
            bytes_view = np_tensor.view(npy_dtype)
            tensor_type = create_mlir_tensor_type(tensor)
            shape_desc = "_".join([str(d) for d in tensor.shape])
            blob_name = f"torch_tensor_{shape_desc}_{str(tensor.dtype)}"
            elements_attr = DenseResourceElementsAttr.get_from_buffer(
                bytes_view,
                blob_name,
                tensor_type,
            )
        mapping.value = elements_attr
    else:
        elements_attr = mapping.value
    return Operation.create(
        name="torch.vtensor.literal",
        results=[vtensor_type],
        attributes={"value": elements_attr},
    )


################################################################################
# TypeSubclassMapping
################################################################################


class TypeSubclassMap:
    """Mapping of super-types to values.

    Maintains a cache of actual types seen and uses that instead of a linear
    scan.
    """

    __slots__ = [
        "_cache",
        "_mapping",
    ]

    def __init__(self):
        # The linear list of converters.
        self._mapping: List[Tuple[type, Any]] = []
        # When there is a hit on the linear mapping, memoize it here.
        self._cache: Dict[type, Any] = {}

    def map(self, t: type, value: Any):
        self._mapping.append((t, value))
        self._cache[t] = value

    def lookup(self, t: type) -> Any:
        try:
            return self._cache[t]
        except KeyError:
            pass
        for t_super, value in self._mapping:
            if issubclass(t, t_super):
                self._cache[t] = value
                return value
        else:
            self._cache[t] = None
            return None


###############################################################################
# Utilities
###############################################################################


def _get_mlir_op_name_for_schema(schema: FunctionSchema) -> str:
    # Returns a fully-qualified MLIR operation name (i.e. 'torch.foobar')
    # for a function schema.
    namespace, sep, unqualified_name = schema.name.partition("::")
    assert sep, f"Malformed Torch op name {schema.name}"
    mlir_op_name = f"torch.{namespace}.{unqualified_name}"
    if schema.overload_name != "":
        mlir_op_name += f".{schema.overload_name}"
    return mlir_op_name


def _emit_operation(
    mlir_op_name: str, result_types: List[IrType], operands: List[Value], loc: Location
) -> Operation:
    # Support unregistered torch ops using torch.operator.
    # torch.operator is used to represent ops from registry
    # which haven't been generated by torch_ods_gen.py.
    context = loc.context
    if not context.is_registered_operation(mlir_op_name):
        operation = Operation.create(
            "torch.operator",
            attributes={"name": StringAttr.get(mlir_op_name)},
            results=result_types,
            operands=operands,
            loc=loc,
        )
    else:
        operation = Operation.create(
            mlir_op_name,
            results=result_types,
            operands=operands,
            loc=loc,
        )
    return operation


###############################################################################
# Reference mapping
###############################################################################


# Opaque value to indicate something is empty. Used in cases where 'None'
# may have a different meaning.
class EmptyType:
    ...


Empty = EmptyType()


class RefMapping:
    __slots__ = [
        "_referrent",
        "value",
    ]

    def __init__(self, referrent: Any):
        if referrent is not Empty:
            self._referrent = weakref.ref(referrent)
        self.value = Empty

    @property
    def is_empty(self):
        return self.value is Empty

    def __repr__(self):
        return (
            f"<RefMapping {id(self._referrent) if self._referrent is not Empty else 'empty'} -> "
            f"{self.value if self.value is not Empty else 'empty'}>"
        )


class RefTracker:
    """Tracks live references from Python values to symbolic associations."""

    def __init__(self):
        self._refs: Dict[int, RefMapping] = {}

    def track(self, referrent: Any) -> RefMapping:
        ref_id = id(referrent)
        existing = self._refs.get(ref_id)
        if existing:
            return existing
        info = RefMapping(referrent)
        if referrent is not Empty:
            weakref.finalize(referrent, self._ref_finalizer, ref_id)
        self._refs[ref_id] = info
        return info

    def _ref_finalizer(self, ref_id: int):
        del self._refs[ref_id]


################################################################################
# Mappings
################################################################################

LITERAL_CONVERTER_MAP = TypeSubclassMap()
LITERAL_CONVERTER_MAP.map(
    NoneType,
    lambda arg, gni, cc: Operation.create(
        "torch.constant.none", results=[cc.torch_none_type]
    ).result,
)
LITERAL_CONVERTER_MAP.map(
    bool,
    lambda arg, gni, cc: _make_constant_op(
        "torch.constant.bool", cc.integer_attr(arg, 1), cc.torch_bool_type
    ).result,
)
LITERAL_CONVERTER_MAP.map(
    int,
    lambda arg, gni, cc: _make_constant_op(
        "torch.constant.int", cc.integer_attr(arg, 64), cc.torch_int_type
    ).result,
)
LITERAL_CONVERTER_MAP.map(
    float,
    lambda arg, gni, cc: _make_constant_op(
        "torch.constant.float", FloatAttr.get_f64(arg), cc.torch_float_type
    ).result,
)
LITERAL_CONVERTER_MAP.map(
    str,
    lambda arg, gni, cc: _make_constant_op(
        "torch.constant.str", StringAttr.get(arg), cc.torch_str_type
    ).result,
)
LITERAL_CONVERTER_MAP.map(
    torch.Tensor,
    lambda arg, gni, cc: _make_vtensor_literal_op(
        arg, cc.tensor_to_vtensor_type(arg), cc._py_attr_tracker
    ).result,
)
LITERAL_CONVERTER_MAP.map(
    torch.device,
    lambda arg, gni, cc: _make_constant_op(
        "torch.constant.device", StringAttr.get(str(arg)), cc.torch_device_type
    ).result,
)
LITERAL_CONVERTER_MAP.map(
    torch.dtype,
    lambda arg, gni, cc: LITERAL_CONVERTER_MAP.lookup(int)(
        TORCH_DTYPE_TO_INT[arg], gni, cc
    ),
)
LITERAL_CONVERTER_MAP.map(
    torch.layout,
    lambda arg, gni, cc: LITERAL_CONVERTER_MAP.lookup(int)(
        TORCH_LAYOUT_TO_INT[arg], gni, cc
    ),
)
LITERAL_CONVERTER_MAP.map(
    torch.memory_format,
    lambda arg, gni, cc: LITERAL_CONVERTER_MAP.lookup(int)(
        TORCH_MEMORY_FORMAT_TO_INT[arg], gni, cc
    ),
)

TORCH_TYPE_TO_PY_TYPE = {
    torch.IntType: int,
    torch.FloatType: float,
    torch.StringType: str,
    torch.BoolType: bool,
    torch.TensorType: "vtensor",
}

PY_TYPE_TO_TORCH_LIST_TYPE = {
    int: "!torch.list<int>",
    float: "!torch.list<float>",
    str: "!torch.list<str>",
    bool: "!torch.list<bool>",
    "tensor": "!torch.list<tensor>",
    "vtensor": "!torch.list<vtensor>",
}

PY_TYPE_TO_TORCH_OPTIONAL_LIST_TYPE = {
    int: "!torch.list<optional<int>>",
    float: "!torch.list<optional<float>>",
    str: "!torch.list<optional<str>>",
    bool: "!torch.list<optional<bool>>",
    "tensor": "!torch.list<optional<tensor>>",
    "vtensor": "!torch.list<optional<vtensor>>",
}

SCALAR_TYPE_TO_TORCH_MLIR_TYPE = {
    torch.SymInt: "!torch.int",
    torch.SymFloat: "!torch.float",
    torch.SymBool: "!torch.bool",
    int: "!torch.int",
    float: "!torch.float",
    str: "!torch.str",
    bool: "!torch.bool",
    NoneType: "!torch.none",
}


# AOT-autograd sometimes falsely emit tensor version op with scalar arguments.
# We may remove this dictionary, if we fix such behavior in the backend.
TENSOR_SCALAR_OP_CONVERTER = {
    "torch.aten.mul.Tensor": "torch.aten.mul.Scalar",
    "torch.aten.div.Tensor": "torch.aten.div.Scalar",
    "torch.aten.add.Tensor": "torch.aten.add.Scalar",
    "torch.aten.sub.Tensor": "torch.aten.sub.Scalar",
    "torch.aten.floor_divide": "torch.aten.floor_divide.Scalar",
}<|MERGE_RESOLUTION|>--- conflicted
+++ resolved
@@ -1628,15 +1628,9 @@
             # short-circuit above. Note that if we ever choose to also fully reify Python
             # level result tuples, we will need to create a tuple-boxed version of this and
             # redirect to it for generic object access.
-<<<<<<< HEAD
-
-            result_types = [self._cc.tensor_metadata_to_type(v) for v in node.meta["val"]]
-=======
             result_types = []
             for v in node.meta["val"]:
                 result_types.append(self._cc.value_info_to_type(v))
-            result_types = tuple(result_types)
->>>>>>> fe2fb9d9
         return result_types
 
 
