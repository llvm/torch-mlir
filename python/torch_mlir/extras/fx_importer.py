--- conflicted
+++ resolved
@@ -896,39 +896,9 @@
         try:
             tensor_meta = node.meta.get("tensor_meta")
             val = node.meta.get("val")
-<<<<<<< HEAD
-            if tensor_meta is not None:
-                assert isinstance(tensor_meta, TensorMetadata)
-                # Quantized tensor meta data is not preserved in our lowering,
-                # so throw error instead of silently doing wrong thing.
-                if tensor_meta.is_quantized:
-                    raise NotImplementedError(
-                        f"Quantized tensor meta data is not supported."
-                    )
-                else:
-                    return self.tensor_metadata_to_type(
-                        tensor_meta, val=val, mutable=mutable
-                    )
-            elif val is not None:
-                # some nodes with symbolic inputs pass a 'val' attribute rather than
-                # tensor_meta
-                if isinstance(val, TorchFakeTensor):
-                    return self.get_vtensor_type(
-                        val.size(), val.dtype, val=val, mutable=mutable
-                    )
-
-                t = SCALAR_TYPE_TO_TORCH_MLIR_TYPE.get(type(val))
-                if t is not None:
-                    return IrType.parse(t, self._c)
-
-            raise NotImplementedError(
-                f"FIXME: Unsupported placeholder node (this often indicates that a necessary) "
-                f"fx preprocessing pass was not run): {node.meta}"
-=======
             sparsity = node.meta.get("sparsity", None)
             return self.value_info_to_type(
                 val, tensor_meta=tensor_meta, sparsity=sparsity, mutable=mutable
->>>>>>> 6844c847
             )
         except KeyError as e:
             raise RuntimeError(
