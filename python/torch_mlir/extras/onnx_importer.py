--- conflicted
+++ resolved
@@ -708,14 +708,6 @@
 
         tt = tp.tensor_type
         if tt.elem_type:
-<<<<<<< HEAD
-            # TODO: Fixme: it's never None, but rather an empty TensorShapeProto. Remove the check?
-            if not tt.shape:
-                raise OnnxImportError(
-                    f"Unsupported Tensor type without shape (run shape inference?): {tp}"
-                )
-=======
->>>>>>> 5af71da2
             element_type = self.tensor_element_type(tt.elem_type)
             dims = tuple(
                 # NOTE: dynamic dimension can either be denoted by d.dim_param being set
