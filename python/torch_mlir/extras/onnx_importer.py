# Based on code Copyright (c) Advanced Micro Devices, Inc.
#
# Part of the LLVM Project, under the Apache License v2.0 with LLVM Exceptions.
# See https://llvm.org/LICENSE.txt for license information.
# SPDX-License-Identifier: Apache-2.0 WITH LLVM-exception
# Also available under a BSD-style license. See LICENSE.

"""Imports ONNX graphs to `torch` dialect ops.

See documentation:
    https://github.com/llvm/torch-mlir/blob/main/docs/importers/onnx_importer.md

This file is distributed/forked verbatim into various downstream projects, and
it must abide by several rules above and beyond the rest of the codebase:
    - It must be standalone, only depending on:
        - `onnx`
        - `..ir` relative imports to the main IR directory
        - `..dialects.func` relative import to the `func` dialect (TODO:
           we are looking to eliminate this dep).
        - Python standard library
    - It does not directly use the ODS generated `torch` dialect Python
      wrappers. This allows it to be used in contexts that only build a C++
      compiler with minimal IR Python bindings.
    - It is intended as an enabler for full onnx compilation, only handling
      the import from ONNX -> the `torch` dialect. Testing, full pipelines,
      and utilities belong elsewhere.
"""

try:
    import onnx
except ModuleNotFoundError as e:
    raise ModuleNotFoundError(
        "The onnx package (`pip install onnx`) is required to use the onnx importer"
    ) from e

from typing import Optional

from dataclasses import dataclass

import numpy as np
import re

from ..ir import (
    ArrayAttr,
    Attribute,
    Block,
    Context,
    DenseElementsAttr,
    DenseResourceElementsAttr,
    DictAttr,
    FloatAttr,
    BF16Type,
    ComplexType,
    F16Type,
    F32Type,
    F64Type,
    Float8E4M3FNType,
    Float8E5M2FNUZType,
    Float8E5M2Type,
    FunctionType,
    InsertionPoint,
    IntegerAttr,
    IntegerType,
    MLIRError,
    RankedTensorType,
    Location,
    Module,
    Operation,
    StringAttr,
    Type as IrType,
    Value,
)

from ..dialects import (
    func as func_dialect,
)

@dataclass
class Config:
    """Various configuration settings for the importer."""

    # Ancient ONNX exporters would often add a model input for anything that
    # might be mutable, providing an initializer for it as well. More modern
    # tools tools realized this is a really bad idea for a lot of reasons.
    # We choose to assume more recent norms, even if encountering older
    # models. Setting this to False probably won't do what you want but
    # should produce interesting errors to waste your time deciphering.
    # We mainly use it as a way to document in the code that we are
    # making an assumption.
    elide_initialized_inputs: bool = True


class ModelInfo:
    """Top-level accounting and accessors for an ONNX model."""

    def __init__(self, model_proto: onnx.ModelProto, *, config: Config = Config()):
        self.config = config
        self.model_proto = model_proto
        assert model_proto.graph, "Model must contain a main Graph"
        self.main_graph = GraphInfo(self, model_proto.graph)

    def create_module(self, context: Optional[Context] = None) -> Operation:
        if not context:
            context = Context()
        module_op = Module.create(Location.unknown(context))
        # TODO: Populate module level metadata from the ModelProto
        return module_op


class GraphInfo:
    """Information about a Graph within a model."""

    def __init__(self, model_info: ModelInfo, graph_proto: onnx.GraphProto):
        self.model_info = model_info
        self.graph_proto = graph_proto
        self.initializer_map: dict[str, onnx.TensorProto] = {
            n.name: n for n in graph_proto.initializer
        }
        self.value_info_map: dict[str, onnx.ValueInfoProto] = {
            n.name: n for n in graph_proto.value_info
        }
        self.declared_input_map: dict[str, onnx.ValueInfoProto] = {
            n.name: n for n in graph_proto.input
        }
        self.output_map: dict[str, onnx.ValueInfoProto] = {
            n.name: n for n in graph_proto.output
        }

        # Generate the effective input map, which for old models can be a
        # subset of the input map.
        if model_info.config.elide_initialized_inputs:
            self.input_map = {
                k: v
                for k, v in self.declared_input_map.items()
                if k not in self.initializer_map
            }
        else:
            self.input_map = self.declared_input_map
            illegal_input_keys = self.input_map.keys() - (
                self.input_map.keys() - self.initializer_map.keys()
            )
            assert self.input_map.keys().isdisjoint(self.initializer_map.keys()), (
                f"When not in elide_initialized_inputs=True, we expect inputs to not "
                f"have an initial value (got {illegal_input_keys})."
            )

    def find_type_proto_for_name(self, name: str) -> onnx.TypeProto:
        # Node outputs don't typically have type information, but shape inference
        # will associate them in the value_info. If not there, it may be a
        # graph output, which must have type information.
        value_info = self.value_info_map.get(name) or self.output_map.get(name)
        if value_info is not None:
            return value_info.type
        raise OnnxImportError(
            f"No type information associated with '{name}'. Run shape inference?"
        )


class OnnxImportError(Exception):
    ...


class NodeImporter:
    """Imports graph nodes into MLIR.

    Typically, the top level graph will be imported into a func whereas dependent
    graphs may just be imported with references to pre-existing values.

    Note that ONNX requires that graphs be sorted topologically and free of cycles,
    so we don't take any special steps to order them for dominance.
    """

    __slots__ = [
        "_c",
        "_cc",
        "_gi",
        "_p",
        "_b",
        "_nv_map",
    ]

    def __init__(
        self,
        graph_info: GraphInfo,
        *,
        parent_op: Operation,
        block: Block,
        context_cache: "ContextCache",
    ):
        self._c = parent_op.context
        self._cc = context_cache
        self._gi = graph_info
        self._p = parent_op
        self._b = block
        self._nv_map: dict[str, Value] = {}

    @classmethod
    def define_function(
        cls, graph_info: GraphInfo, module_op: Operation
    ) -> "NodeImporter":
        cc = ContextCache(module_op.context)
        with module_op.context, Location.name(f"graph:{graph_info.graph_proto.name}"):
            body = module_op.regions[0].blocks[0]
            func_name = graph_info.graph_proto.name
            input_types = [
                cc.type_proto_to_type(inp.type) for inp in graph_info.input_map.values()
            ]
            output_types = [
                cc.type_proto_to_type(out.type)
                for out in graph_info.output_map.values()
            ]
            ftype = FunctionType.get(input_types, output_types)
            func_op = func_dialect.FuncOp(func_name, ftype, ip=InsertionPoint(body))
            block = func_op.add_entry_block(
                [Location.name(k) for k in graph_info.input_map.keys()]
            )
        imp = NodeImporter(graph_info, parent_op=func_op, block=block, context_cache=cc)
        for node_name, input_value in zip(graph_info.input_map.keys(), block.arguments):
            imp._nv_map[node_name] = input_value
        imp._populate_graph_attrs(func_op)
        return imp

    def _populate_graph_attrs(self, container_op: Operation):
        """Populates graph level meta attributes on the given container op."""
        m = self._gi.model_info.model_proto
        with container_op.context:
            i64_type = IntegerType.get_signed(64)
            default_opset_version = 0
            opset_versions: dict[str, IntegerAttr] = {}
            for opset_import in m.opset_import:
                if opset_import.domain:
                    opset_versions[opset_import.domain] = IntegerAttr.get(
                        i64_type, opset_import.version
                    )
                else:
                    default_opset_version = opset_import.version
            if default_opset_version:
                container_op.attributes[
                    "torch.onnx_meta.opset_version"
                ] = IntegerAttr.get(i64_type, default_opset_version)
            if opset_versions:
                container_op.attributes[
                    "torch.onnx_meta.opset_versions"
                ] = DictAttr.get(opset_versions)
            container_op.attributes["torch.onnx_meta.ir_version"] = IntegerAttr.get(
                IntegerType.get_signed(64), m.ir_version
            )
            container_op.attributes["torch.onnx_meta.producer_name"] = StringAttr.get(
                m.producer_name
            )
            container_op.attributes[
                "torch.onnx_meta.producer_version"
            ] = StringAttr.get(m.producer_version)

    def import_all(self):
        """Imports all nodes topologically."""
        # TODO: Consider pulling in initializers on demand since there can be so
        # much unused crap.
        for init in self._gi.initializer_map.values():
            self.import_initializer(init)

        self.get_none()
        for node in self._gi.graph_proto.node:
            self.import_node(node)

        outputs = []
        for output_name in self._gi.output_map.keys():
            try:
                outputs.append(self._nv_map[output_name])
            except KeyError:
                raise OnnxImportError(
                    f"Non topologically produced ONNX graph output '{output_name}'"
                )
        with InsertionPoint(self._b), Location.unknown():
            func_dialect.ReturnOp(outputs)

    def get_none(self):
        if '' in self._nv_map:
            return self._nv_map['']

        with InsertionPoint(self._b), Location.name("onnx_importer.none"):
            nne = Operation.create(
                name="torch.constant.none",
                results=[self._cc.get_none_type()],
                operands=[],
                attributes={},
            ).results[0]
            self._nv_map[''] = nne
            return nne

    def import_node(self, node: onnx.NodeProto):
        with InsertionPoint(self._b), Location.name(node.name):
            op_type = node.op_type
            # Handle special op types that materialize to non-op IR constructs.
            # Handlers return True if the op was handled, else this function
            # should process it as a general node.
            special_key = f"_handle_node_{op_type}"
            if hasattr(self, special_key):
                was_handled = getattr(self, special_key)(node)
                if was_handled:
                    return
            # General node import.
            input_values = []
            for input_name in node.input:
                try:
                    input_values.append(self._nv_map[input_name])
                except KeyError:
                    raise OnnxImportError(
                        f"Non topologically produced ONNX node input '{input_name}': {node}"
                    )

            output_names = list(node.output)

            output_types = [
                self._cc.type_proto_to_type(self._gi.find_type_proto_for_name(n))
                for n in output_names
            ]

            # TODO: Attributes.
            attrs = {
                "name": StringAttr.get(f"onnx.{op_type}"),
            }
            self.import_attributes(node.attribute, attrs)
            custom_op = Operation.create(
                name="torch.operator",
                results=output_types,
                operands=input_values,
                attributes=attrs,
            )
            for output_name, output_value in zip(output_names, custom_op.results):
                self._nv_map[output_name] = output_value

    def import_attributes(
        self, onnx_attrs: list[onnx.AttributeProto], attrs: dict[str, Attribute]
    ):
        for onnx_attr in onnx_attrs:
            attr_type = onnx_attr.type
            if attr_type not in ATTRIBUTE_TYPE_HANDLERS:
                raise OnnxImportError(
                    f"Unhandled ONNX attribute type code {attr_type}: {onnx_attr}"
                )
            handler = ATTRIBUTE_TYPE_HANDLERS[attr_type]
            if handler is None:
                # Active skip.
                continue
            elif handler is False:
                # Active error.
                raise OnnxImportError(
                    f"ONNX importer does not support generic node attribute type {attr_type}. "
                    f"This likely means that this is a special node which requires specific "
                    f"handling in the importer: {onnx_attr}"
                )
            result = handler(onnx_attr, self._cc)
            attrs[f"torch.onnx.{onnx_attr.name}"] = result

    def import_initializer(self, initializer: onnx.TensorProto, extern_name: str = None) -> Value:
        # If an explicitly specified name is given, use that; otherwise, pick
        # up the name from the tensor proto itself
        iname = extern_name if extern_name else initializer.name
        with InsertionPoint(self._b), Location.name(iname):
            value_attr = self._cc.tensor_proto_to_attr(initializer)
            vtensor_type = self._cc.tensor_proto_to_type(initializer)
            attrs = {
                "name": StringAttr.get(f"onnx.Constant"),
                "torch.onnx.value": value_attr,
            }
            literal_op = Operation.create(
                name="torch.operator",
                results=[vtensor_type],
                attributes=attrs,
            )
            self._nv_map[iname] = literal_op.result
        return literal_op.result

    def _get_immediate_tensor(self, name: str) -> np.array:
        try:
            initializer = self._gi.initializer_map[name]
        except KeyError:
            raise OnnxImportError(
                f"An immediate value for '{name}' was required but it is dynamically produced."
            )
        try:
            dtype = ELEM_TYPE_TO_NUMPY_DTYPE[initializer.data_type]
        except KeyError:
            raise OnnxImportError(
                f"Unknown ONNX tensor element type to numpy dtype mapping: {initializer.data_type}"
            )
        raw_data = initializer.raw_data
        if raw_data:
            return np.frombuffer(raw_data, dtype=dtype).reshape(tuple(initializer.dims))
        else:
            raise OnnxImportError(
                f"Unhandled ONNX TensorProto immediate data: {initializer}"
            )

    def _handle_node_Constant(self, node: onnx.NodeProto) -> bool:
        # Special case only for constants specified by value attribute (for now)
        value_proto = _get_attr(node, "value", False)
        if not value_proto:
            return False

        # Produce an initializer for the constant, so that it can be used in
        # combination with other ops, such as ConstantOfShape, requiring
        # a constant input
        assert value_proto.type == onnx.AttributeProto.AttributeType.TENSOR
        assert len(node.output) == 1
        const_name = node.output[0]
        self.import_initializer(value_proto.t, const_name)
        self._gi.initializer_map[const_name] = value_proto.t
        return True

<<<<<<< HEAD
    def _handle_node_ConstantOfShape(self, node: onnx.NodeProto) -> bool:
        # This op is special: It has an input of the shape, and in full generality
        # could involve eager production of constants of variable size. In
        # practice, the DNN profile for ONNX makes this very difficult to do
        # and we hard-assert that the input can be resolved to an immediate
        # value.
        assert len(node.input) == 1
        assert len(node.output) == 1
        shape = self._get_immediate_tensor(node.input[0]).astype(np.int64)
        value_proto = _get_attr(node, "value")
        assert value_proto.type == onnx.AttributeProto.AttributeType.TENSOR
        tensor_proto = value_proto.t
        element_type = self._cc.tensor_element_type(tensor_proto.data_type)
        vtensor_type = self._cc.get_vtensor_type(tuple(shape), element_type)
        assert len(tensor_proto.dims) == 1 and tensor_proto.dims[0] == 1
        try:
            cb = ELEM_TYPE_SPLAT_TENSOR_PROTO_CB[tensor_proto.data_type]
        except KeyError:
            raise OnnxImportError(
                f"Unhandled splat type for ConstantOfShape: {node} (possible missing mapping in ELEM_TYPE_SPLAT_TENSOR_PROTO_CB)"
            )
        value_attr = cb(tensor_proto, tuple(shape))
        literal_op = Operation.create(
            name="torch.vtensor.literal",
            results=[vtensor_type],
            attributes={"value": value_attr},
        )
        self._nv_map[node.output[0]] = literal_op.result
        return True

    def _handle_node_Dropout(self, node: onnx.NodeProto) -> bool:
        #The dropout op of the onnx model has two outputs the normal output and the mask.
        #The mask is optional and usually not connected further in the network. While
        #lowering in torch this mask output has no type information for shape inference, and
        #hence must be removed, when not used.

        input_values = []
        for input_name in node.input:
            try:
                input_values.append(self._nv_map[input_name])
            except KeyError:
                raise OnnxImportError(
                    f"Non topologically produced ONNX node input '{input_name}': {node}"
                )
        
        output_names = list(node.output)
        for i, name in enumerate(output_names):
            #checking if the output is a part of model output
            #or intermediate output
            if self._gi.value_info_map.get(name, None) is None and self._gi.output_map.get(name, None) is None:
                del output_names[i]
        
        output_types = [
            self._cc.type_proto_to_type(self._gi.find_type_proto_for_name(n))
            for n in output_names
        ]

        # TODO: Attributes.
        attrs = {
            "name": StringAttr.get(f"onnx.Dropout"),
        }
        self.import_attributes(node.attribute, attrs)
        custom_op = Operation.create(
            name="torch.operator",
            results=output_types,
            operands=input_values,
            attributes=attrs,
        )
        for output_name, output_value in zip(output_names, custom_op.results):
            self._nv_map[output_name] = output_value
        
        return True


=======
>>>>>>> 89e02c19
class ContextCache:
    """Caches per-context lookups of various things."""

    __slots__ = [
        "_c",
        "_elem_type_map",
        "_vtensor_type_map",
    ]

    def __init__(self, context: Context):
        self._c = context
        self._elem_type_map: dict[int, IrType] = {}
        self._vtensor_type_map: dict[tuple[tuple[Optional[int]], IrType], IrType] = {}

    def tensor_element_type(self, elem_type: int) -> IrType:
        t = self._elem_type_map.get(elem_type)
        if t is None:
            try:
                with self._c:
                    t = ELEM_TYPE_TO_IR_TYPE_CB[elem_type]()
            except KeyError:
                raise OnnxImportError(f"Unknown ONNX tensor element type: {elem_type}")
            self._elem_type_map[elem_type] = t
        return t

    def get_none_type(self):
        return IrType.parse("!torch.none", context=self._c)

    def get_vtensor_type(
        self, dims: tuple[Optional[int]], element_type: IrType
    ) -> IrType:
        key = (dims, element_type)
        t = self._vtensor_type_map.get(key)
        if t is None:
            shape_asm = ",".join("?" if d is None else str(d) for d in dims)
            asm = f"!torch.vtensor<[{shape_asm}],{str(element_type)}>"
            try:
                t = IrType.parse(asm, context=self._c)
            except MLIRError as e:
                raise OnnxImportError(
                    f"Unparseable torch type (MLIR asm format bug?): {asm}"
                ) from e
            self._vtensor_type_map[key] = t
        return t

    def tensor_proto_to_type(self, tp: onnx.TensorProto) -> IrType:
        element_type = self.tensor_element_type(tp.data_type)
        return self.get_vtensor_type(tuple(tp.dims), element_type)

    def tensor_proto_to_builtin_type(self, tp: onnx.TensorProto) -> IrType:
        element_type = self.tensor_element_type(tp.data_type)
        # TODO: Fixme upstream: RankedTensorType.get should not require a location.
        with Location.unknown():
            return RankedTensorType.get(tuple(tp.dims), element_type)

    def type_proto_to_type(self, tp: onnx.TypeProto) -> IrType:
        if tp.tensor_type:
            tt = tp.tensor_type
            if not tt.shape:
                raise OnnxImportError(
                    f"Unsupported Tensor type without shape (run shape inference?): {tp}"
                )
            element_type = self.tensor_element_type(tt.elem_type)
            dims = tuple(
                (d.dim_value if not d.dim_param else None) for d in tt.shape.dim
            )
            return self.get_vtensor_type(dims, element_type)
        else:
            # TODO: Others if ever needed. Or we consider ourselves DNN-only.
            # See TypeProto: sequence_type, map_type, optional_type, sparse_tensor_type.
            raise OnnxImportError(f"Unsupported ONNX TypeProto: {tp}")

    def _sanitize_name(self, name):
        if not name.isidentifier():  
            name = "_" + name  
        return re.sub("[:/]", "_", name)  

    def tensor_proto_to_attr(self, tp: onnx.TensorProto) -> Attribute:
        tensor_type = self.tensor_proto_to_builtin_type(tp)
        if tp.HasField("raw_data"):
            # Conveniently, DenseResourceElementsAttr shares the raw data
            # format. We just give it maximum numeric alignment.
            resource = DenseResourceElementsAttr.get_from_buffer(
                tp.raw_data, self._sanitize_name(tp.name), tensor_type, alignment=8
            )
            return resource
        else:
            # We have to do a data type specific instantiation from proto fields.
            # Since this is typically used for small tensor constants, we instantiate
            # as a DenseElementsAttr.
            handler = ELEM_TYPE_INLINE_TENSOR_PROTO_CB.get(tp.data_type)
            if handler is None:
                raise OnnxImportError(f"Unhandled ONNX TensorProto data: {tp}")
            return handler(tp)


ELEM_TYPE_TO_IR_TYPE_CB = {
    onnx.TensorProto.DataType.FLOAT: lambda: F32Type.get(),
    onnx.TensorProto.DataType.UINT8: lambda: IntegerType.get_unsigned(8),
    onnx.TensorProto.DataType.INT8: lambda: IntegerType.get_signed(8),
    onnx.TensorProto.DataType.UINT16: lambda: IntegerType.get_unsigned(16),
    onnx.TensorProto.DataType.INT16: lambda: IntegerType.get_signed(16),
    onnx.TensorProto.DataType.INT32: lambda: IntegerType.get_signed(32),
    onnx.TensorProto.DataType.INT64: lambda: IntegerType.get_signed(64),
    onnx.TensorProto.DataType.BOOL: lambda: IntegerType.get_signless(1),
    onnx.TensorProto.DataType.FLOAT16: lambda: F16Type.get(),
    onnx.TensorProto.DataType.DOUBLE: lambda: F64Type.get(),
    onnx.TensorProto.DataType.UINT32: lambda: IntegerType.get_unsigned(32),
    onnx.TensorProto.DataType.UINT64: lambda: IntegerType.get_unsigned(64),
    onnx.TensorProto.DataType.COMPLEX64: lambda: ComplexType.get(F32Type.get()),
    onnx.TensorProto.DataType.COMPLEX128: lambda: ComplexType.get(F64Type.get()),
    onnx.TensorProto.DataType.BFLOAT16: lambda: BF16Type.get(),
    onnx.TensorProto.DataType.FLOAT8E4M3FN: lambda: Float8E4M3FNType.get(),
    onnx.TensorProto.DataType.FLOAT8E4M3FNUZ: lambda: Float8E5M2FNUZType.get(),
    onnx.TensorProto.DataType.FLOAT8E5M2: lambda: Float8E5M2Type.get(),
    onnx.TensorProto.DataType.FLOAT8E5M2FNUZ: lambda: Float8E5M2FNUZType.get(),
    # Ommitted: STRING,
}

ELEM_TYPE_SPLAT_TENSOR_PROTO_CB = {
    onnx.TensorProto.DataType.FLOAT: lambda tp, shape: DenseElementsAttr.get_splat(
        RankedTensorType.get(shape, F32Type.get()), FloatAttr.get_f32(tp.float_data[0])
    ),
    onnx.TensorProto.DataType.INT64: lambda tp, shape: DenseElementsAttr.get_splat(
        RankedTensorType.get(shape, IntegerType.get_signed(64)), IntegerAttr.get(
        IntegerType.get_signed(64), int.from_bytes(tp.raw_data, "little",
        signed=True) if tp.HasField("raw_data") else tp.int64_data[0])
    ),
    # TODO: All the rest from ELEM_TYPE_TO_IR_TYPE_CB
}

# Mapping of TensorProto.DataType to lambda TensorProto, returning a DenseElementsAttr
# of the builtin tensor type for cases where the tensor data is inlined as typed
# values instead of raw_data.
ELEM_TYPE_INLINE_TENSOR_PROTO_CB = {
    onnx.TensorProto.DataType.FLOAT: lambda tp: DenseElementsAttr.get(
        np.asarray(tp.float_data, dtype=np.float32).reshape(tp.dims), signless=False
    ),
    onnx.TensorProto.DataType.INT32: lambda tp: DenseElementsAttr.get(
        np.asarray(tp.int32_data, dtype=np.int32).reshape(tp.dims), signless=False
    ),
    onnx.TensorProto.DataType.INT64: lambda tp: DenseElementsAttr.get(
        np.asarray(tp.int64_data, dtype=np.int64).reshape(tp.dims), signless=False
    ),
    onnx.TensorProto.DataType.DOUBLE: lambda tp: DenseElementsAttr.get(
        np.asarray(tp.double_data, dtype=np.float64).reshape(tp.dims)
    ),
    onnx.TensorProto.DataType.UINT32: lambda tp: DenseElementsAttr.get(
        # Special case. See proto
        np.asarray(tp.uint64_data, dtype=np.uint32).reshape(tp.dims),
        signless=False,
    ),
    onnx.TensorProto.DataType.UINT64: lambda tp: DenseElementsAttr.get(
        np.asarray(tp.uint64_data, dtype=np.uint64).reshape(tp.dims), signless=False
    )
    # Intentionally unsupported: STRING
}

ELEM_TYPE_TO_NUMPY_DTYPE = {
    onnx.TensorProto.DataType.FLOAT: np.float32,
    onnx.TensorProto.DataType.UINT8: np.uint8,
    onnx.TensorProto.DataType.INT8: np.int8,
    onnx.TensorProto.DataType.UINT16: np.uint16,
    onnx.TensorProto.DataType.INT16: np.int16,
    onnx.TensorProto.DataType.INT32: np.int32,
    onnx.TensorProto.DataType.INT64: np.int64,
    onnx.TensorProto.DataType.BOOL: np.bool_,
    onnx.TensorProto.DataType.FLOAT16: np.float16,
    onnx.TensorProto.DataType.DOUBLE: np.float64,
    onnx.TensorProto.DataType.UINT32: np.uint32,
    onnx.TensorProto.DataType.UINT64: np.uint64,
    onnx.TensorProto.DataType.COMPLEX64: np.complex64,
    onnx.TensorProto.DataType.COMPLEX128: np.complex128,
    # onnx.TensorProto.DataType.BFLOAT16:
    # onnx.TensorProto.DataType.FLOAT8E4M3FN:
    # onnx.TensorProto.DataType.FLOAT8E4M3FNUZ:
    # onnx.TensorProto.DataType.FLOAT8E5M2:
    # onnx.TensorProto.DataType.FLOAT8E5M2FNUZ:
    # Ommitted: STRING,
}

# Mapping of AttributeType code to one of:
#   None: Ignore attribute and do not output to MLIR
#   False: Error if an attribute of this type is present
#   lambda a:AttributeProto, cc: ContextCache that returns an MLIR Attribute
ATTRIBUTE_TYPE_HANDLERS = {
    onnx.AttributeProto.AttributeType.UNDEFINED: False,
    onnx.AttributeProto.AttributeType.FLOAT: lambda a, cc: FloatAttr.get(
        F32Type.get(), a.f
    ),
    onnx.AttributeProto.AttributeType.INT: lambda a, cc: IntegerAttr.get(
        IntegerType.get_signed(64), a.i
    ),
    onnx.AttributeProto.AttributeType.STRING: lambda a, cc: StringAttr.get(a.s),
    onnx.AttributeProto.AttributeType.TENSOR: lambda a, cc: cc.tensor_proto_to_attr(
        a.t
    ),
    onnx.AttributeProto.AttributeType.GRAPH: False,
    onnx.AttributeProto.AttributeType.SPARSE_TENSOR: False,
    onnx.AttributeProto.AttributeType.TYPE_PROTO: False,
    onnx.AttributeProto.AttributeType.FLOATS: lambda a, cc: ArrayAttr.get(
        [FloatAttr.get(F32Type.get(), f) for f in a.floats]
    ),
    onnx.AttributeProto.AttributeType.INTS: lambda a, cc: ArrayAttr.get(
        [IntegerAttr.get(IntegerType.get_signed(64), i) for i in a.ints]
    ),
    onnx.AttributeProto.AttributeType.STRINGS: lambda a, cc: ArrayAttr.get(
        [StringAttr.get(s) for s in a.strings]
    ),
    onnx.AttributeProto.AttributeType.TENSORS: lambda a, cc: ArrayAttr.get(
        [cc.tensor_proto_to_attr(t) for t in a.tensors]
    ),
    onnx.AttributeProto.AttributeType.GRAPHS: False,
    onnx.AttributeProto.AttributeType.SPARSE_TENSORS: False,
    onnx.AttributeProto.AttributeType.TYPE_PROTOS: False,
}


def _get_attr(node: onnx.NodeProto, attr_name: str, is_required: bool = True) -> onnx.AttributeProto:
    for attr in node.attribute:
        if attr.name == attr_name:
            return attr
    if is_required:
        raise OnnxImportError(f"Required attribute {attr_name} not found in {node}")
    return None<|MERGE_RESOLUTION|>--- conflicted
+++ resolved
@@ -409,7 +409,6 @@
         self._gi.initializer_map[const_name] = value_proto.t
         return True
 
-<<<<<<< HEAD
     def _handle_node_ConstantOfShape(self, node: onnx.NodeProto) -> bool:
         # This op is special: It has an input of the shape, and in full generality
         # could involve eager production of constants of variable size. In
@@ -484,8 +483,6 @@
         return True
 
 
-=======
->>>>>>> 89e02c19
 class ContextCache:
     """Caches per-context lookups of various things."""
 
