--- conflicted
+++ resolved
@@ -246,14 +246,9 @@
 # ops in the backend contract, and move these lists somewhere deeper in the
 # compiler where each backend can "own" its set of legal ops.
 BACKEND_LEGAL_OPS = {
-<<<<<<< HEAD
-    OutputType.TOSA: ['torch.aten.flatten.using_ints', 'torch.aten.native_layer_norm', 'torch.aten.linear'],
-    OutputType.LINALG_ON_TENSORS: ['torch.aten.flatten.using_ints', ],
-    OutputType.TCP: [],
-=======
     OutputType.TOSA: ['aten.flatten.using_ints', 'aten.native_layer_norm', 'aten.linear'],
     OutputType.LINALG_ON_TENSORS: ['aten.flatten.using_ints', ],
->>>>>>> eab1930c
+    OutputType.TCP: [],
     OutputType.STABLEHLO: [],
 }
 
