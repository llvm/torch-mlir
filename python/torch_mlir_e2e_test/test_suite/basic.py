# Part of the LLVM Project, under the Apache License v2.0 with LLVM Exceptions.
# See https://llvm.org/LICENSE.txt for license information.
# SPDX-License-Identifier: Apache-2.0 WITH LLVM-exception
# Also available under a BSD-style license. See LICENSE.

import functorch
import torch

from torch_mlir_e2e_test.framework import TestUtils
from torch_mlir_e2e_test.registry import register_test_case
from torch_mlir_e2e_test.annotations import annotate_args, export

# ==============================================================================


class MmModule(torch.nn.Module):

    def __init__(self):
        super().__init__()

    @export
    @annotate_args([
        None,
        ([-1, -1], torch.float32, True),
        ([-1, -1], torch.float32, True),
    ])
    def forward(self, lhs, rhs):
        return torch.mm(lhs, rhs)


@register_test_case(module_factory=lambda: MmModule())
def MmModule_basic(module, tu: TestUtils):
    module.forward(tu.rand(4, 4), tu.rand(4, 4))


@register_test_case(module_factory=lambda: MmModule())
def MmModule_chained(module, tu: TestUtils):
    res = module.forward(tu.rand(4, 4), tu.rand(4, 4))
    module.forward(res, res)


# ==============================================================================


class BmmModule(torch.nn.Module):

    def __init__(self):
        super().__init__()

    @export
    @annotate_args([
        None,
        ([-1, -1, -1], torch.float32, True),
        ([-1, -1, -1], torch.float32, True),
    ])
    def forward(self, lhs, rhs):
        return torch.bmm(lhs, rhs)


@register_test_case(module_factory=lambda: BmmModule())
def BmmModule_basic(module, tu: TestUtils):
    module.forward(tu.rand(3, 4, 5), tu.rand(3, 5, 4))


# ==============================================================================


class IsFloatingPointInt(torch.nn.Module):

    def __init__(self):
        super().__init__()

    @export
    @annotate_args([
        None,
        ([-1, -1], torch.int32, True),
    ])
    def forward(self, x):
        return torch.is_floating_point(x)


@register_test_case(module_factory=lambda: IsFloatingPointInt())
def IsFloatingPointInt_False(module, tu: TestUtils):
    module.forward(tu.randint(3, 3, high=100))


# ==============================================================================


class IsFloatingPointFloat(torch.nn.Module):

    def __init__(self):
        super().__init__()

    @export
    @annotate_args([
        None,
        ([-1], torch.float32, True),
    ])
    def forward(self, x):
        return torch.is_floating_point(x)


@register_test_case(module_factory=lambda: IsFloatingPointFloat())
def IsFloatingPointFloat_True(module, tu: TestUtils):
    module.forward(tu.rand(3))


# ==============================================================================


class ContainsIntList(torch.nn.Module):
    def __init__(self):
        super().__init__()
    @export
    @annotate_args([
        None
    ])
    def forward(self):
        return torch.ops.aten.__contains__([1,2,3], 3)
@register_test_case(module_factory=lambda: ContainsIntList())
def ContainsIntList_True(module, tu: TestUtils):
    module.forward()


# ==============================================================================


class ContainsIntListFalse(torch.nn.Module):
    def __init__(self):
        super().__init__()
    @export
    @annotate_args([
        None
    ])
    def forward(self):
        return torch.ops.aten.__contains__([1,2,3], 4)
@register_test_case(module_factory=lambda: ContainsIntListFalse())
def ContainsIntList_False(module, tu: TestUtils):
    module.forward()


# ==============================================================================


# A subgraph with multiple mm ops.
class MmDagModule(torch.nn.Module):

    def __init__(self):
        super().__init__()

    @export
    @annotate_args([
        None,
        ([4, 4], torch.float32, True),
        ([4, 4], torch.float32, True),
    ])
    def forward(self, lhs, rhs):
        return torch.mm(lhs, torch.mm(lhs, rhs))


@register_test_case(module_factory=lambda: MmDagModule())
def MmDagModule_basic(module, tu: TestUtils):
    module.forward(tu.rand(4, 4), tu.rand(4, 4))


# ==============================================================================


class MmTanhModule(torch.nn.Module):

    def __init__(self):
        super().__init__()

    @export
    @annotate_args([
        None,
        ([-1, -1], torch.float32, True),
        ([-1, -1], torch.float32, True),
    ])
    def forward(self, lhs, rhs):
        return torch.tanh(self.matmul(lhs, rhs))

    def matmul(self, lhs, rhs):
        return torch.mm(lhs, rhs)


@register_test_case(module_factory=lambda: MmTanhModule())
def MmTanhModule_basic(module, tu: TestUtils):
    module.forward(tu.rand(4, 2), tu.rand(2, 4))


# ==============================================================================


class AddmmModuleFloat(torch.nn.Module):

    def __init__(self):
        super().__init__()

    @export
    @annotate_args([
        None,
        ([-1, -1], torch.float32, True),
        ([-1, -1], torch.float32, True),
        ([-1, -1], torch.float32, True),
    ])
    def forward(self, M, mat1, mat2):
        return torch.addmm(M, mat1, mat2, beta=3.0, alpha=7.0)


@register_test_case(module_factory=lambda: AddmmModuleFloat())
def AddmmModuleFloat_basic(module, tu: TestUtils):
    module.forward(tu.rand(4, 4), tu.rand(4, 2), tu.rand(2, 4))


#  ==============================================================================


class AddmmModuleBroadcastable(torch.nn.Module):

    def __init__(self):
        super().__init__()

    @export
    @annotate_args([
        None,
        ([1, -1], torch.float32, True),
        ([-1, -1], torch.float32, True),
        ([-1, -1], torch.float32, True),
    ])
    def forward(self, M, mat1, mat2):
        return torch.addmm(M, mat1, mat2, beta=2.0, alpha=7.0)


@register_test_case(module_factory=lambda: AddmmModuleBroadcastable())
def AddmmModule_broadcastable(module, tu: TestUtils):
    module.forward(tu.rand(1, 2), tu.rand(3, 2), tu.rand(2, 2))


#  ==============================================================================


class AddmmModuleDifferentRankBroadcastable(torch.nn.Module):

    def __init__(self):
        super().__init__()

    @export
    @annotate_args([
        None,
        ([-1], torch.float32, True),
        ([-1, -1], torch.float32, True),
        ([-1, -1], torch.float32, True),
    ])
    def forward(self, M, mat1, mat2):
        return torch.addmm(M, mat1, mat2, beta=11.0, alpha=7.0)


@register_test_case(
    module_factory=lambda: AddmmModuleDifferentRankBroadcastable())
def AddmmModule_differentRankBroadcastable(module, tu: TestUtils):
    module.forward(tu.rand(3), tu.rand(3, 2), tu.rand(2, 3))


# ==============================================================================


class FlattenStaticModule(torch.nn.Module):

    def __init__(self):
        super().__init__()
        self.flat = torch.nn.Flatten(2, 4)

    @export
    @annotate_args([
        None,
        ([10, 3, 8, 9, 3, 4], torch.float32, True),
    ])
    def forward(self, x):
        return self.flat(x)


@register_test_case(module_factory=lambda: FlattenStaticModule())
def FlattenStaticModule_basic(module, tu: TestUtils):
    module.forward(tu.rand(10, 3, 8, 9, 3, 4))


# ==============================================================================


class FlattenRank0Module(torch.nn.Module):

    def __init__(self):
        super().__init__()
        self.flat = torch.nn.Flatten(-1, -1)

    @export
    @annotate_args([
        None,
        ([], torch.float32, True),
    ])
    def forward(self, x):
        return self.flat(x)


@register_test_case(module_factory=lambda: FlattenRank0Module())
def FlattenRank0Module_basic(module, tu: TestUtils):
    module.forward(torch.tensor(4.0))


# ==============================================================================


class FlattenDynamicModule(torch.nn.Module):

    def __init__(self):
        super().__init__()
        self.flat = torch.nn.Flatten(2, 4)

    @export
    @annotate_args([
        None,
        ([-1, -1, -1, 9, 3, -1], torch.float32, True),
    ])
    def forward(self, x):
        return self.flat(x)


@register_test_case(module_factory=lambda: FlattenDynamicModule())
def FlattenDynamicModule_basic(module, tu: TestUtils):
    module.forward(tu.rand(10, 3, 8, 9, 3, 4))


# ==============================================================================


class ConstantPad2dStaticModule(torch.nn.Module):

    def __init__(self):
        super().__init__()
        self.pad2d = torch.nn.ConstantPad2d((0, 1, 2, 3), -float('inf'))

    @export
    @annotate_args([
        None,
        ([1, 1, 20, 20], torch.float32, True),
    ])
    def forward(self, x):
        return self.pad2d(x)


@register_test_case(module_factory=lambda: ConstantPad2dStaticModule())
def ConstantPad2dStaticModule_basic(module, tu: TestUtils):
    module.forward(tu.rand(1, 1, 20, 20, low=-1))


# ==============================================================================


class PadModule(torch.nn.Module):

    def __init__(self):
        super().__init__()

    @export
    @annotate_args([
        None,
        ([-1, -1, -1, -1], torch.float32, True),
    ])
    def forward(self, x):
        pad = [0, 1, 2, 3]
        mode = "constant"
        return torch.ops.aten.pad(x, pad, mode, float(1.5))


@register_test_case(module_factory=lambda: PadModule())
def PadModule_basic(module, tu: TestUtils):
    module.forward(tu.rand(1, 1, 20, 20, low=-1))


# ==============================================================================


class PadWithNoneValModule(torch.nn.Module):

    def __init__(self):
        super().__init__()

    @export
    @annotate_args([
        None,
        ([-1, -1, -1, -1], torch.float32, True),
    ])
    def forward(self, x):
        pad = [0, 1, 2, 3]
        mode = "constant"
        return torch.ops.aten.pad(x, pad, mode, None)


@register_test_case(module_factory=lambda: PadWithNoneValModule())
def PadWithNoneValModule_basic(module, tu: TestUtils):
    module.forward(tu.rand(1, 1, 20, 20, low=-1))


# ==============================================================================


class ConstantPadNdModule(torch.nn.Module):

    def __init__(self):
        super().__init__()

    @export
    @annotate_args([
        None,
        ([-1, -1, -1, -1, -1, -1], torch.float32, True),
    ])
    def forward(self, x):
        return torch.ops.aten.constant_pad_nd(x, (0, 1), -float('inf'))


@register_test_case(module_factory=lambda: ConstantPadNdModule())
def ConstantPadNdModule_basic(module, tu: TestUtils):
    module.forward(tu.rand(1, 1, 20, 20, 4, 4, low=-1))


# ==============================================================================


class ConstantPadNdStaticModule(torch.nn.Module):

    def __init__(self):
        super().__init__()

    @export
    @annotate_args([
        None,
        ([1, 1, 20, 20, 4, 4], torch.float32, True),
    ])
    def forward(self, x):
        return torch.ops.aten.constant_pad_nd(x, (0, 1), -float('inf'))


@register_test_case(module_factory=lambda: ConstantPadNdStaticModule())
def ConstantPadNdStaticModule_basic(module, tu: TestUtils):
    module.forward(tu.rand(1, 1, 20, 20, 4, 4, low=-1))


# ==============================================================================


class ConstantPadNdPartialStaticModule(torch.nn.Module):

    def __init__(self):
        super().__init__()

    @export
    @annotate_args([
        None,
        ([1, 1, 20, 20, -1, -1], torch.float32, True),
    ])
    def forward(self, x):
        return torch.ops.aten.constant_pad_nd(x, (0, 1, 2, 3), -float('inf'))


@register_test_case(module_factory=lambda: ConstantPadNdPartialStaticModule())
def ConstantPadNdPartialStaticModule_basic(module, tu: TestUtils):
    module.forward(tu.rand(1, 1, 20, 20, 4, 4, low=-1))


# ==============================================================================


class TransposeIntModule(torch.nn.Module):

    def __init__(self):
        super().__init__()

    @export
    @annotate_args([
        None,
        ([3, 4, 2], torch.float32, True),
    ])
    def forward(self, x):
        return torch.transpose(x, 0, 1)


@register_test_case(module_factory=lambda: TransposeIntModule())
def TransposeIntModule_basic(module, tu: TestUtils):
    module.forward(tu.rand(3, 4, 2))


# ==============================================================================


class PermuteModule(torch.nn.Module):

    def __init__(self):
        super().__init__()

    @export
    @annotate_args([None, ([3, 4, 2], torch.float32, True)])
    def forward(self, x):
        return x.permute(0, 2, 1)


@register_test_case(module_factory=lambda: PermuteModule())
def PermuteModule_basic(module, tu: TestUtils):
    module.forward(tu.rand(3, 4, 2))


# ==============================================================================


class PermuteNegativeIndexModule(torch.nn.Module):

    def __init__(self):
        super().__init__()

    @export
    @annotate_args([None, ([3, 4, 2], torch.float32, True)])
    def forward(self, x):
        return x.permute(0, -1, 1)


@register_test_case(module_factory=lambda: PermuteNegativeIndexModule())
def PermuteNegativeIndexModule_basic(module, tu: TestUtils):
    module.forward(tu.rand(3, 4, 2))


# ==============================================================================


class Permute0RankModule(torch.nn.Module):

    def __init__(self):
        super().__init__()

    @export
    @annotate_args([None, ([], torch.float32, True)])
    def forward(self, x):
        return x.permute([])


@register_test_case(module_factory=lambda: Permute0RankModule())
def Permute0RankModule_basic(module, tu: TestUtils):
    module.forward(torch.tensor(3.0))


# ==============================================================================


class TransposeIntNegDimsModule(torch.nn.Module):

    def __init__(self):
        super().__init__()

    @export
    @annotate_args([
        None,
        ([3, 4, 2], torch.float32, True),
    ])
    def forward(self, x):
        return torch.transpose(x, -1, -2)


@register_test_case(module_factory=lambda: TransposeIntNegDimsModule())
def TransposeIntNegDimsModule_basic(module, tu: TestUtils):
    module.forward(tu.rand(3, 4, 2))


# ==============================================================================


class TensorsConcatModule(torch.nn.Module):

    def __init__(self):
        super().__init__()

    @export
    @annotate_args([
        None,
        ([-1, -1, -1], torch.float32, True),
        ([-1, -1, -1], torch.float32, True),
        ([-1, -1, -1], torch.float32, True),
    ])
    def forward(self, x, y, z):
        return torch.cat([x, y, z], 1)


@register_test_case(module_factory=lambda: TensorsConcatModule())
def TensorsConcatModule_basic(module, tu: TestUtils):
    module.forward(tu.rand(2, 2, 4), tu.rand(2, 1, 4), tu.rand(2, 3, 4))


# ==============================================================================


class TensorsConcatNegativeDimModule(torch.nn.Module):

    def __init__(self):
        super().__init__()

    @export
    @annotate_args([
        None,
        ([-1, -1, -1], torch.float32, True),
        ([-1, -1, -1], torch.float32, True),
        ([-1, -1, -1], torch.float32, True),
    ])
    def forward(self, x, y, z):
        return torch.cat([x, y, z], dim=-2)


@register_test_case(module_factory=lambda: TensorsConcatNegativeDimModule())
def TensorsConcatNegativeDimModule_basic(module, tu: TestUtils):
    module.forward(tu.rand(2, 2, 4), tu.rand(2, 1, 4), tu.rand(2, 3, 4))


# ==============================================================================


class TensorsConcatPromoteDTypeModule(torch.nn.Module):

    def __init__(self):
        super().__init__()

    @export
    @annotate_args([
        None,
        ([-1, -1, -1], torch.bool, True),
        ([-1, -1, -1], torch.int32, True),
        ([-1, -1, -1], torch.int64, True),
    ])
    def forward(self, x, y, z):
        return torch.cat([x, y, z], dim=-2)


@register_test_case(module_factory=lambda: TensorsConcatPromoteDTypeModule())
def TensorsConcatPromoteDTypeModule_basic(module, tu: TestUtils):
    module.forward(tu.randint(2, 2, 4, low=0, high=2).bool(),
                   tu.randint(2, 1, 4, low=0, high=100).int(),
                   tu.randint(2, 3, 4, low=0, high=100).long())


# ==============================================================================


class TensorsStackModule(torch.nn.Module):

    def __init__(self):
        super().__init__()

    @export
    @annotate_args([
        None,
        ([-1, -1, -1], torch.float32, True),
        ([-1, -1, -1], torch.float32, True),
        ([-1, -1, -1], torch.float32, True),
    ])
    def forward(self, x, y, z):
        return torch.stack([x, y, z], dim=1)


@register_test_case(module_factory=lambda: TensorsStackModule())
def TensorsStackModule_basic(module, tu: TestUtils):
    module.forward(tu.rand(2, 3, 4), tu.rand(2, 3, 4), tu.rand(2, 3, 4))


# ==============================================================================


class TensorsStackNegativeDimModule(torch.nn.Module):

    def __init__(self):
        super().__init__()

    @export
    @annotate_args([
        None,
        ([-1, -1, -1], torch.float32, True),
        ([-1, -1, -1], torch.float32, True),
        ([-1, -1, -1], torch.float32, True),
    ])
    def forward(self, x, y, z):
        return torch.stack([x, y, z], dim=-2)


@register_test_case(module_factory=lambda: TensorsStackNegativeDimModule())
def TensorsStackNegativeDimModule_basic(module, tu: TestUtils):
    module.forward(tu.rand(2, 3, 4), tu.rand(2, 3, 4), tu.rand(2, 3, 4))


# ==============================================================================


class TensorsStackPromoteDTypeModule(torch.nn.Module):

    def __init__(self):
        super().__init__()

    @export
    @annotate_args([
        None,
        ([-1, -1, -1], torch.bool, True),
        ([-1, -1, -1], torch.int32, True),
        ([-1, -1, -1], torch.int64, True),
    ])
    def forward(self, x, y, z):
        return torch.stack([x, y, z], dim=-2)


@register_test_case(module_factory=lambda: TensorsStackPromoteDTypeModule())
def TensorsStackPromoteDTypeModule_basic(module, tu: TestUtils):
    module.forward(tu.randint(2, 3, 4, low=0, high=2).bool(),
                   tu.randint(2, 3, 4, low=0, high=100).int(),
                   tu.randint(2, 3, 4, low=0, high=100).long())


# ==============================================================================


class GatherModule(torch.nn.Module):

    def __init__(self):
        super().__init__()

    @export
    @annotate_args([
        None,
        ([-1, -1, -1], torch.float32, True),
        ([-1, -1, -1], torch.int64, True),
    ])
    def forward(self, tensor, indices):
        return torch.gather(tensor, 2, indices)


@register_test_case(module_factory=lambda: GatherModule())
def GatherModule_basic(module, tu: TestUtils):
    module.forward(tu.rand(2, 3, 4), torch.tensor([[[1, 2, 3], [1, 2, 3]]]))


# ==============================================================================


class GatherNegativeDimModule(torch.nn.Module):

    def __init__(self):
        super().__init__()

    @export
    @annotate_args([
        None,
        ([-1, -1, -1], torch.float32, True),
        ([-1, -1, -1], torch.int64, True),
    ])
    def forward(self, tensor, indices):
        return torch.gather(tensor, -1, indices)


@register_test_case(module_factory=lambda: GatherNegativeDimModule())
def GatherNegativeDimModule_basic(module, tu: TestUtils):
    module.forward(tu.rand(2, 3, 4), torch.tensor([[[1, 2, 3], [1, 2, 3]]]))


# ==============================================================================


class GatherRandomIndexModule(torch.nn.Module):
    def __init__(self):
        super().__init__()
    
    @export
    @annotate_args([
        None,
        ([-1, -1, -1], torch.float32, True),
        ([-1, -1, -1], torch.int64, True),
    ])
    def forward(self, tensor, indices):
        return torch.gather(tensor, 1, indices)

@register_test_case(module_factory=lambda: GatherRandomIndexModule())
def GatherRandomIndexModule_basic(module, tu: TestUtils):
    module.forward(tu.rand(2, 3, 4), tu.randint(2, 3, 4, high=3))


# ==============================================================================


class Gather2DInputModdule(torch.nn.Module):
    def __init__(self) -> None:
        super().__init__()
    
    @export
    @annotate_args([
        None,
        ([-1, -1], torch.float32, True),
        ([-1, -1], torch.int64, True),
    ])
    def forward(self, tensor, indices):
        return torch.gather(tensor, 1, indices)

@register_test_case(module_factory=lambda: Gather2DInputModdule())
def Gather2DInputModdule_basic(module, tu: TestUtils):
    module.forward(tu.rand(4, 5), torch.tensor([[1, 2, 3], [4, 3, 2]]))


# ==============================================================================


class GatherStaticModule(torch.nn.Module):

    def __init__(self):
        super().__init__()

    @export
    @annotate_args([
        None,
        ([2, 3, 4], torch.float32, True),
        ([1, 2, 3], torch.int64, True),
    ])
    def forward(self, tensor, indices):
        return torch.gather(tensor, 2, indices)


@register_test_case(module_factory=lambda: GatherStaticModule())
def GatherStaticModule_basic(module, tu: TestUtils):
    module.forward(tu.rand(2, 3, 4), torch.tensor([[[1, 2, 3], [1, 2, 3]]]))


# ==============================================================================


class AddSizeIntModule(torch.nn.Module):

    def __init__(self):
        super().__init__()

    @export
    @annotate_args([
        None,
        ([-1, -1], torch.float32, True),
    ])
    def forward(self, tensor):
        # This is a workaround for not supporting scalar arguments.
        # TODO: pass in dim as an argument to the forward method when scalar
        # arguments are supported.
        return tensor.add(tensor, alpha=tensor.size(1))


@register_test_case(module_factory=lambda: AddSizeIntModule())
def AddSizeIntModule_basic(module, tu: TestUtils):
    module.forward(tu.rand(3, 3))


# ==============================================================================


class AddSizeIntNegDimModule(torch.nn.Module):

    def __init__(self):
        super().__init__()

    @export
    @annotate_args([
        None,
        ([-1, -1], torch.float32, True),
    ])
    def forward(self, tensor):
        # This is a workaround for not supporting scalar arguments.
        # TODO: pass in dim as an argument to the forward method when scalar
        # arguments are supported.
        return tensor.add(tensor, alpha=tensor.size(-2))


@register_test_case(module_factory=lambda: AddSizeIntNegDimModule())
def AddSizeIntNegDimModule_basic(module, tu: TestUtils):
    module.forward(tu.rand(3, 3))


# ==============================================================================


class EmbeddingModuleI64(torch.nn.Module):

    def __init__(self):
        super().__init__()
        torch.manual_seed(0)
        self.embed = torch.nn.Embedding(num_embeddings=100,
                                        embedding_dim=50,
                                        padding_idx=4)

    @export
    @annotate_args([
        None,
        ([-1, -1], torch.int64, True),
    ])
    def forward(self, indices):
        return self.embed.forward(indices)


@register_test_case(module_factory=lambda: EmbeddingModuleI64())
def EmbeddingModuleI64_basic(module, tu: TestUtils):
    module.forward(tu.randint(3, 3, high=100))


# ==============================================================================


class EmbeddingModuleI32(torch.nn.Module):

    def __init__(self):
        super().__init__()
        torch.manual_seed(0)
        self.embed = torch.nn.Embedding(num_embeddings=100,
                                        embedding_dim=50,
                                        padding_idx=4)

    @export
    @annotate_args([
        None,
        ([-1, -1], torch.int32, True),
    ])
    def forward(self, indices):
        return self.embed.forward(indices)


@register_test_case(module_factory=lambda: EmbeddingModuleI32())
def EmbeddingModuleI32_basic(module, tu: TestUtils):
    module.forward(tu.randint(3, 3, high=100).to(torch.int32))

# ==============================================================================


class EmbeddingModuleF16(torch.nn.Module):

    def __init__(self):
        super().__init__()
        torch.manual_seed(0)
        self.embed = torch.nn.Embedding(num_embeddings=100,
                                        embedding_dim=50,
                                        padding_idx=4).to(torch.half)

    @export
    @annotate_args([
        None,
        ([-1, -1], torch.int32, True),
    ])
    def forward(self, indices):
        return self.embed.forward(indices)


@register_test_case(module_factory=lambda: EmbeddingModuleF16())
def EmbeddingModuleF16_basic(module, tu: TestUtils):
    module.forward(tu.randint(3, 3, high=100).to(torch.int32))


# ==============================================================================

class EmbeddingModuleI32Static(torch.nn.Module):

    def __init__(self):
        super().__init__()
        torch.manual_seed(0)
        self.embed = torch.nn.Embedding(num_embeddings=100,
                                        embedding_dim=50,
                                        padding_idx=4)

    @export
    @annotate_args([
        None,
        ([3, 3], torch.int32, True),
    ])
    def forward(self, indices):
        return self.embed.forward(indices)


@register_test_case(module_factory=lambda: EmbeddingModuleI32Static())
def EmbeddingModuleI32Static_basic(module, tu: TestUtils):
    module.forward(tu.randint(3, 3, high=100).to(torch.int32))


# ==============================================================================


class EmbeddingModule1DIndices(torch.nn.Module):

    def __init__(self):
        super().__init__()
        torch.manual_seed(0)
        self.embed = torch.nn.Embedding(num_embeddings=100,
                                        embedding_dim=50,
                                        padding_idx=4)

    @export
    @annotate_args([
        None,
        ([-1], torch.int32, True),
    ])
    def forward(self, indices):
        return self.embed.forward(indices)


@register_test_case(module_factory=lambda: EmbeddingModule1DIndices())
def EmbeddingModule1DIndices_basic(module, tu: TestUtils):
    module.forward(tu.randint(3, high=100).to(torch.int32))


# ==============================================================================


class SoftmaxIntModule(torch.nn.Module):

    def __init__(self):
        super().__init__()
        self.softmax = torch.nn.Softmax(2)

    @export
    @annotate_args([
        None,
        ([-1, -1, -1], torch.float32, True),
    ])
    def forward(self, tensor):
        return self.softmax.forward(tensor)


@register_test_case(module_factory=lambda: SoftmaxIntModule())
def SoftmaxIntModule_basic(module, tu: TestUtils):
    module.forward(tu.rand(3, 2, 4))


# ==============================================================================


class _SoftmaxModule(torch.nn.Module):

    def __init__(self):
        super().__init__()

    @export
    @annotate_args([
        None,
        ([-1, -1, -1], torch.float32, True),
    ])
    def forward(self, tensor):
        return torch.ops.aten._softmax(tensor, 0, False)


@register_test_case(module_factory=lambda: _SoftmaxModule())
def _SoftmaxModule_basic(module, tu: TestUtils):
    module.forward(tu.rand(3, 2, 4))


# ==============================================================================


class SoftmaxIntNegDimModule(torch.nn.Module):

    def __init__(self):
        super().__init__()
        torch.manual_seed(0)
        self.softmax = torch.nn.Softmax(-2)

    @export
    @annotate_args([
        None,
        ([-1, -1, -1], torch.float32, True),
    ])
    def forward(self, tensor):
        return self.softmax.forward(tensor)


@register_test_case(module_factory=lambda: SoftmaxIntNegDimModule())
def SoftmaxIntNegDimModule_basic(module, tu: TestUtils):
    module.forward(tu.rand(3, 2, 4))


# ==============================================================================


class SoftmaxIntArgTypeF64Module(torch.nn.Module):

    def __init__(self):
        super().__init__()
        torch.manual_seed(0)
        self.softmax = torch.nn.Softmax(2)

    @export
    @annotate_args([
        None,
        ([-1, -1, -1], torch.float64, True),
    ])
    def forward(self, tensor):
        return self.softmax.forward(tensor)


@register_test_case(module_factory=lambda: SoftmaxIntArgTypeF64Module())
def SoftmaxIntArgTypeF64Module_basic(module, tu: TestUtils):
    module.forward(tu.rand(3, 2, 4).double())


# ==============================================================================


class _LogSoftmaxModule(torch.nn.Module):

    def __init__(self):
        super().__init__()

    @export
    @annotate_args([
        None,
        ([-1, -1, -1], torch.float32, True),
    ])
    def forward(self, tensor):
        return torch.ops.aten._log_softmax(tensor, dim=0, half_to_float=False)


@register_test_case(module_factory=lambda: _LogSoftmaxModule())
def _LogSoftmaxModule_basic(module, tu: TestUtils):
    module.forward(tu.rand(3, 2, 4))


# ==============================================================================


class _LogSoftmaxModuleStable(torch.nn.Module):

    def __init__(self):
        super().__init__()

    @export
    @annotate_args([
        None,
        ([-1], torch.float32, True),
    ])
    def forward(self, tensor):
        return torch.ops.aten._log_softmax(tensor, dim=0, half_to_float=False)


@register_test_case(module_factory=lambda: _LogSoftmaxModuleStable())
def _LogSoftmaxModuleStable_basic(module, tu: TestUtils):
    # testing for numerical stability.
    # Should result in  tensor([-1e9, 0.00]) rather than tensor([-inf, 0.]).
    a = torch.tensor([0, 1e9])
    module.forward(a)


# ==============================================================================


class SoftplusModule(torch.nn.Module):

    def __init__(self):
        super().__init__()

    @export
    @annotate_args([
        None,
        ([-1, -1], torch.float32, True),
    ])
    def forward(self, x):
        return torch.ops.aten.softplus(x)


@register_test_case(module_factory=lambda: SoftplusModule())
def SoftplusModule_basic(module, tu: TestUtils):
    module.forward(tu.rand(3, 3))


# ==============================================================================


class HardsigmoidModule(torch.nn.Module):

    def __init__(self):
        super().__init__()

    @export
    @annotate_args([
        None,
        ([-1, -1], torch.float32, True),
    ])
    def forward(self, x):
        return torch.ops.aten.hardsigmoid(x)


@register_test_case(module_factory=lambda: HardsigmoidModule())
def HardsigmoidModule_basic(module, tu: TestUtils):
    module.forward(torch.tensor([[4.0, -5.0, 3.0], [2.9, -1.5, -3.0]]))


# ==============================================================================


class HardsigmoidRandomModule(torch.nn.Module):

    def __init__(self):
        super().__init__()

    @export
    @annotate_args([
        None,
        ([-1, -1], torch.float32, True),
    ])
    def forward(self, x):
        return torch.ops.aten.hardsigmoid(x)


@register_test_case(module_factory=lambda: HardsigmoidRandomModule())
def HardsigmoidRandomModule_basic(module, tu: TestUtils):
    module.forward(tu.rand(3, 4, low=-10, high=10))


# ==============================================================================


class BroadcastToModule(torch.nn.Module):

    def __init__(self):
        super().__init__()

    @export
    @annotate_args([
        None,
        ([-1, -1, 1], torch.float32, True),
    ])
    def forward(self, x):
        return torch.broadcast_to(x, [1, -1, -1, 4])


@register_test_case(module_factory=lambda: BroadcastToModule())
def BroadcastToModule_basic(module, tu: TestUtils):
    module.forward(tu.rand(3, 1, 1))


# ==============================================================================


class BroadcastToSameRankStaticModule(torch.nn.Module):

    def __init__(self):
        super().__init__()

    @export
    @annotate_args([
        None,
        ([3, 1, 8], torch.float32, True),
        ([3, 1, 1], torch.float32, True),
    ])
    def forward(self, x, y):
        y = torch.broadcast_to(y, [3, 1, 8])
        return torch.ops.aten.sub(x, y)


@register_test_case(module_factory=lambda: BroadcastToSameRankStaticModule())
def BroadcastToSameRankStaticModule_basic(module, tu: TestUtils):
    module.forward(tu.rand(3, 1, 8), tu.rand(3, 1, 1))


# ==============================================================================


class BroadcastZeroRankInputStaticModule(torch.nn.Module):

    def __init__(self):
        super().__init__()

    @export
    @annotate_args([
        None,
        ([3, 1, 8], torch.float32, True),
        ([], torch.float32, True),
    ])
    def forward(self, x, y):
        y = torch.broadcast_to(y, [3, 1, 8])
        return torch.ops.aten.sub(x, y)


@register_test_case(module_factory=lambda: BroadcastZeroRankInputStaticModule())
def BroadcastZeroRankInputStaticModule_basic(module, tu: TestUtils):
    module.forward(tu.rand(3, 1, 8), tu.rand())

# ==============================================================================


class RollModule(torch.nn.Module):

    def __init__(self):
        super().__init__()

    @export
    @annotate_args([
        None,
        ([3, -1, 2], torch.float32, True),
    ])
    def forward(self, x):
        return x.roll([2, -1], [0, 2])


@register_test_case(module_factory=lambda: RollModule())
def RollModule_basic(module, tu: TestUtils):
    module.forward(tu.rand(3, 1, 2))

# ==============================================================================


class RepeatModule(torch.nn.Module):

    def __init__(self):
        super().__init__()

    @export
    @annotate_args([
        None,
        ([3, 1, 2], torch.float32, True),
    ])
    def forward(self, x):
        return x.repeat([2, 1, 3, 4])


@register_test_case(module_factory=lambda: RepeatModule())
def RepeatModule_basic(module, tu: TestUtils):
    module.forward(tu.rand(3, 1, 2))

# ==============================================================================


class ExpandModule(torch.nn.Module):

    def __init__(self):
        super().__init__()

    @export
    @annotate_args([
        None,
        ([-1, -1, 1], torch.float32, True),
    ])
    def forward(self, x):
        return x.expand([1, -1, -1, 4])


@register_test_case(module_factory=lambda: ExpandModule())
def ExpandModule_basic(module, tu: TestUtils):
    module.forward(tu.rand(3, 1, 1))


# ==============================================================================


class ContiguousModule(torch.nn.Module):

    def __init__(self):
        super().__init__()

    @export
    @annotate_args([
        None,
        ([-1, -1], torch.float32, True),
    ])
    def forward(self, x):
        return x.contiguous()


@register_test_case(module_factory=lambda: ContiguousModule())
def ContiguousModule_basic(module, tu: TestUtils):
    module.forward(tu.rand(3, 1))


# ==============================================================================


class LogSoftmaxIntModule(torch.nn.Module):

    def __init__(self):
        super().__init__()
        self.log_softmax = torch.nn.LogSoftmax(2)

    @export
    @annotate_args([
        None,
        ([-1, -1, -1], torch.float64, True),
    ])
    def forward(self, tensor):
        return self.log_softmax.forward(tensor)


@register_test_case(module_factory=lambda: LogSoftmaxIntModule())
def LogSoftmaxIntModule_basic(module, tu: TestUtils):
    module.forward(tu.rand(3, 2, 4).double())


# ==============================================================================

class PrimMinIntModule(torch.nn.Module):

    def __init__(self):
        super().__init__()

    @export
    @annotate_args([
        None,
    ])
    def forward(self):
        return torch.ops.prim.min(1, -1)


@register_test_case(module_factory=lambda: PrimMinIntModule())
def PrimMinIntModule_basic(module, tu: TestUtils):
    module.forward()


# ==============================================================================

class PrimMaxIntModule(torch.nn.Module):

    def __init__(self):
        super().__init__()

    @export
    @annotate_args([
        None,
        ([-1, -1], torch.float32, True),
    ])
    def forward(self, a):
        return torch.ops.prim.max(a.size(0), a.size(1))


@register_test_case(module_factory=lambda: PrimMaxIntModule())
def PrimMaxIntModule_basic(module, tu: TestUtils):
    module.forward(tu.rand(2, 5))


# ==============================================================================

class NumToTensorIntModule(torch.nn.Module):

    def __init__(self):
        super().__init__()

    @export
    @annotate_args([
        None,
    ])
    def forward(self):
        return torch.ops.prim.NumToTensor(1)


@register_test_case(module_factory=lambda: NumToTensorIntModule())
def NumToTensorIntModule_basic(module, tu: TestUtils):
    module.forward()


# ==============================================================================


class NumToTensorFloatModule(torch.nn.Module):

    def __init__(self):
        super().__init__()

    @export
    @annotate_args([
        None,
    ])
    def forward(self):
        return torch.ops.prim.NumToTensor(1.0)


@register_test_case(module_factory=lambda: NumToTensorFloatModule())
def NumToTensorFloatModule_basic(module, tu: TestUtils):
    module.forward()


# ==============================================================================


# This test can be removed once we have one real op returning 3 float32 tensors
class ReturnThreeTensorFloat32(torch.nn.Module):

    def __init__(self):
        super().__init__()

    @export
    @annotate_args([
        None,
        ([-1, -1], torch.float32, True),
        ([-1, -1], torch.float32, True),
        ([-1, -1], torch.float32, True),
    ])
    def forward(self, a, b, c):
        return a, b, c


@register_test_case(module_factory=lambda: ReturnThreeTensorFloat32())
def ReturnThreeTensorFloat32_basic(module, tu: TestUtils):
    module.forward(tu.rand(2, 3), tu.rand(2, 3), tu.rand(2, 3))


# ==============================================================================


class AddCMulModule(torch.nn.Module):

    def __init__(self):
        super().__init__()

    @export
    @annotate_args([
        None,
        ([-1, -1], torch.float32, True),
        ([-1, -1], torch.float32, True),
        ([-1, -1], torch.float32, True),
    ])
    def forward(self, input, tensor1, tensor2):
        return torch.addcmul(input, tensor1, tensor2, value=1.0)


@register_test_case(module_factory=lambda: AddCMulModule())
def AddCMulModule_basic(module, tu: TestUtils):
    module.forward(tu.rand(1, 3), tu.rand(1, 3), tu.rand(1, 3))


# ==============================================================================


class AddCDivModule(torch.nn.Module):

    def __init__(self):
        super().__init__()

    @export
    @annotate_args([
        None,
        ([-1, -1], torch.float32, True),
        ([-1, -1], torch.float32, True),
        ([-1, -1], torch.float32, True),
    ])
    def forward(self, input, tensor1, tensor2):
        return torch.addcdiv(input, tensor1, tensor2, value=1.0)


@register_test_case(module_factory=lambda: AddCDivModule())
def AddCDivModule_basic(module, tu: TestUtils):
    module.forward(tu.rand(1, 3), tu.rand(1, 3), tu.rand(1, 3))


# ==============================================================================


class tensorIntModule(torch.nn.Module):

    def __init__(self):
        super().__init__()

    @export
    @annotate_args([
        None,
    ])
    def forward(self):
        a = 1
        return torch.tensor(a)


@register_test_case(module_factory=lambda: tensorIntModule())
def TensorIntModule_basic(module, tu: TestUtils):
    module.forward()


# ==============================================================================


class tensorFloatModule(torch.nn.Module):

    def __init__(self):
        super().__init__()

    @export
    @annotate_args([
        None,
    ])
    def forward(self):
        a = 1.0
        return torch.tensor(a)


@register_test_case(module_factory=lambda: tensorFloatModule())
def TensorFloatModule_basic(module, tu: TestUtils):
    module.forward()


# ==============================================================================


class DropoutEvalIntModule(torch.nn.Module):

    def __init__(self):
        super().__init__()

    @export
    @annotate_args([
        None,
        ([-1, -1], torch.int64, True),
    ])
    def forward(self, x):
        return torch.dropout(x, 0.2, train=False)


@register_test_case(module_factory=lambda: DropoutEvalIntModule())
def DropoutEvalIntModule_basic(module, tu: TestUtils):
    module.forward(tu.randint(3, 4, low=5, high=10))


# ==============================================================================


class DropoutEvalFloatModule(torch.nn.Module):

    def __init__(self):
        super().__init__()

    @export
    @annotate_args([
        None,
        ([-1, -1], torch.float32, True),
    ])
    def forward(self, x):
        return torch.dropout(x, 0.1, train=False)


@register_test_case(module_factory=lambda: DropoutEvalFloatModule())
def DropoutEvalFloatModule_basic(module, tu: TestUtils):
    module.forward(tu.rand(3, 4))


# ==============================================================================


class DropoutTrainModule(torch.nn.Module):

    def __init__(self):
        super().__init__()

    @export
    @annotate_args([
        None,
        ([-1, -1], torch.float32, True),
    ])
    def forward(self, x):
        res = torch.dropout(x, 0.3, train=True)
        return torch.mean(res), torch.std(res)


@register_test_case(module_factory=lambda: DropoutTrainModule())
def DropoutTrainModule_basic(module, tu: TestUtils):
    module.forward(tu.rand(1024, 1536))


# ==============================================================================


class NumelModule(torch.nn.Module):

    def __init__(self):
        super().__init__()

    @export
    @annotate_args([
        None,
        ([-1, -1, -1], torch.float32, True),
    ])
    def forward(self, input):
        return torch.ops.aten.numel(input)


@register_test_case(module_factory=lambda: NumelModule())
def NumelModule_basic(module, tu: TestUtils):
    module.forward(tu.rand(4, 3, 5))


# ==============================================================================


class NumelZeroRankModule(torch.nn.Module):

    def __init__(self):
        super().__init__()

    @export
    @annotate_args([
        None,
        ([], torch.int64, True),
    ])
    def forward(self, input):
        return torch.ops.aten.numel(input)


@register_test_case(module_factory=lambda: NumelZeroRankModule())
def NumelZeroRankModule_basic(module, tu: TestUtils):
    module.forward(tu.randint(high=10))


# ==============================================================================


class BoolTensorReturnFalseModule(torch.nn.Module):

    def __init__(self):
        super().__init__()

    @export
    @annotate_args([
        None,
        ([-1], torch.bool, True),
    ])
    def forward(self, a):
        return a


@register_test_case(module_factory=lambda: BoolTensorReturnFalseModule())
def BoolTensorReturnFalseModule_basic(module, tu: TestUtils):
    module.forward(torch.tensor([0, 0], dtype=torch.bool))


# ==============================================================================


class BoolTensorReturnTrueModule(torch.nn.Module):

    def __init__(self):
        super().__init__()

    @export
    @annotate_args([
        None,
        ([-1], torch.bool, True),
    ])
    def forward(self, a):
        return a


@register_test_case(module_factory=lambda: BoolTensorReturnTrueModule())
def BoolTensorReturnTrueModule_basic(module, tu: TestUtils):
    module.forward(torch.tensor([1, 1, 1, 1, 1], dtype=torch.bool))


# ==============================================================================


class BoolTensorReturnMixedModule(torch.nn.Module):

    def __init__(self):
        super().__init__()

    @export
    @annotate_args([
        None,
        ([-1, -1], torch.bool, True),
    ])
    def forward(self, a):
        return a


@register_test_case(module_factory=lambda: BoolTensorReturnMixedModule())
def BoolTensorReturnMixedModule_basic(module, tu: TestUtils):
    module.forward(torch.tensor([[1, 0], [0, 1]], dtype=torch.bool))


# ==============================================================================


class BoolTensorHandleSignless(torch.nn.Module):

    def __init__(self):
        super().__init__()

    @export
    @annotate_args([
        None,
        ([-1, -1], torch.bool, True),
        ([-1, -1], torch.bool, True),
    ])
    def forward(self, a, b):
        return a * b


@register_test_case(module_factory=lambda: BoolTensorHandleSignless())
def BoolTensorHandleSignless_basic(module, tu: TestUtils):
    a = torch.tensor([[1, 1], [1, 1]], dtype=torch.bool)
    b = torch.tensor([[0, 0], [0, 0]], dtype=torch.bool)
    module.forward(a, b)


# ==============================================================================


class TModuleRank2(torch.nn.Module):

    def __init__(self):
        super().__init__()

    @export
    @annotate_args([
        None,
        ([-1, -1], torch.float32, True),
    ])
    def forward(self, lhs):
        return torch.t(lhs)


@register_test_case(module_factory=lambda: TModuleRank2())
def TModuleRank2_basic(module, tu: TestUtils):
    module.forward(tu.rand(3, 4))


# ==============================================================================


class TModuleRank1(torch.nn.Module):

    def __init__(self):
        super().__init__()

    @export
    @annotate_args([
        None,
        ([-1], torch.float32, True),
    ])
    def forward(self, lhs):
        return torch.t(lhs)


@register_test_case(module_factory=lambda: TModuleRank1())
def TModuleRank1_basic(module, tu: TestUtils):
    module.forward(tu.rand(3))


# ==============================================================================


class TModuleRank0(torch.nn.Module):

    def __init__(self):
        super().__init__()

    @export
    @annotate_args([
        None,
        ([], torch.float32, True),
    ])
    def forward(self, lhs):
        return torch.t(lhs)


@register_test_case(module_factory=lambda: TModuleRank0())
def TModuleRank0_basic(module, tu: TestUtils):
    module.forward(torch.tensor(7, dtype=torch.float32))


# ==============================================================================


class TensorLiteralModule(torch.nn.Module):

    def __init__(self):
        super().__init__()
        torch.manual_seed(0)
        self.t = torch.randint(-5, 5, (2, 3))

    @export
    @annotate_args([
        None,
    ])
    def forward(self):
        return torch.add(self.t, self.t)


@register_test_case(module_factory=lambda: TensorLiteralModule())
def TensorLiteralModule_basic(module, tu: TestUtils):
    module.forward()


# ==============================================================================


class TensorOpaqueLiteralModule(torch.nn.Module):

    def __init__(self):
        super().__init__()
        torch.manual_seed(0)
        self.t = torch.randint(-5, 5, (256, 1024))

    @export
    @annotate_args([
        None,
    ])
    def forward(self):
        return torch.add(self.t, self.t)


@register_test_case(module_factory=lambda: TensorOpaqueLiteralModule())
def TensorOpaqueLiteralModule_basic(module, tu: TestUtils):
    module.forward()


# ==============================================================================


class ReturnTwoTensorF32I64(torch.nn.Module):

    def __init__(self):
        super().__init__()

    @export
    @annotate_args([
        None,
        ([-1, -1], torch.float32, True),
        ([-1, -1], torch.int64, True),
    ])
    def forward(self, a, b):
        return a, b


@register_test_case(module_factory=lambda: ReturnTwoTensorF32I64())
def ReturnTwoTensorF32I64_basic(module, tu: TestUtils):
    module.forward(tu.rand(2, 3), tu.randint(2, 3, high=5))


# ==============================================================================


class IndexTensorModule(torch.nn.Module):

    def __init__(self):
        super().__init__()

    @export
    @annotate_args([
        None,
        ([-1], torch.float32, True),
        ([-1, -1], torch.int64, True),
    ])
    def forward(self, x, index):
        return torch.ops.aten.index(x, (index, ))


@register_test_case(module_factory=lambda: IndexTensorModule())
def IndexTensorModule_basic(module, tu: TestUtils):
    module.forward(tu.rand(5), tu.randint(2, 3, high=4))


# ==============================================================================
class IndexTensorStaticModule(torch.nn.Module):

    def __init__(self):
        super().__init__()

    @export
    @annotate_args([
        None,
        ([4, 5], torch.float32, True),
        ([2, 3], torch.int64, True),
    ])
    def forward(self, x, index):
        return torch.ops.aten.index(x, (index, ))


@register_test_case(module_factory=lambda: IndexTensorStaticModule())
def IndexTensorStaticModule_basic(module, tu: TestUtils):
    module.forward(tu.rand(4, 5), tu.randint(2, 3, high=4))

# ==============================================================================
class IndexTensorMultiIndexStaticModule(torch.nn.Module):

    def __init__(self):
        super().__init__()

    @export
    @annotate_args([
        None,
        ([4, 5], torch.float32, True),
        ([2, 3], torch.int64, True),
        ([2, 3], torch.int64, True),
    ])
    def forward(self, x, index1, index2):
        return torch.ops.aten.index(x, (index1, index2))


@register_test_case(module_factory=lambda: IndexTensorMultiIndexStaticModule())
def IndexTensorMultiIndexStaticModule_basic(module, tu: TestUtils):
    module.forward(tu.rand(4, 5), tu.randint(2, 3, high=4), tu.randint(2, 3, high=4))


# ==============================================================================


class IndexTensorModule3dInput(torch.nn.Module):

    def __init__(self):
        super().__init__()

    @export
    @annotate_args([
        None,
        ([-1, -1, -1], torch.float32, True),
        ([-1, -1], torch.int64, True),
    ])
    def forward(self, x, index):
        return torch.ops.aten.index(x, (index,))


@register_test_case(module_factory=lambda: IndexTensorModule3dInput())
def IndexTensorModule3dInput_basic(module, tu: TestUtils):
    module.forward(tu.rand(5, 4, 3), tu.randint(2, 3, high=3))


# ==============================================================================


class IndexTensorSelectDimModule(torch.nn.Module):

    def __init__(self):
        super().__init__()

    @export
    @annotate_args([
        None,
        ([-1, -1, -1], torch.float32, True),
        ([-1, -1], torch.int64, True),
    ])
    def forward(self, a, ind):
        return torch.ops.aten.index(a, (None, ind, None))


@register_test_case(module_factory=lambda: IndexTensorSelectDimModule())
def IndexTensorSelectDimModule_basic(module, tu: TestUtils):
    module.forward(tu.rand(2, 4, 6), tu.randint(2, 3, high=3))

# ==============================================================================


class IndexTensorMultiInput(torch.nn.Module):

    def __init__(self):
        super().__init__()

    @export
    @annotate_args([
        None,
        ([-1, -1, -1], torch.float32, True),
        ([3, 3], torch.int64, True),
        ([3], torch.int64, True),
    ])
    def forward(self, x, index1, index2):
        return torch.ops.aten.index(x, (index1, index2,))


@register_test_case(module_factory=lambda: IndexTensorMultiInput())
def IndexTensorMultiInput_basic(module, tu: TestUtils):
    module.forward(tu.rand(5, 4, 3), tu.randint(3, 3, high=3), tu.randint(3, high=3))


# ==============================================================================


class IndexTensorMultiInputOneDim(torch.nn.Module):

    def __init__(self):
        super().__init__()

    @export
    @annotate_args([
        None,
        ([-1, -1, -1], torch.float32, True),
        ([6, 1], torch.int64, True),
        ([3], torch.int64, True),
    ])
    def forward(self, x, index1, index2):
        return torch.ops.aten.index(x, (index1, index2,))


@register_test_case(module_factory=lambda: IndexTensorMultiInputOneDim())
def IndexTensorMultiInputOneDim_basic(module, tu: TestUtils):
    module.forward(tu.rand(5, 4, 3), tu.randint(6, 1, high=4), tu.randint(3, high=3))


# ==============================================================================


class IndexTensorMultiInputContiguousOneDimDynamic(torch.nn.Module):

    def __init__(self):
        super().__init__()

    @export
    @annotate_args([
        None,
        ([-1, -1, -1], torch.float32, True),
        ([-1, 1], torch.int64, True),
        ([-1], torch.int64, True),
    ])
    def forward(self, x, index1, index2):
        return torch.ops.aten.index(x, (
            None,
            index1,
            index2,
        ))


@register_test_case(
    module_factory=lambda: IndexTensorMultiInputContiguousOneDimDynamic())
def IndexTensorMultiInputContiguousOneDimDynamic_basic(module, tu: TestUtils):
    module.forward(tu.rand(5, 4, 3), tu.randint(6, 1, high=4),
                   tu.randint(3, high=3))


# ==============================================================================


class IndexTensorMultiInputNonContiguousOneDimDynamic(torch.nn.Module):

    def __init__(self):
        super().__init__()

    @export
    @annotate_args([
        None,
        ([-1, -1, -1], torch.float32, True),
        ([-1, 1], torch.int64, True),
        ([-1], torch.int64, True),
    ])
    def forward(self, x, index1, index2):
        return torch.ops.aten.index(x, (
            index1,
            None,
            index2,
        ))


@register_test_case(
    module_factory=lambda: IndexTensorMultiInputNonContiguousOneDimDynamic())
def IndexTensorMultiInputNonContiguousOneDimDynamic_basic(
        module, tu: TestUtils):
    module.forward(tu.rand(5, 4, 3), tu.randint(6, 1, high=4),
                   tu.randint(3, high=3))


# ==============================================================================


class IndexTensorMultiInputNonContiguousDynamic(torch.nn.Module):

    def __init__(self):
        super().__init__()

    @export
    @annotate_args([
        None,
        ([-1, -1, -1], torch.float32, True),
        ([-1, 2], torch.int64, True),
        ([-1], torch.int64, True),
    ])
    def forward(self, x, index1, index2):
        return torch.ops.aten.index(x, (
            index2,
            None,
            index1,
        ))


@register_test_case(
    module_factory=lambda: IndexTensorMultiInputNonContiguousDynamic())
def IndexTensorMultiInputNonContiguousDynamic_basic(module, tu: TestUtils):
    module.forward(tu.rand(5, 4, 3), tu.randint(6, 2, high=2),
                   tu.randint(2, high=3))


# ==============================================================================


class IndexTensorMultiInputNonContiguousMultipleStaticDims(torch.nn.Module):

    def __init__(self):
        super().__init__()

    @export
    @annotate_args([
        None,
        ([-1, -1, -1, -1], torch.float32, True),
        ([4, 1], torch.int64, True),
        ([1, 3], torch.int64, True),
        ([-1, 3], torch.int64, True),
    ])
    def forward(self, x, index1, index2, index3):
        return torch.ops.aten.index(x, (index1, index2, index3))


@register_test_case(module_factory=lambda:
                    IndexTensorMultiInputNonContiguousMultipleStaticDims())
def IndexTensorMultiInputNonContiguousMultipleStaticDims_basic(
        module, tu: TestUtils):
    module.forward(tu.rand(5, 4, 3, 2), tu.randint(4, 1, high=3),
                   tu.randint(1, 3, high=1), tu.randint(4, 3, high=1))


# ==============================================================================


class IndexTensorMultiInputNonContiguous(torch.nn.Module):

    def __init__(self):
        super().__init__()

    @export
    @annotate_args([
        None,
        ([-1, -1, -1, -1], torch.float32, True),
        ([4, 2], torch.int64, True),
        ([4, 2], torch.int64, True),
    ])
    def forward(self, x, index1, index2):
        return torch.ops.aten.index(x, (index1, None, index2))


@register_test_case(module_factory=lambda: IndexTensorMultiInputNonContiguous())
def IndexTensorMultiInputNonContiguous_basic(module, tu: TestUtils):
    module.forward(tu.rand(5, 4, 3, 2), tu.randint(4, 2, high=3), tu.randint(4, 2, high=1))


# ==============================================================================


class IndexTensorMultiInputThreeIndexers(torch.nn.Module):

    def __init__(self):
        super().__init__()

    @export
    @annotate_args([
        None,
        ([-1, -1, -1, -1, -1, -1], torch.float32, True),
        ([8, 4, 2], torch.int64, True),
        ([8, 1, 1], torch.int64, True),
        ([4, 2], torch.int64, True),
    ])
    def forward(self, x, index1, index2, index3):
        return torch.ops.aten.index(x, (None, None, index1, None, index2, index3))


@register_test_case(module_factory=lambda: IndexTensorMultiInputThreeIndexers())
def IndexTensorMultiInputThreeIndexers_basic(module, tu: TestUtils):
    module.forward(tu.rand(1, 2, 4, 4, 5, 3),
                   tu.randint(8, 4, 2, high=3),
                   tu.randint(8, 1, 1, high=4),
                   tu.randint(4, 2, high=2))


# ==============================================================================


class IndexTensorMultiInputContiguousCenter(torch.nn.Module):

    def __init__(self):
        super().__init__()

    @export
    @annotate_args([
        None,
        ([-1, -1, -1, -1], torch.float32, True),
        ([2, 2], torch.int64, True),
        ([2], torch.int64, True),
    ])
    def forward(self, x, index1, index2):
        return torch.ops.aten.index(x, (None, index1, index2, None))


@register_test_case(module_factory=lambda: IndexTensorMultiInputContiguousCenter())
def IndexTensorMultiInputContiguousCenter_basic(module, tu: TestUtils):
    module.forward(tu.rand(5, 4, 3, 2), tu.randint(2, 2, high=3), tu.randint(2, high=2))


# ==============================================================================


class IndexTensorHackedTwinModule(torch.nn.Module):

    def __init__(self):
        super().__init__()

    @export
    @annotate_args([
        None,
        ([-1], torch.float32, True),
        ([-1, -1], torch.int64, True),
    ])
    def forward(self, x, index):
        return torch.ops.aten.index(x, [index])


@register_test_case(module_factory=lambda: IndexTensorHackedTwinModule())
def IndexTensorHackedTwinModule_basic(module, tu: TestUtils):
    module.forward(tu.rand(5), tu.randint(2, 3, high=4))


# ==============================================================================


class IndexTensorHackedTwinModule3dInput(torch.nn.Module):

    def __init__(self):
        super().__init__()

    @export
    @annotate_args([
        None,
        ([-1, -1, -1], torch.float32, True),
        ([-1, -1], torch.int64, True),
    ])
    def forward(self, x, index):
        return torch.ops.aten.index(x, [index])


@register_test_case(
    module_factory=lambda: IndexTensorHackedTwinModule3dInput())
def IndexTensorHackedTwinModule3dInput_basic(module, tu: TestUtils):
    module.forward(tu.rand(5, 4, 3), tu.randint(2, 3, high=3))


# ==============================================================================


class IndexTensorHackedTwinMultiInputNonContiguousMultipleStaticDims(
        torch.nn.Module):

    def __init__(self):
        super().__init__()

    @export
    @annotate_args([
        None,
        ([-1, -1, -1, -1], torch.float32, True),
        ([4, 1], torch.int64, True),
        ([1, 3], torch.int64, True),
        ([-1, 3], torch.int64, True),
    ])
    def forward(self, x, index1, index2, index3):
        return torch.ops.aten.index(x, [index1, index2, index3])


@register_test_case(
    module_factory=lambda:
    IndexTensorHackedTwinMultiInputNonContiguousMultipleStaticDims())
def IndexTensorHackedTwinMultiInputNonContiguousMultipleStaticDims_basic(
        module, tu: TestUtils):
    module.forward(tu.rand(5, 4, 3, 2), tu.randint(4, 1, high=3),
                   tu.randint(1, 3, high=1), tu.randint(4, 3, high=1))


# ==============================================================================


class SquareModule(torch.nn.Module):

    def __init__(self):
        super().__init__()

    @export
    @annotate_args([
        None,
        ([-1, -1, -1], torch.float32, True),
    ])
    def forward(self, x):
        return torch.ops.aten.square(x)


@register_test_case(module_factory=lambda: SquareModule())
def SquareModule_basic(module, tu: TestUtils):
    module.forward(tu.rand(2, 3, 4))


# ==============================================================================


class HardswishModule(torch.nn.Module):

    def __init__(self):
        super().__init__()

    @export
    @annotate_args([
        None,
        ([-1, -1], torch.float32, True),
    ])
    def forward(self, x):
        return torch.ops.aten.hardswish(x)


@register_test_case(module_factory=lambda: HardswishModule())
def HardswishModule_basic(module, tu: TestUtils):
    module.forward(torch.tensor([[4.0, -5.0, 3.0], [2.9, -1.5, -3.0]]))


# ==============================================================================


class HardswishRandomModule(torch.nn.Module):

    def __init__(self):
        super().__init__()

    @export
    @annotate_args([
        None,
        ([-1, -1], torch.float32, True),
    ])
    def forward(self, x):
        return torch.ops.aten.hardswish(x)


@register_test_case(module_factory=lambda: HardswishRandomModule())
def HardswishRandomModule_basic(module, tu: TestUtils):
    module.forward(tu.rand(128, 128, low=-10, high=10))


# ==============================================================================


class SiluModule(torch.nn.Module):

    def __init__(self):
        super().__init__()

    @export
    @annotate_args([
        None,
        ([-1, -1], torch.float32, True),
    ])
    def forward(self, x):
        return torch.ops.aten.silu(x)


@register_test_case(module_factory=lambda: SiluModule())
def SiluModule_basic(module, tu: TestUtils):
    module.forward(tu.rand(128, 128, low=-10, high=10))


# ==============================================================================


class HardTanhModule(torch.nn.Module):

    def __init__(self):
        super().__init__()

    @export
    @annotate_args([
        None,
        ([-1, -1], torch.float32, True),
    ])
    def forward(self, x):
        return torch.ops.aten.hardtanh(x, min_val=-2, max_val=2)


@register_test_case(module_factory=lambda: HardTanhModule())
def HardTanhModule_basic(module, tu: TestUtils):
    module.forward(tu.rand(100, 100, low=-5, high=5))


# ==============================================================================


class HardTanhIntModule(torch.nn.Module):

    def __init__(self):
        super().__init__()

    @export
    @annotate_args([
        None,
        ([-1, -1], torch.int64, True),
    ])
    def forward(self, x):
        return torch.ops.aten.hardtanh(x, min_val=-2, max_val=2)


@register_test_case(module_factory=lambda: HardTanhIntModule())
def HardTanhIntModule_basic(module, tu: TestUtils):
    module.forward(tu.randint(100, 100, low=-5, high=5))


# ==============================================================================


class BincountModule(torch.nn.Module):

    def __init__(self):
        super().__init__()

    @export
    @annotate_args([
        None,
        ([-1], torch.int64, True),
    ])
    def forward(self, x):
        return torch.ops.aten.bincount(x)


@register_test_case(module_factory=lambda: BincountModule())
def BincountModule_basic(module, tu: TestUtils):
    module.forward(tu.randint(1000, high=10))


# ==============================================================================


class BincountStaticSizeModule(torch.nn.Module):

    def __init__(self):
        super().__init__()

    @export
    @annotate_args([
        None,
        ([200], torch.int64, True),
    ])
    def forward(self, x):
        return torch.ops.aten.bincount(x)


@register_test_case(module_factory=lambda: BincountStaticSizeModule())
def BincountStaticSizeModule_basic(module, tu: TestUtils):
    module.forward(tu.randint(200, high=100))


# ==============================================================================


class BincountMinlengthModule(torch.nn.Module):

    def __init__(self):
        super().__init__()

    @export
    @annotate_args([
        None,
        ([-1], torch.int64, True),
    ])
    def forward(self, x):
        return torch.ops.aten.bincount(x, minlength=600)


@register_test_case(module_factory=lambda: BincountMinlengthModule())
def BincountMinlengthModule_basic(module, tu: TestUtils):
    module.forward(tu.randint(20, high=5))


# ==============================================================================


class ExpandAsFloatModule(torch.nn.Module):

    def __init__(self):
        super().__init__()

    @export
    @annotate_args([
        None,
        ([-1, 1, 1], torch.float32, True),
        ([-1, -1, -1], torch.float32, True),
    ])
    def forward(self, x, y):
        return torch.ops.aten.expand_as(x, y)


@register_test_case(module_factory=lambda: ExpandAsFloatModule())
def ExpandAsFloatModule_basic(module, tu: TestUtils):
    module.forward(tu.rand(3, 1, 1), tu.rand(3, 4, 5))


class ExpandAsIntModule(torch.nn.Module):

    def __init__(self):
        super().__init__()

    @export
    @annotate_args([
        None,
        ([1, 1, 1], torch.int64, True),
        ([-1, -1, -1], torch.int64, True),
    ])
    def forward(self, x, y):
        return torch.ops.aten.expand_as(x, y)


@register_test_case(module_factory=lambda: ExpandAsIntModule())
def ExpandAsIntModule_basic(module, tu: TestUtils):
    module.forward(tu.randint(1, 1, 1, high=100),
                   tu.randint(4, 5, 6, high=200))


# ==============================================================================


class CopyModule(torch.nn.Module):

    def __init__(self):
        super().__init__()

    @export
    @annotate_args([
        None,
        ([-1, -1, -1], torch.float32, True),
        ([-1, -1, -1], torch.float32, True),
    ])
    def forward(self, x, y):
        return torch.ops.aten.copy_(x, y)


@register_test_case(module_factory=lambda: CopyModule())
def CopyModule_basic(module, tu: TestUtils):
    module.forward(tu.rand(3, 2, 4), tu.rand(3, 2, 4))


class CopyWithDifferentSizesModule(torch.nn.Module):

    def __init__(self):
        super().__init__()

    @export
    @annotate_args([
        None,
        ([-1, -1, 4], torch.float32, True),
        ([-1, -1, 1], torch.float32, True),
    ])
    def forward(self, x, y):
        return torch.ops.aten.copy_(x, y)


@register_test_case(module_factory=lambda: CopyWithDifferentSizesModule())
def CopyWithDifferentSizesModule_basic(module, tu: TestUtils):
    module.forward(tu.rand(3, 2, 4), tu.rand(3, 2, 1))


class CopyWithDifferentDTypesModule(torch.nn.Module):

    def __init__(self):
        super().__init__()

    @export
    @annotate_args([
        None,
        ([-1, -1, -1], torch.int64, True),
        ([-1, -1, -1], torch.float32, True),
    ])
    def forward(self, x, y):
        return torch.ops.aten.copy_(x, y)


@register_test_case(module_factory=lambda: CopyWithDifferentDTypesModule())
def CopyWithDifferentDTypesModule_basic(module, tu: TestUtils):
    module.forward(tu.randint(3, 2, 4, high=100), tu.rand(3, 2, 4))


class CopyWithDifferentDTypesAndSizesModule(torch.nn.Module):

    def __init__(self):
        super().__init__()

    @export
    @annotate_args([
        None,
        ([-1, -1, 4], torch.float32, True),
        ([-1, -1, 1], torch.int64, True),
    ])
    def forward(self, x, y):
        return torch.ops.aten.copy_(x, y)


@register_test_case(
    module_factory=lambda: CopyWithDifferentDTypesAndSizesModule())
def CopyWithDifferentDTypesAndSizesModule_basic(module, tu: TestUtils):
    module.forward(tu.rand(3, 2, 4), tu.randint(3, 2, 1, high=1000))


# ==============================================================================


class ToCopyModule(torch.nn.Module):

    def __init__(self):
        super().__init__()

    @export
    @annotate_args([
        None,
        ([-1, -1, -1], torch.float32, True),
    ])
    def forward(self, x):
        return torch.ops.aten._to_copy(x)


@register_test_case(module_factory=lambda: ToCopyModule())
def ToCopyModule_basic(module, tu: TestUtils):
    module.forward(tu.rand(3, 2, 4))


class ToCopyWithDTypeModule(torch.nn.Module):

    def __init__(self):
        super().__init__()

    @export
    @annotate_args([
        None,
        ([-1, -1, -1], torch.float32, True),
    ])
    def forward(self, x):
        return torch.ops.aten._to_copy(x, dtype=torch.int64)


@register_test_case(module_factory=lambda: ToCopyWithDTypeModule())
def ToCopyWithDTypeModule_basic(module, tu: TestUtils):
    module.forward(tu.rand(3, 2, 4))


class ToCopyWithDTypeFalsePinMemoryModule(torch.nn.Module):

    def __init__(self):
        super().__init__()

    @export
    @annotate_args([
        None,
        ([-1, -1, -1], torch.float32, True),
    ])
    def forward(self, x):
        return torch.ops.aten._to_copy(x, dtype=torch.int64, pin_memory=False)


@register_test_case(
    module_factory=lambda: ToCopyWithDTypeFalsePinMemoryModule())
def ToCopyWithDTypeFalsePinMemoryModule_basic(module, tu: TestUtils):
    module.forward(tu.rand(3, 2, 4))


class ToCopyBoolDTypeStaticModule(torch.nn.Module):

    def __init__(self):
        super().__init__()

    @export
    @annotate_args([
        None,
        ([1, 1, 5, 5], torch.uint8, True),
    ])
    def forward(self, x):
        return torch.ops.aten._to_copy(x, dtype=torch.bool)


@register_test_case(module_factory=lambda: ToCopyBoolDTypeStaticModule())
def ToCopyBoolDTypeStaticModule_basic(module, tu: TestUtils):
    module.forward(tu.randint(1, 1, 5, 5).to(dtype=torch.uint8))


# ==============================================================================


class FlipModule(torch.nn.Module):

    def __init__(self):
        super().__init__()

    @export
    @annotate_args([
        None,
        ([-1, -1, -1], torch.float32, True),
    ])
    def forward(self, x):
        return torch.ops.aten.flip(x, [1, 2])


@register_test_case(module_factory=lambda: FlipModule())
def FlipModule_basic(module, tu: TestUtils):
    module.forward(tu.rand(3, 2, 4))


# ==============================================================================


class DetachModule(torch.nn.Module):

    def __init__(self):
        super().__init__()

    @export
    @annotate_args([
        None,
        ([-1, -1, -1], torch.float32, True),
    ])
    def forward(self, x):
        return torch.ops.aten.detach(x)


@register_test_case(module_factory=lambda: DetachModule())
def DetachModule_basic(module, tu: TestUtils):
    module.forward(tu.rand(3, 2, 4))


# ==============================================================================


class LenStrModule(torch.nn.Module):

    def __init__(self):
        super().__init__()
        self.str = "test"

    @export
    @annotate_args([
        None,
    ])
    def forward(self):
        return torch.ops.aten.len(self.str)


@register_test_case(module_factory=lambda: LenStrModule())
def LenStrModule_basic(module, tu: TestUtils):
    module.forward()


# ==============================================================================

class IntFloatModule(torch.nn.Module):

    def __init__(self):
        super().__init__()
        self.value = 1.0

    @export
    @annotate_args([
        None,
    ])
    def forward(self):
        return torch.ops.aten.Int(self.value)

@register_test_case(module_factory=lambda: IntFloatModule())
def IntFloatModule_basic(module, tu: TestUtils):
    module.forward()


# ==============================================================================

class AtenSubFloatModule(torch.nn.Module):

    def __init__(self):
        super().__init__()
        self.value1 = 1.0
        self.value2 = 2.0

    @export
    @annotate_args([
        None,
    ])
    def forward(self):
        return float(torch.ops.aten.sub(self.value1, self.value2))

@register_test_case(module_factory=lambda: AtenSubFloatModule())
def AtenSubFloatModule_basic(module, tu: TestUtils):
    module.forward()


# ==============================================================================

class ScalarImplicitFloatModule(torch.nn.Module):

    def __init__(self):
        super().__init__()

    @export
    @annotate_args([
        None,
        ([], torch.float64, True),
    ])
    def forward(self, x):
        return float(torch.ops.aten.ScalarImplicit(x))


@register_test_case(module_factory=lambda: ScalarImplicitFloatModule())
def ScalarImplicitFloatModule_basic(module, tu: TestUtils):
    module.forward(tu.rand().double())


class ScalarImplicitIntModule(torch.nn.Module):

    def __init__(self):
        super().__init__()

    @export
    @annotate_args([
        None,
        ([], torch.int64, True),
    ])
    def forward(self, x):
        return int(torch.ops.aten.ScalarImplicit(x))


@register_test_case(module_factory=lambda: ScalarImplicitIntModule())
def ScalarImplicitIntModule_basic(module, tu: TestUtils):
    module.forward(tu.randint(low=-100, high=100))


# ==============================================================================

class PowIntFloat(torch.nn.Module):

    def __init__(self):
        super().__init__()
        self.value = 2
        self.power_value = 3.0

    @export
    @annotate_args([
        None,
    ])
    def forward(self):
        return torch.ops.aten.pow(self.value, self.power_value)

@register_test_case(module_factory=lambda: IntFloatModule())
def PowIntFloatModule_basic(module, tu: TestUtils):
    module.forward()

# ==============================================================================

class BaddbmmDynamicModule(torch.nn.Module):

    def __init__(self):
        super().__init__()

    @export
    @annotate_args([
        None,
        ([-1, -1, -1], torch.float32, True),
        ([-1, -1, -1], torch.float32, True),
        ([-1, -1, -1], torch.float32, True),
    ])
    def forward(self, input, batch1, batch2):
        return torch.ops.aten.baddbmm(input, batch1, batch2)


@register_test_case(module_factory=lambda: BaddbmmDynamicModule())
def BaddbmmDynamicModule_basic(module, tu: TestUtils):
    module.forward(tu.rand(3, 4, 5), tu.rand(3, 4, 6), tu.rand(3, 6, 5))


class BaddbmmStaticModule(torch.nn.Module):

    def __init__(self):
        super().__init__()

    @export
    @annotate_args([
        None,
        ([5, 2, 7], torch.float32, True),
        ([5, 2, 9], torch.float32, True),
        ([5, 9, 7], torch.float32, True),
    ])
    def forward(self, input, batch1, batch2):
        return torch.ops.aten.baddbmm(input, batch1, batch2)


@register_test_case(module_factory=lambda: BaddbmmStaticModule())
def BaddbmmStaticModule_basic(module, tu: TestUtils):
    module.forward(tu.rand(5, 2, 7), tu.rand(5, 2, 9), tu.rand(5, 9, 7))


class BaddbmmDifferentDtypesModule(torch.nn.Module):

    def __init__(self):
        super().__init__()

    @export
    @annotate_args([
        None,
        ([-1, -1, -1], torch.int64, True),
        ([-1, -1, -1], torch.float32, True),
        ([-1, -1, -1], torch.float32, True),
    ])
    def forward(self, input, batch1, batch2):
        return torch.ops.aten.baddbmm(input, batch1, batch2)


@register_test_case(module_factory=lambda: BaddbmmDifferentDtypesModule())
def BaddbmmDifferentDtypesModule_basic(module, tu: TestUtils):
    module.forward(tu.randint(3, 4, 5, high=10), tu.rand(3, 4, 6),
                   tu.rand(3, 6, 5))


class BaddbmmWithAlphaModule(torch.nn.Module):

    def __init__(self):
        super().__init__()

    @export
    @annotate_args([
        None,
        ([-1, -1, -1], torch.float32, True),
        ([-1, -1, -1], torch.float32, True),
        ([-1, -1, -1], torch.float32, True),
    ])
    def forward(self, input, batch1, batch2):
        return torch.ops.aten.baddbmm(input, batch1, batch2, alpha=5)


@register_test_case(module_factory=lambda: BaddbmmWithAlphaModule())
def BaddbmmWithAlphaModule_basic(module, tu: TestUtils):
    module.forward(tu.rand(3, 4, 5), tu.rand(3, 4, 6), tu.rand(3, 6, 5))


class BaddbmmWithBetaModule(torch.nn.Module):

    def __init__(self):
        super().__init__()

    @export
    @annotate_args([
        None,
        ([-1, -1, -1], torch.float32, True),
        ([-1, -1, -1], torch.float32, True),
        ([-1, -1, -1], torch.float32, True),
    ])
    def forward(self, input, batch1, batch2):
        return torch.ops.aten.baddbmm(input, batch1, batch2, beta=0.5)


@register_test_case(module_factory=lambda: BaddbmmWithBetaModule())
def BaddbmmWithBetaModule_basic(module, tu: TestUtils):
    module.forward(tu.rand(3, 4, 5), tu.rand(3, 4, 6), tu.rand(3, 6, 5))


class BaddbmmWithAlphaBetaModule(torch.nn.Module):

    def __init__(self):
        super().__init__()

    @export
    @annotate_args([
        None,
        ([-1, -1, -1], torch.float32, True),
        ([-1, -1, -1], torch.float32, True),
        ([-1, -1, -1], torch.float32, True),
    ])
    def forward(self, input, batch1, batch2):
        return torch.ops.aten.baddbmm(input, batch1, batch2, beta=6, alpha=2.4)


@register_test_case(module_factory=lambda: BaddbmmWithAlphaBetaModule())
def BaddbmmWithAlphaBetaModule_basic(module, tu: TestUtils):
    module.forward(tu.rand(3, 4, 5), tu.rand(3, 4, 6), tu.rand(3, 6, 5))


class BaddbmmBroadcast1DInputModule(torch.nn.Module):

    def __init__(self):
        super().__init__()

    @export
    @annotate_args([
        None,
        ([1], torch.float32, True),
        ([5, 2, 9], torch.float32, True),
        ([5, 9, 7], torch.float32, True),
    ])
    def forward(self, input, batch1, batch2):
        return torch.ops.aten.baddbmm(input, batch1, batch2)


@register_test_case(module_factory=lambda: BaddbmmBroadcast1DInputModule())
def BaddbmmBroadcast1DInputModule_basic(module, tu: TestUtils):
    module.forward(tu.rand(1,), tu.rand(5, 2, 9), tu.rand(5, 9, 7))


class BaddbmmBroadcast2DInputModule(torch.nn.Module):

    def __init__(self):
        super().__init__()

    @export
    @annotate_args([
        None,
        ([2, 7], torch.float32, True),
        ([5, 2, 9], torch.float32, True),
        ([5, 9, 7], torch.float32, True),
    ])
    def forward(self, input, batch1, batch2):
        return torch.ops.aten.baddbmm(input, batch1, batch2)


@register_test_case(module_factory=lambda: BaddbmmBroadcast2DInputModule())
def BaddbmmBroadcast2DInputModule_basic(module, tu: TestUtils):
    module.forward(tu.rand(2, 7), tu.rand(5, 2, 9), tu.rand(5, 9, 7))


# ==============================================================================


class NumpyTRankNStaticModule(torch.nn.Module):

    def __init__(self):
        super().__init__()

    @export
    @annotate_args([
        None,
        ([3, 4, 5, 6], torch.float32, True),
    ])
    def forward(self, lhs):
        return torch.ops.aten.numpy_T(lhs)


@register_test_case(module_factory=lambda: NumpyTRankNStaticModule())
def NumpyTRankNStaticModule_basic(module, tu: TestUtils):
    module.forward(tu.rand(3, 4, 5, 6))


class NumpyTRankNDynamicModule(torch.nn.Module):

    def __init__(self):
        super().__init__()

    @export
    @annotate_args([
        None,
        ([-1, -1, -1, -1, -1], torch.float32, True),
    ])
    def forward(self, lhs):
        return torch.ops.aten.numpy_T(lhs)


@register_test_case(module_factory=lambda: NumpyTRankNDynamicModule())
def NumpyTRankNDynamicModule_basic(module, tu: TestUtils):
    module.forward(tu.rand(3, 4, 5, 6, 2))


class NumpyTRank2Module(torch.nn.Module):

    def __init__(self):
        super().__init__()

    @export
    @annotate_args([
        None,
        ([-1, -1], torch.float32, True),
    ])
    def forward(self, lhs):
        return torch.ops.aten.numpy_T(lhs)


@register_test_case(module_factory=lambda: NumpyTRank2Module())
def NumpyTRank2Module_basic(module, tu: TestUtils):
    module.forward(tu.rand(3, 4))


class NumpyTRank1Module(torch.nn.Module):

    def __init__(self):
        super().__init__()

    @export
    @annotate_args([
        None,
        ([-1], torch.float32, True),
    ])
    def forward(self, lhs):
        return torch.ops.aten.numpy_T(lhs)


@register_test_case(module_factory=lambda: NumpyTRank1Module())
def NumpyTRank1Module_basic(module, tu: TestUtils):
    module.forward(tu.rand(3))


class NumpyTRank0Module(torch.nn.Module):

    def __init__(self):
        super().__init__()

    @export
    @annotate_args([
        None,
        ([], torch.float32, True),
    ])
    def forward(self, lhs):
        return torch.ops.aten.numpy_T(lhs)


@register_test_case(module_factory=lambda: NumpyTRank0Module())
def NumpyTRank0Module_basic(module, tu: TestUtils):
    module.forward(torch.tensor(7, dtype=torch.float32))

class AtenEmbeddingBagSumExample(torch.nn.Module):

    def __init__(self):
        super().__init__()

    @export
    @annotate_args([
        None,
        ([-1, -1], torch.float32, True),
        ([-1], torch.int64, True),
        ([-1], torch.int64, True),
    ])
    def forward(self, weight, indices, offsets):
        return torch.ops.aten.embedding_bag(weight, indices, offsets, scale_grad_by_freq=False, mode=0, sparse=False, per_sample_weights=None, include_last_offset=False, padding_idx=None)

@register_test_case(module_factory=lambda: AtenEmbeddingBagSumExample())
def AtenEmbeddingBagSumExample_basic(module, tu: TestUtils):
    weight  = tu.rand(100, 10)
    indices = torch.LongTensor([0, 1, 2, 2, 0, 2, 1, 3, 20, 50, 99, 2, 4, 5, 6, 7, 34, 54])
    offsets = torch.LongTensor([0, 3, 5, 7, 9, 10, 15])
    module.forward(weight, indices, offsets)

class Aten_EmbeddingBagExample(torch.nn.Module):

    def __init__(self):
        super().__init__()

    @export
    @annotate_args([
        None,
        ([-1, -1], torch.float32, True),
        ([-1], torch.int64, True),
        ([-1], torch.int64, True),
    ])
    def forward(self, weight, indices, offsets):
        return torch.ops.aten._embedding_bag(weight, indices, offsets)

@register_test_case(module_factory=lambda: Aten_EmbeddingBagExample())
def Aten_EmbeddingBagExample_basic(module, tu: TestUtils):
    weight  = tu.rand(100, 10)
    indices = torch.LongTensor([0, 1, 2, 2, 0, 2, 1, 3, 20, 50, 99, 2, 4, 5, 6, 7, 34, 54])
    offsets = torch.LongTensor([0, 3, 5, 7, 9, 10, 15])
    module.forward(weight, indices, offsets)

# ==============================================================================

class CumsumModule(torch.nn.Module):

    def __init__(self):
        super().__init__()

    @export
    @annotate_args([
        None,
        ([-1, -1, -1], torch.float32, True),
    ])
    def forward(self, val):
        return torch.ops.aten.cumsum(val, 1)

@register_test_case(module_factory=lambda: CumsumModule())
def CumsumModule_basic(module, tu: TestUtils):
    module.forward(tu.rand(2, 7, 4))

class CumsumStaticModule(torch.nn.Module):

    def __init__(self):
        super().__init__()

    @export
    @annotate_args([
        None,
        ([2, 7, 4], torch.float32, True),
    ])
    def forward(self, val):
        return torch.ops.aten.cumsum(val, 1)

@register_test_case(module_factory=lambda: CumsumStaticModule())
def CumsumStaticModule_basic(module, tu: TestUtils):
    module.forward(tu.rand(2, 7, 4))

class CumsumStaticNegativeDimModule(torch.nn.Module):

    def __init__(self):
        super().__init__()

    @export
    @annotate_args([
        None,
        ([2, 7, 4], torch.float32, True),
    ])
    def forward(self, val):
        return torch.ops.aten.cumsum(val, dim=-1)

@register_test_case(module_factory=lambda: CumsumStaticNegativeDimModule())
def CumsumStaticNegativeDimModule_basic(module, tu: TestUtils):
    module.forward(tu.rand(2, 7, 4))

# ==============================================================================

class AtenToDeviceModule(torch.nn.Module):
    def __init__(self):
        super().__init__()

    @export
    @annotate_args([
        None,
        ([-1 , -1], torch.float32, True),
    ])

    def forward(self, val):
        return torch.ops.aten.to(val, device='cpu', dtype=torch.float, non_blocking=False)

@register_test_case(module_factory=lambda: AtenToDeviceModule())
def AtenToDeviceModule_basic(module, tu: TestUtils):
    module.forward(tu.rand(2, 4))

# ==============================================================================


class UpSampleNearest2dBackward(torch.nn.Module):

    def __init__(self):
        super().__init__()

    @export
    @annotate_args([
        None,
        ([-1, -1, -1, -1], torch.float64, True),
    ])
    def forward(self, input):
        return torch.ops.aten.upsample_nearest2d_backward(input,
                                               output_size=[6, 12],
                                               input_size=[1, 1, 2, 3],
                                               scales_h=3.0,
                                               scales_w=4.0)


@register_test_case(module_factory=lambda: UpSampleNearest2dBackward())
def UpSampleNearest2dBackward_basic(module, tu: TestUtils):
    module.forward(tu.rand(1, 1, 6, 12).to(torch.float64))


class UpSampleNearest2dBackwardScalesNone(torch.nn.Module):

    def __init__(self):
        super().__init__()

    @export
    @annotate_args([
        None,
        ([-1, -1, -1, -1], torch.float32, True),
    ])
    def forward(self, input):
        return torch.ops.aten.upsample_nearest2d_backward(input,
                                               output_size=[4, 8],
                                               input_size=[1, 1, 2, 3],
                                               scales_h=None,
                                               scales_w=None)

@register_test_case(module_factory=lambda: UpSampleNearest2dBackwardScalesNone())
def UpSampleNearest2dBackwardScalesNone_basic(module, tu: TestUtils):
    module.forward(tu.rand(1, 1, 4, 8))


# ==============================================================================


class SortIntList(torch.nn.Module):

    def __init__(self):
        super().__init__()

    @export
    @annotate_args([
        None,
    ])
    def forward(self):
        a = [1, 0, 3, 2]
        b = [0, 1, 2, 3]
        a.sort()
        return a == b


@register_test_case(module_factory=lambda: SortIntList())
def SortIntList_basic(module, tu: TestUtils):
    module.forward()


class SortIntListReverse(torch.nn.Module):

    def __init__(self):
        super().__init__()

    @export
    @annotate_args([
        None,
    ])
    def forward(self):
        a = [1, 0, 3, 2]
        b = [3, 2, 1, 0]
        a.sort(reverse=True)
        return a == b


@register_test_case(module_factory=lambda: SortIntListReverse())
def SortIntListReverse_basic(module, tu: TestUtils):
    module.forward()

# ==============================================================================


class SortTensor(torch.nn.Module):

    def __init__(self):
        super().__init__()

    @export
    @annotate_args([
        None,
        ([-1, -1, -1], torch.float32, True)
    ])
    def forward(self, input):
        return torch.sort(input)


@register_test_case(module_factory=lambda: SortTensor())
def SortTensor_basic(module, tu: TestUtils):
    module.forward(tu.rand(3, 4, 5))

class SortTensorInteger(torch.nn.Module):

    def __init__(self):
        super().__init__()

    @export
    @annotate_args([
        None,
        ([-1, -1], torch.int64, True)
    ])
    def forward(self, input):
        return torch.sort(input)


@register_test_case(module_factory=lambda: SortTensorInteger())
def SortTensorInteger_basic(module, tu: TestUtils):
    module.forward(tu.randint(2, 3))


class SortTensorDescending(torch.nn.Module):

    def __init__(self):
        super().__init__()

    @export
    @annotate_args([
        None,
        ([-1, -1, -1], torch.float32, True)
    ])
    def forward(self, input):
        return torch.sort(input, descending=True)


@register_test_case(module_factory=lambda: SortTensorDescending())
def SortTensorDescending_basic(module, tu: TestUtils):
    module.forward(tu.rand(3, 4, 5))

class SortTensorSpecificDimension(torch.nn.Module):

    def __init__(self):
        super().__init__()

    @export
    @annotate_args([
        None,
        ([-1, -1, -1], torch.float32, True)
    ])
    def forward(self, input):
        return torch.sort(input, dim=1)


@register_test_case(module_factory=lambda: SortTensorSpecificDimension())
def SortTensorSpecificDimension_basic(module, tu: TestUtils):
    module.forward(tu.rand(3, 4, 5))

class SortTensorNegativeDimension(torch.nn.Module):

    def __init__(self):
        super().__init__()

    @export
    @annotate_args([
        None,
        ([-1, -1, -1], torch.float32, True)
    ])
    def forward(self, input):
        return torch.sort(input, dim=-1)


@register_test_case(module_factory=lambda: SortTensorNegativeDimension())
def SortTensorNegativeDimension_basic(module, tu: TestUtils):
    module.forward(tu.rand(3, 4, 5))

# ==============================================================================

class BucketizeTensorModule(torch.nn.Module):
    def __init__(self):
        super().__init__()

    @export
    @annotate_args([
        None,
        ([-1, -1], torch.int64, True),
        ([-1], torch.int64, True),
    ])
    def forward(self, input, boundaries):
        return torch.bucketize(input, boundaries)

@register_test_case(module_factory=lambda: BucketizeTensorModule())
def BucketizeTensorModule_basic(module, tu: TestUtils):
    module.forward(torch.tensor([[0, 2, 5, 7], [1, 3, 4, 6]]), torch.tensor([1, 4, 6]))

class BucketizeTensorOutInt32RightModule(torch.nn.Module):
    def __init__(self):
        super().__init__()

    @export
    @annotate_args([
        None,
        ([-1, -1], torch.int64, True),
        ([-1], torch.int64, True),
    ])
    def forward(self, input, boundaries):
        return torch.bucketize(input, boundaries, out_int32=True, right=True)

@register_test_case(module_factory=lambda: BucketizeTensorOutInt32RightModule())
def BucketizeTensorOutInt32RightModule_basic(module, tu: TestUtils):
    module.forward(torch.tensor([[0, 2, 5, 7], [1, 3, 4, 6]]), torch.tensor([1, 4, 6]))

class BucketizeTensorFloatModule(torch.nn.Module):
    def __init__(self):
        super().__init__()

    @export
    @annotate_args([
        None,
        ([-1, -1], torch.float32, True),
        ([-1], torch.float32, True),
    ])
    def forward(self, input, boundaries):
        return torch.bucketize(input, boundaries)

@register_test_case(module_factory=lambda: BucketizeTensorFloatModule())
def BucketizeTensorFloatModule_basic(module, tu: TestUtils):
    module.forward(tu.rand(15, 17), torch.sort(tu.rand(16)).values)

class BucketizeTensorStaticModule(torch.nn.Module):
    def __init__(self):
        super().__init__()

    @export
    @annotate_args([
        None,
        ([2, 4], torch.int64, True),
        ([3], torch.int64, True),
    ])
    def forward(self, input, boundaries):
        return torch.bucketize(input, boundaries)

@register_test_case(module_factory=lambda: BucketizeTensorStaticModule())
def BucketizeTensorStaticModule_basic(module, tu: TestUtils):
    module.forward(torch.tensor([[0, 2, 5, 7], [1, 3, 4, 6]]), torch.tensor([1, 4, 6]))

class BucketizeTensorStaticFloatModule(torch.nn.Module):
    def __init__(self):
        super().__init__()

    @export
    @annotate_args([
        None,
        ([15, 17], torch.float32, True),
        ([16], torch.float32, True),
    ])
    def forward(self, input, boundaries):
        return torch.bucketize(input, boundaries)

@register_test_case(module_factory=lambda: BucketizeTensorStaticFloatModule())
def BucketizeTensorStaticFloatModule_basic(module, tu: TestUtils):
    module.forward(tu.rand(15, 17), torch.sort(tu.rand(16)).values)


# ==============================================================================

class AtenFloatScalarModule(torch.nn.Module):

    def __init__(self):
        super().__init__()

    @export
    @annotate_args([
        None,
        ([], torch.int64, True),
    ])
    def forward(self, x):
        a = torch.ops.aten.ScalarImplicit(x)
        return torch.ops.aten.Float(a)


@register_test_case(module_factory=lambda: AtenFloatScalarModule())
def AtenFloatScalarModule_basic(module, tu: TestUtils):
    module.forward(tu.randint(high=5))


# ==============================================================================


class MoveDimIntModule(torch.nn.Module):

    def __init__(self):
        super().__init__()

    @export
    @annotate_args([None, ([-1, -1, -1, -1], torch.float32, True)])
    def forward(self, x):
        return torch.ops.aten.movedim(x, source=1, destination=2) #0, 2, 1


@register_test_case(module_factory=lambda: MoveDimIntModule())
def MoveDimIntModule_basic(module, tu: TestUtils):
    module.forward(tu.rand(3, 4, 2, 1))


# ==============================================================================


class MoveDimIntNegativeIndexModule(torch.nn.Module):

    def __init__(self):
        super().__init__()

    @export
    @annotate_args([None, ([-1, -1, -1], torch.float32, True)])
    def forward(self, x):
        return torch.ops.aten.movedim(x, source=-1, destination=1)


@register_test_case(module_factory=lambda: MoveDimIntNegativeIndexModule())
def MoveDimIntNegativeIndexModule_basic(module, tu: TestUtils):
    module.forward(tu.rand(3, 4, 2))


# ==============================================================================


class PrimsViewOfModule(torch.nn.Module):

    def __init__(self):
        super().__init__()

    @export
    @annotate_args([None, ([-1, -1, -1], torch.float32, True)])
    def forward(self, x):
        return torch.ops.prims.view_of(x)


@register_test_case(module_factory=lambda: PrimsViewOfModule())
def PrimsViewOfModule_basic(module, tu: TestUtils):
    module.forward(tu.rand(3, 4, 2))


class PrimsViewOfZeroRankModule(torch.nn.Module):

    def __init__(self):
        super().__init__()

    @export
    @annotate_args([None, ([], torch.float32, True)])
    def forward(self, x):
        return torch.ops.prims.view_of(x)


@register_test_case(module_factory=lambda: PrimsViewOfZeroRankModule())
def PrimsViewOfZeroRankModule_basic(module, tu: TestUtils):
    module.forward(tu.rand())


# ==============================================================================


class OneHotModule(torch.nn.Module):

    def __init__(self):
        super().__init__()
    
    @export
    @annotate_args([None, ([-1], torch.long, True)])
    def forward(self, x):
        return torch.nn.functional.one_hot(x, num_classes=5)


@register_test_case(module_factory=lambda: OneHotModule())
def OneHotModule_basic(module, tu: TestUtils):
    module.forward(tu.randint(10, high=5))


# ==============================================================================


class ConstantBoolParameterModule(torch.nn.Module):

    def __init__(self):
        super().__init__()
        self.bool_tensor = torch.tensor(
            [True, False, True, False], dtype=torch.bool)

    @export
    @annotate_args([
        None,
    ])
    def forward(self):
        return self.bool_tensor


@register_test_case(module_factory=lambda: ConstantBoolParameterModule())
def ConstantBoolParameterModule_basic(module, tu: TestUtils):
    module.forward()


# ==============================================================================


<<<<<<< HEAD
class ScalarTensorModule(torch.nn.Module):
=======
class AtenTopKModule(torch.nn.Module):
>>>>>>> eaaaeb6f

    def __init__(self):
        super().__init__()

    @export
<<<<<<< HEAD
    @annotate_args([
        None,
    ])
    def forward(self):
        return torch.scalar_tensor(1.0, dtype=torch.float32)


@register_test_case(module_factory=lambda: ScalarTensorModule())
def ScalarTensorModule_basic(module, tu: TestUtils):
    module.forward()
=======
    @annotate_args([None, ([-1, -1], torch.float32, True)])
    def forward(self, x):
        return torch.ops.aten.topk(x, k=50, dim=-1, largest=True, sorted=True)


@register_test_case(module_factory=lambda: AtenTopKModule())
def AtenTopKModule_basic(module, tu: TestUtils):
    module.forward(tu.rand(1, 100))


class AtenTopKSmallestModule(torch.nn.Module):

    def __init__(self):
        super().__init__()

    @export
    @annotate_args([None, ([-1, -1, -1], torch.float32, True)])
    def forward(self, x):
        return torch.ops.aten.topk(x, k=20, dim=1, largest=False, sorted=True)


@register_test_case(module_factory=lambda: AtenTopKSmallestModule())
def AtenTopKSmallestModule_basic(module, tu: TestUtils):
    module.forward(tu.rand(2, 40, 50))
>>>>>>> eaaaeb6f
<|MERGE_RESOLUTION|>--- conflicted
+++ resolved
@@ -3728,17 +3728,12 @@
 # ==============================================================================
 
 
-<<<<<<< HEAD
 class ScalarTensorModule(torch.nn.Module):
-=======
-class AtenTopKModule(torch.nn.Module):
->>>>>>> eaaaeb6f
-
-    def __init__(self):
-        super().__init__()
-
-    @export
-<<<<<<< HEAD
+
+    def __init__(self):
+        super().__init__()
+
+    @export
     @annotate_args([
         None,
     ])
@@ -3749,7 +3744,17 @@
 @register_test_case(module_factory=lambda: ScalarTensorModule())
 def ScalarTensorModule_basic(module, tu: TestUtils):
     module.forward()
-=======
+
+
+# ==============================================================================
+
+
+class AtenTopKModule(torch.nn.Module):
+
+    def __init__(self):
+        super().__init__()
+
+    @export
     @annotate_args([None, ([-1, -1], torch.float32, True)])
     def forward(self, x):
         return torch.ops.aten.topk(x, k=50, dim=-1, largest=True, sorted=True)
@@ -3773,5 +3778,4 @@
 
 @register_test_case(module_factory=lambda: AtenTopKSmallestModule())
 def AtenTopKSmallestModule_basic(module, tu: TestUtils):
-    module.forward(tu.rand(2, 40, 50))
->>>>>>> eaaaeb6f
+    module.forward(tu.rand(2, 40, 50))