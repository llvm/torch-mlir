--- conflicted
+++ resolved
@@ -3860,11 +3860,7 @@
 # ==============================================================================
 
 
-<<<<<<< HEAD
-class ScalarTensorModule(torch.nn.Module):
-=======
 class ScalarTensorFloat32Module(torch.nn.Module):
->>>>>>> 173050ec
 
     def __init__(self):
         super().__init__()
@@ -3874,14 +3870,6 @@
         None,
     ])
     def forward(self):
-<<<<<<< HEAD
-        return torch.scalar_tensor(1.0, dtype=torch.float32)
-
-
-@register_test_case(module_factory=lambda: ScalarTensorModule())
-def ScalarTensorModule_basic(module, tu: TestUtils):
-    module.forward()
-=======
         scalar = torch.ops.aten.scalar_tensor(1.0, dtype=torch.float32)
         return scalar
 
@@ -4090,5 +4078,4 @@
 
 @register_test_case(module_factory=lambda: Add_Module())
 def Add_Module_basic(module, tu: TestUtils):
-    module.forward(tu.rand(2, 3))
->>>>>>> 173050ec
+    module.forward(tu.rand(2, 3))