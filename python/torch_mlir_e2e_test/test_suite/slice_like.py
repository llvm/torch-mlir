--- conflicted
+++ resolved
@@ -545,20 +545,13 @@
 
 # ==============================================================================
 
-<<<<<<< HEAD
 class SliceCopyMax_Module(torch.nn.Module):
-=======
-
-class TensorsSplitTensorModule(torch.nn.Module):
-
->>>>>>> d091717a
-    def __init__(self):
-        super().__init__()
-
-    @export
-    @annotate_args([
-        None,
-<<<<<<< HEAD
+    def __init__(self):
+        super().__init__()
+
+    @export
+    @annotate_args([
+        None,
         ([-1, -1, -1], torch.float32, True),
         ([-1, -1, -1], torch.float32, True),
     ])
@@ -576,7 +569,52 @@
 # ==============================================================================
 
 class UnbindIntListUnpack_Module(torch.nn.Module):
-=======
+    def __init__(self):
+        super().__init__()
+
+    @export
+    @annotate_args([
+        None,
+        ([2, 3, 4], torch.float32, True),
+    ])
+    def forward(self, x):
+        unbind_0, unbind_1 = torch.unbind(x, 0)
+        return torch.ops.aten.sub(unbind_0, unbind_1)
+
+@register_test_case(module_factory=lambda: UnbindIntListUnpack_Module())
+def UnbindIntListUnpack_Module_basic(module, tu: TestUtils):
+    module.forward(tu.rand(2, 3, 4))
+
+# ==============================================================================
+
+class UnbindIntGetItem_Module(torch.nn.Module):
+    def __init__(self):
+        super().__init__()
+
+    @export
+    @annotate_args([
+        None,
+        ([2, 3, 4], torch.float32, True),
+    ])
+    def forward(self, x):
+        unbind = torch.unbind(x, 0)
+        return torch.ops.aten.sub(unbind[0], unbind[1])
+
+@register_test_case(module_factory=lambda: UnbindIntGetItem_Module())
+def UnbindIntGetItem_Module_basic(module, tu: TestUtils):
+    module.forward(tu.rand(2, 3, 4))
+
+# ==============================================================================
+
+
+class TensorsSplitTensorModule(torch.nn.Module):
+
+    def __init__(self):
+        super().__init__()
+
+    @export
+    @annotate_args([
+        None,
         ([-1, -1, -1], torch.float32, True)
     ])
     def forward(self, x):
@@ -593,28 +631,12 @@
 
 class TensorsSplitTensorLastSmallerModule(torch.nn.Module):
 
->>>>>>> d091717a
-    def __init__(self):
-        super().__init__()
-
-    @export
-    @annotate_args([
-        None,
-<<<<<<< HEAD
-        ([2, 3, 4], torch.float32, True),
-    ])
-    def forward(self, x):
-        unbind_0, unbind_1 = torch.unbind(x, 0)
-        return torch.ops.aten.sub(unbind_0, unbind_1)
-
-@register_test_case(module_factory=lambda: UnbindIntListUnpack_Module())
-def UnbindIntListUnpack_Module_basic(module, tu: TestUtils):
-    module.forward(tu.rand(2, 3, 4))
-
-# ==============================================================================
-
-class UnbindIntGetItem_Module(torch.nn.Module):
-=======
+    def __init__(self):
+        super().__init__()
+
+    @export
+    @annotate_args([
+        None,
         ([-1, -1, -1], torch.float32, True)
     ])
     def forward(self, x):
@@ -633,24 +655,12 @@
 
 class TensorsSplitTensorNegativeDimModule(torch.nn.Module):
 
->>>>>>> d091717a
-    def __init__(self):
-        super().__init__()
-
-    @export
-    @annotate_args([
-        None,
-<<<<<<< HEAD
-        ([2, 3, 4], torch.float32, True),
-    ])
-    def forward(self, x):
-        unbind = torch.unbind(x, 0)
-        return torch.ops.aten.sub(unbind[0], unbind[1])
-
-@register_test_case(module_factory=lambda: UnbindIntGetItem_Module())
-def UnbindIntGetItem_Module_basic(module, tu: TestUtils):
-    module.forward(tu.rand(2, 3, 4))
-=======
+    def __init__(self):
+        super().__init__()
+
+    @export
+    @annotate_args([
+        None,
         ([-1, -1, -1], torch.float32, True)
     ])
     def forward(self, x):
@@ -662,5 +672,4 @@
 def TensorsSplitTensorNegativeDimModule_basic(module, tu: TestUtils):
     module.forward(tu.rand(10, 12, 6))
 
-# ==============================================================================
->>>>>>> d091717a
+# ==============================================================================