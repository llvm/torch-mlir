//===----------------------------------------------------------------------===//
//
// Part of the LLVM Project, under the Apache License v2.0 with LLVM Exceptions.
// See https://llvm.org/LICENSE.txt for license information.
// SPDX-License-Identifier: Apache-2.0 WITH LLVM-exception
// Also available under a BSD-style license. See LICENSE.
//
//===----------------------------------------------------------------------===//
#ifndef TORCHMLIR_DIALECT_TORCH_UTILS_H
#define TORCHMLIR_DIALECT_TORCH_UTILS_H

#include "mlir/IR/PatternMatch.h"
#include "mlir/IR/Value.h"
#include "torch-mlir/Dialect/Torch/IR/TorchTypes.h"
#include "torch-mlir/Dialect/Torch/Utils/TorchUpstream.h"

namespace mlir {
namespace torch {
namespace Torch {

int64_t toPositiveDim(int64_t dim, int64_t inputRank);
bool isValidDim(int64_t dim, int64_t inputRank);
bool getListConstructElements(Value v, SmallVectorImpl<Value> &elems);
/// Returns the index indicated by `v` for a list of given `length`.
/// If the index is negative, it is adjusted to `length` + `v`.
/// `None` is returned the index is not an integer in the range [0,`length).
std::optional<int64_t> matchLegalConstantIndexIntoListOfSize(Value v,
                                                             int64_t length);
torch_upstream::ScalarType getScalarTypeForType(Type type);
FailureOr<Type> getTypeForScalarType(MLIRContext *context,
                                     torch_upstream::ScalarType dtypeInt);

Type getTypeForTorchType(
    MLIRContext *context, Type type,
    mlir::IntegerType::SignednessSemantics signedness = IntegerType::Signed);

FailureOr<Type> getTorchTypeForScalarType(MLIRContext *context,
                                          torch_upstream::ScalarType dtypeInt);

// This is the type rule used for deciding dtype for:
// 1. A new tensor created from given data.
// 2. The scalar type for type promotion when a scalar is an operand of a tensor
// operation (such as AtenMulScalarOp, AtenAddScalarOp etc)
// If the data is floating-point, the `dtype` is inferred to be the
// default dtype, see `torch.get_default_dtype`.
Type getDefaultDtypeForTorchScalar(Type type);

// This is the type rule used for deciding builtin type for:
// 1. The dtype of the result tensor when converting a Scalar into a Tensor like
// PrimNumToTensorScalarOp.
// 2. The scalar type for type promotion when a scalar is an operand of scalar
// only operation like AtenAddOp.
Type getBuiltInTypeForTorchScalar(Type type);

Value getDtypeIntValueForType(PatternRewriter &rewriter, Location loc,
                              Type dtype);

// Checks whether the `inputA` and `inputB` are broadcast compatible or not. If
// yes, then computes the final broadcast shape.
void computeBroadcastShape(PatternRewriter &rewriter, Location loc,
                           Value inputA, Value inputB,
                           SmallVector<int64_t> &resultShape,
                           SmallVector<Value> &resultShapeValue);

// Helper to convert a tensor to a specific scalar type.
Value convertTensorToDtype(PatternRewriter &rewriter, Location loc, Value input,
                           Type dtype);

bool isBuiltInType(Type type);

// Helper function to get rank of `Base tensor type`.
// std::nullopt is returned if the tensorRank can't be determined.
std::optional<unsigned> getTensorRank(Value tensor);

bool isViewLikeOp(Operation *op);

Value getConstantWithGivenDtypeAndValue(PatternRewriter &rewriter, Location loc,
                                        float value, Type dtype);

// Return the number of elements of a tensor if the shape is static; otherwise,
// return -1.
int64_t getNumberOfElements(RankedTensorType inputType);

SmallVector<int64_t> makeShapeLLVMCompatible(ArrayRef<int64_t> shape);
SmallVector<int64_t> makeShapeTorchCompatible(ArrayRef<int64_t> shape);

// Helper function to squeeze the input tensor at given dim.
// Return the squeezed tensor or failure.
FailureOr<Value> squeezeTensor(PatternRewriter &rewriter, Operation *op,
                               Location loc, int64_t dim, Value input);

// Helper function to unsqueeze the input tensor at given dim.
// Return the unsqueezed tensor or failure.
FailureOr<Value> unsqueezeTensor(PatternRewriter &rewriter, Operation *op,
                                 Value input, Value dim);

// In Dynamo import paths, we can assume that dynamic dimensions are strictly
// quantities and are not ambiguous with '1' symbols that can be interpreted
// to signal an expansion in various broadcasting scenarios. In the
// torch.compile eager path, this precondition is assured by guards on 0/1
// dimension values, and on the torch.export graph-capture path, the shape
// solver guarantees this.
//
// We let lowerings assume this on a per-scope basis if the
// torch.assume_strict_symbolic_shapes unit attribute is present on any parent
// of the block.
bool isAssumingStrictSymbolicShapes(Block *scope);

// Helper that uses the block from an OpBuilder for determining whether we
// are assuming strict symbolic shapes.
inline bool isAssumingStrictSymbolicShapes(OpBuilder &builder) {
  return isAssumingStrictSymbolicShapes(builder.getBlock());
}

// Helper function for AtenEmptyStrided and friends that checks if the stride
// values are default or not. Throws a runtime assert if not.
LogicalResult checkDefaultStrideHelper(Operation *op, PatternRewriter &rewriter,
                                       Value opSize, Value opStride,
                                       Location loc);

// Helper to create a tensor filled with the given scalar. Scalar would be
// converted the to the element type of the given tensor type.
Value createInitTensor(PatternRewriter &rewriter, Location loc,
                       BaseTensorType resultType, Value scalar, Value sizeList);

// Helper to create a rank 0 tensor filled with the given `scalar`. `scalar`
// would be converted to the element type of the given `inputType`.
Value createRank0Tensor(PatternRewriter &rewriter, Location loc,
                        BaseTensorType inputType, Value scalar);
<<<<<<< HEAD
=======

LogicalResult getTransposedType(BaseTensorType inType, int64_t dimA,
                                int64_t dimB, Type &transposedType);
>>>>>>> 670a99ae

} // namespace Torch
} // namespace torch
} // namespace mlir

#endif // TORCHMLIR_DIALECT_TORCH_UTILS_H<|MERGE_RESOLUTION|>--- conflicted
+++ resolved
@@ -127,14 +127,10 @@
 // would be converted to the element type of the given `inputType`.
 Value createRank0Tensor(PatternRewriter &rewriter, Location loc,
                         BaseTensorType inputType, Value scalar);
-<<<<<<< HEAD
-=======
 
 LogicalResult getTransposedType(BaseTensorType inType, int64_t dimA,
                                 int64_t dimB, Type &transposedType);
->>>>>>> 670a99ae
 
-} // namespace Torch
 } // namespace torch
 } // namespace mlir
 
