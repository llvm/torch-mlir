--- conflicted
+++ resolved
@@ -23,12 +23,10 @@
 
 Type getQTorchTypeFromTorchIntType(Type ty);
 
-<<<<<<< HEAD
 LogicalResult OnnxLstmExpander(OpBinder binder,
                                ConversionPatternRewriter &rewriter);
-=======
+
 bool areAllElementsDistinct(SmallVector<int64_t> array);
->>>>>>> 1d6e4c3d
 
 } // namespace mlir::torch::onnx_c
 
