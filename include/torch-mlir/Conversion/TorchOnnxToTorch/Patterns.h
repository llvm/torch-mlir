--- conflicted
+++ resolved
@@ -78,15 +78,9 @@
       return failure();
     return success();
   }
-<<<<<<< HEAD
-
-  ParseResult tensorOperandsList(llvm::SmallVectorImpl<Value> &values) {
-    for (int i = 0; i < op->getNumOperands(); i++) {
-=======
   
   ParseResult tensorOperandsList( llvm::SmallVectorImpl<Value> &values) {
     for (uint32_t i = 0; i < op->getNumOperands(); i++) {
->>>>>>> 670a99ae
       values.push_back(op->getOperand(i));
     }
     return success();
