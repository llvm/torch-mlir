--- conflicted
+++ resolved
@@ -54,7 +54,6 @@
     return success();
   }
 
-<<<<<<< HEAD
   ParseResult tensorOperands(SmallVector<Value> &operandList,
                              int64_t numOperands) {
     if (numOperands != op->getNumOperands())
@@ -66,15 +65,14 @@
         return failure();
       operandList.push_back(curr);
     }
-
-=======
+  }
+
   ParseResult tensorOperandAtIndex(Value &valueIdx, int64_t idx) {
     if (idx >= op->getNumOperands())
       return failure();
     valueIdx = op->getOperand(idx);
     if (!toValidTensorType(valueIdx.getType()))
       return failure();
->>>>>>> 099e1f4c
     return success();
   }
 
