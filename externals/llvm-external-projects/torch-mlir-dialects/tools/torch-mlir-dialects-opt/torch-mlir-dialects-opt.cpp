//===------------------------------------------------------------*- C++ -*-===//
//
// Part of the LLVM Project, under the Apache License v2.0 with LLVM Exceptions.
// See https://llvm.org/LICENSE.txt for license information.
// SPDX-License-Identifier: Apache-2.0 WITH LLVM-exception
// Also available under a BSD-style license. See LICENSE.
//
//===----------------------------------------------------------------------===//

#include "mlir/Dialect/Arith/IR/Arith.h"
#include "mlir/Dialect/Func/IR/FuncOps.h"
#include "mlir/Dialect/Linalg/IR/Linalg.h"
#include "mlir/Dialect/MemRef/IR/MemRef.h"
#include "mlir/Dialect/Quant/QuantOps.h"
#include "mlir/Dialect/SCF/IR/SCF.h"
#include "mlir/Dialect/SCF/Transforms/Passes.h"
#include "mlir/Dialect/Tensor/IR/Tensor.h"
#include "mlir/IR/AsmState.h"
#include "mlir/IR/Dialect.h"
#include "mlir/Tools/mlir-opt/MlirOptMain.h"
#include "mlir/Transforms/Passes.h"
#include "torch-mlir-dialects/Conversion/Passes.h"
#ifdef TORCH_MLIR_DIALECTS_ENABLE_TCP
#include "torch-mlir-dialects/Dialect/Tcp/IR/TcpDialect.h"
#include "torch-mlir-dialects/Dialect/Tcp/Transforms/Passes.h"
#endif // TORCH_MLIR_DIALECTS_ENABLE_TCP
#ifdef TORCH_MLIR_ENABLE_STABLEHLO
#include "stablehlo/dialect/StablehloOps.h"
#endif // TORCH_MLIR_ENABLE_STABLEHLO
#include "torch-mlir-dialects/Dialect/TMTensor/IR/ScalarLoopOpInterface.h"
#include "torch-mlir-dialects/Dialect/TMTensor/IR/TMTensorDialect.h"
#include "torch-mlir-dialects/Dialect/TMTensor/Transforms/Passes.h"

using namespace mlir;

int main(int argc, char **argv) {
  registerAsmPrinterCLOptions();
  registerMLIRContextCLOptions();

  registerTransformsPasses();
  registerSCFPasses();

  // Local dialects.
  mlir::torch::TMTensor::registerPasses();

  DialectRegistry registry;
  registry.insert<
      // Local dialects
      mlir::torch::TMTensor::TMTensorDialect,
#ifdef TORCH_MLIR_DIALECTS_ENABLE_TCP
      mlir::tcp::TcpDialect,
      mlir::quant::QuantizationDialect,
#endif // TORCH_MLIR_DIALECTS_ENABLE_TCP
#ifdef TORCH_MLIR_ENABLE_STABLEHLO
      mlir::stablehlo::StablehloDialect,
#endif // TORCH_MLIR_ENABLE_STABLEHLO
      // Upstream dialects
      mlir::arith::ArithDialect, mlir::linalg::LinalgDialect,
      mlir::func::FuncDialect, mlir::memref::MemRefDialect,
      mlir::scf::SCFDialect, mlir::tensor::TensorDialect>();

<<<<<<< HEAD
#ifdef TORCH_MLIR_DIALECTS_ENABLE_TCP
  mlir::tcp::registerTcpPasses();
#endif // TORCH_MLIR_DIALECTS_ENABLE_TCP

  mlir::torch_mlir_dialects::registerConversionPasses();

  return mlir::asMainReturnCode(
      mlir::MlirOptMain(argc, argv, "MLIR modular optimizer driver\n", registry,
                        /*preloadDialectsInContext=*/false));
=======
  return mlir::asMainReturnCode(mlir::MlirOptMain(
      argc, argv, "MLIR modular optimizer driver\n", registry));
>>>>>>> c47d3aab
}<|MERGE_RESOLUTION|>--- conflicted
+++ resolved
@@ -59,18 +59,13 @@
       mlir::func::FuncDialect, mlir::memref::MemRefDialect,
       mlir::scf::SCFDialect, mlir::tensor::TensorDialect>();
 
-<<<<<<< HEAD
+
 #ifdef TORCH_MLIR_DIALECTS_ENABLE_TCP
   mlir::tcp::registerTcpPasses();
 #endif // TORCH_MLIR_DIALECTS_ENABLE_TCP
 
   mlir::torch_mlir_dialects::registerConversionPasses();
 
-  return mlir::asMainReturnCode(
-      mlir::MlirOptMain(argc, argv, "MLIR modular optimizer driver\n", registry,
-                        /*preloadDialectsInContext=*/false));
-=======
   return mlir::asMainReturnCode(mlir::MlirOptMain(
       argc, argv, "MLIR modular optimizer driver\n", registry));
->>>>>>> c47d3aab
 }